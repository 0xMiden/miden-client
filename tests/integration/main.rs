use miden_client::client::{
    accounts::{AccountStorageMode, AccountTemplate},
    rpc::TonicRpcClient,
    transactions::{PaymentTransactionData, TransactionTemplate},
    Client,
};
use miden_client::config::{ClientConfig, RpcConfig};
use miden_client::errors::{ClientError, NodeRpcClientError};
use miden_client::store::data_store::SqliteDataStore;
use miden_client::store::sqlite_store::SqliteStore;
use miden_client::store::{NoteFilter, TransactionFilter};

use objects::{
    accounts::AccountData,
    assets::{Asset, FungibleAsset},
    utils::serde::Deserializable,
};

use std::env::temp_dir;
use std::fs;
use std::time::Duration;

use uuid::Uuid;

fn create_test_client() -> Client<TonicRpcClient, SqliteDataStore> {
    let client_config = ClientConfig {
        store: create_test_store_path()
            .into_os_string()
            .into_string()
            .unwrap()
            .try_into()
            .unwrap(),
        rpc: RpcConfig::default(),
    };

    let rpc_endpoint = client_config.rpc.endpoint.to_string();
    let store = SqliteStore::new((&client_config).into()).unwrap();
    Client::new(
        client_config,
        TonicRpcClient::new(&rpc_endpoint),
        SqliteDataStore::new(store),
    )
    .unwrap()
}

fn create_test_store_path() -> std::path::PathBuf {
    let mut temp_file = temp_dir();
    temp_file.push(format!("{}.sqlite3", Uuid::new_v4()));
    temp_file
}

async fn execute_tx_and_sync(
    client: &mut Client<TonicRpcClient, SqliteDataStore>,
    tx_template: TransactionTemplate,
) {
    println!("Executing Transaction");
    let transaction_execution_result = client.new_transaction(tx_template).unwrap();

    println!("Sending Transaction to node");
    client
        .send_transaction(transaction_execution_result)
        .await
        .unwrap();

    let current_block_num = client.sync_state().await.unwrap();

    // Wait until we've actually gotten a new block
    println!("Syncing State...");
    while client.sync_state().await.unwrap() == current_block_num {
        std::thread::sleep(std::time::Duration::new(5, 0));
    }
}

/// Waits for node to be running.
///
/// # Panics
///
/// This function will panic if it does `NUMBER_OF_NODE_ATTEMPTS` unsuccessful checks or if we
/// receive an error other than a connection related error
async fn wait_for_node(client: &mut Client<TonicRpcClient, SqliteDataStore>) {
    const NODE_TIME_BETWEEN_ATTEMPTS: u64 = 5;
    const NUMBER_OF_NODE_ATTEMPTS: u64 = 60;

    println!("Waiting for Node to be up. Checking every {NODE_TIME_BETWEEN_ATTEMPTS}s for {NUMBER_OF_NODE_ATTEMPTS} tries...");

    for _try_number in 0..NUMBER_OF_NODE_ATTEMPTS {
        match client.sync_state().await {
            Err(ClientError::NodeRpcClientError(NodeRpcClientError::ConnectionError(_))) => {
                std::thread::sleep(Duration::from_secs(NODE_TIME_BETWEEN_ATTEMPTS));
            }
            Err(other_error) => {
                panic!("Unexpected error: {other_error}");
            }
            _ => return,
        }
    }

    panic!("Unable to connect to node");
}

const MINT_AMOUNT: u64 = 1000;
const TRANSFER_AMOUNT: u64 = 50;

#[tokio::main]
async fn main() {
    let mut client = create_test_client();

    // Enusre clean state
    assert!(client.get_accounts().unwrap().is_empty());
    assert!(client
        .get_transactions(TransactionFilter::All)
        .unwrap()
        .is_empty());
    assert!(client.get_input_notes(NoteFilter::All).unwrap().is_empty());

    // Import accounts
    println!("Importing Accounts...");
    for account_idx in 0..2 {
        let account_data_file_contents =
            fs::read(format!("./miden-node/accounts/account{}.mac", account_idx)).unwrap();
        let account_data = AccountData::read_from_bytes(&account_data_file_contents).unwrap();
        client.import_account(account_data).unwrap();
    }

    // Create new regular account
    client
        .new_account(AccountTemplate::BasicWallet {
            mutable_code: false,
            storage_mode: AccountStorageMode::Local,
        })
        .unwrap();

    wait_for_node(&mut client).await;

    println!("Syncing State...");
    client.sync_state().await.unwrap();

    // Get Faucet and regular accounts
    println!("Fetching Accounts...");
    let accounts = client.get_accounts().unwrap();
    let regular_account_stubs = accounts
        .iter()
        .filter(|(account, _seed)| account.id().is_regular_account())
        .map(|(account, _seed)| account)
        .collect::<Vec<_>>();
    let (faucet_account_stub, _seed) = accounts
        .iter()
        .find(|(account, _seed)| !account.id().is_regular_account())
        .unwrap();
    assert_eq!(accounts.len(), 3);

    let first_regular_account_id = regular_account_stubs[0].id();
    let second_regular_account_id = regular_account_stubs[1].id();
    let faucet_account_id = faucet_account_stub.id();

<<<<<<< HEAD
    let (regular_account, _seed) = client.get_account(regular_account_id).unwrap();
=======
    let (regular_account, _seed) = client.get_account_by_id(first_regular_account_id).unwrap();
>>>>>>> 929e048a
    assert_eq!(regular_account.vault().assets().count(), 0);

    // Create a Mint Tx for 1000 units of our fungible asset
    let fungible_asset = FungibleAsset::new(faucet_account_id, MINT_AMOUNT).unwrap();
    let tx_template = TransactionTemplate::MintFungibleAsset {
        asset: fungible_asset,
        target_account_id: first_regular_account_id,
    };
    println!("Minting Asset");
    execute_tx_and_sync(&mut client, tx_template).await;

    // Check that note is committed
    println!("Fetching Pending Notes...");
    let notes = client.get_input_notes(NoteFilter::Pending).unwrap();
    assert!(notes.is_empty());

    println!("Fetching Committed Notes...");
    let notes = client.get_input_notes(NoteFilter::Committed).unwrap();
    assert!(!notes.is_empty());

    let tx_template =
        TransactionTemplate::ConsumeNotes(first_regular_account_id, vec![notes[0].note_id()]);
    println!("Consuming Note...");
    execute_tx_and_sync(&mut client, tx_template).await;

<<<<<<< HEAD
    let (regular_account, _seed) = client.get_account(regular_account_id).unwrap();
=======
    let (regular_account, _seed) = client.get_account_by_id(first_regular_account_id).unwrap();
>>>>>>> 929e048a
    assert_eq!(regular_account.vault().assets().count(), 1);
    let asset = regular_account.vault().assets().next().unwrap();

    if let Asset::Fungible(fungible_asset) = asset {
        assert_eq!(fungible_asset.amount(), MINT_AMOUNT);
    } else {
        panic!("ACCOUNT SHOULD HAVE A FUNGIBLE ASSET");
    }

    // Do a transfer from first account to second account
    let asset = FungibleAsset::new(faucet_account_id, TRANSFER_AMOUNT).unwrap();
    let tx_template = TransactionTemplate::PayToId(PaymentTransactionData::new(
        Asset::Fungible(asset),
        first_regular_account_id,
        second_regular_account_id,
    ));
    println!("Running P2ID tx...");
    execute_tx_and_sync(&mut client, tx_template).await;

    // Check that note is committed for the second account to consume
    println!("Fetching Committed Notes...");
    let notes = client.get_input_notes(NoteFilter::Committed).unwrap();
    assert!(!notes.is_empty());

    // Consume P2ID note
    let tx_template =
        TransactionTemplate::ConsumeNotes(second_regular_account_id, vec![notes[0].note_id()]);
    println!("Consuming Note...");
    execute_tx_and_sync(&mut client, tx_template).await;

    let (regular_account, _seed) = client.get_account_by_id(first_regular_account_id).unwrap();
    assert_eq!(regular_account.vault().assets().count(), 1);
    let asset = regular_account.vault().assets().next().unwrap();

    // Validate the transfered amounts
    if let Asset::Fungible(fungible_asset) = asset {
        assert_eq!(fungible_asset.amount(), MINT_AMOUNT - TRANSFER_AMOUNT);
    } else {
        panic!("ACCOUNT SHOULD HAVE A FUNGIBLE ASSET");
    }

    let (regular_account, _seed) = client.get_account_by_id(second_regular_account_id).unwrap();
    assert_eq!(regular_account.vault().assets().count(), 1);
    let asset = regular_account.vault().assets().next().unwrap();

    if let Asset::Fungible(fungible_asset) = asset {
        assert_eq!(fungible_asset.amount(), TRANSFER_AMOUNT);
    } else {
        panic!("ACCOUNT SHOULD HAVE A FUNGIBLE ASSET");
    }

    println!("Test ran successfully!");
}<|MERGE_RESOLUTION|>--- conflicted
+++ resolved
@@ -153,11 +153,7 @@
     let second_regular_account_id = regular_account_stubs[1].id();
     let faucet_account_id = faucet_account_stub.id();
 
-<<<<<<< HEAD
     let (regular_account, _seed) = client.get_account(regular_account_id).unwrap();
-=======
-    let (regular_account, _seed) = client.get_account_by_id(first_regular_account_id).unwrap();
->>>>>>> 929e048a
     assert_eq!(regular_account.vault().assets().count(), 0);
 
     // Create a Mint Tx for 1000 units of our fungible asset
@@ -183,11 +179,8 @@
     println!("Consuming Note...");
     execute_tx_and_sync(&mut client, tx_template).await;
 
-<<<<<<< HEAD
     let (regular_account, _seed) = client.get_account(regular_account_id).unwrap();
-=======
-    let (regular_account, _seed) = client.get_account_by_id(first_regular_account_id).unwrap();
->>>>>>> 929e048a
+
     assert_eq!(regular_account.vault().assets().count(), 1);
     let asset = regular_account.vault().assets().next().unwrap();
 
