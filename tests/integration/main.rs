<<<<<<< HEAD
use miden_client::client::accounts::{AccountStorageMode, AccountTemplate};
use std::env::temp_dir;
use std::fs;
use uuid::Uuid;
=======
use miden_client::client::Client;
use miden_client::client::{rpc::TonicRpcClient, transactions::TransactionTemplate};
use miden_client::config::{ClientConfig, RpcConfig};
use miden_client::store::Store;
use miden_client::store::{
    data_store::SqliteDataStore, notes::NoteFilter, transactions::TransactionFilter,
};
>>>>>>> e8115473

use objects::accounts::AccountData;
use objects::assets::{Asset, FungibleAsset};
use objects::utils::serde::Deserializable;

<<<<<<< HEAD
use miden_client::client::transactions::{PaymentTransactionData, TransactionTemplate};
use miden_client::client::Client;
use miden_client::config::{ClientConfig, RpcConfig};
use miden_client::store::{notes::InputNoteFilter, transactions::TransactionFilter};
=======
use std::env::temp_dir;
use std::fs;

use uuid::Uuid;
>>>>>>> e8115473

fn create_test_client() -> Client<TonicRpcClient, SqliteDataStore> {
    let client_config = ClientConfig {
        store: create_test_store_path()
            .into_os_string()
            .into_string()
            .unwrap()
            .try_into()
            .unwrap(),
        rpc: RpcConfig::default(),
    };

    let rpc_endpoint = client_config.rpc.endpoint.to_string();
    let store = Store::new((&client_config).into()).unwrap();
    Client::new(
        client_config,
        TonicRpcClient::new(&rpc_endpoint),
        SqliteDataStore::new(store),
    )
    .unwrap()
}

fn create_test_store_path() -> std::path::PathBuf {
    let mut temp_file = temp_dir();
    temp_file.push(format!("{}.sqlite3", Uuid::new_v4()));
    temp_file
}

async fn execute_tx_and_sync(
    client: &mut Client<TonicRpcClient, SqliteDataStore>,
    tx_template: TransactionTemplate,
) {
    println!("Executing Transaction");
    let transaction_execution_result = client.new_transaction(tx_template).unwrap();

    println!("Sending Transaction to node");
    client
        .send_transaction(transaction_execution_result)
        .await
        .unwrap();

    let current_block_num = client.sync_state().await.unwrap();

    // Wait until we've actually gotten a new block
    println!("Syncing State...");
    while client.sync_state().await.unwrap() == current_block_num {
        std::thread::sleep(std::time::Duration::new(5, 0));
    }
}

const MINT_AMOUNT: u64 = 1000;
const TRANSFER_AMOUNT: u64 = 50;

#[tokio::main]
async fn main() {
    let mut client = create_test_client();

    // Enusre clean state
    assert!(client.get_accounts().unwrap().is_empty());
    assert!(client
        .get_transactions(TransactionFilter::All)
        .unwrap()
        .is_empty());
    assert!(client.get_input_notes(NoteFilter::All).unwrap().is_empty());

    // Import accounts
    println!("Importing Accounts...");
    for account_idx in 0..2 {
        let account_data_file_contents =
            fs::read(format!("./miden-node/accounts/account{}.mac", account_idx)).unwrap();
        let account_data = AccountData::read_from_bytes(&account_data_file_contents).unwrap();
        client.import_account(account_data).unwrap();
    }

    // Create new regular account
    client
        .new_account(AccountTemplate::BasicWallet {
            mutable_code: false,
            storage_mode: AccountStorageMode::Local,
        })
        .unwrap();

    println!("Syncing State...");
    client.sync_state().await.unwrap();

    // Get Faucet and regular accounts
    println!("Fetching Accounts...");
    let accounts = client.get_accounts().unwrap();
    let regular_account_stubs = accounts
        .iter()
        .filter(|(account, _seed)| account.id().is_regular_account())
        .map(|(account, _seed)| account)
        .collect::<Vec<_>>();
    let (faucet_account_stub, _seed) = accounts
        .iter()
        .find(|(account, _seed)| !account.id().is_regular_account())
        .unwrap();
    assert_eq!(accounts.len(), 3);

    let first_regular_account_id = regular_account_stubs[0].id();
    let second_regular_account_id = regular_account_stubs[1].id();
    let faucet_account_id = faucet_account_stub.id();

    let (regular_account, _seed) = client.get_account_by_id(first_regular_account_id).unwrap();
    assert_eq!(regular_account.vault().assets().count(), 0);

    // Create a Mint Tx for 1000 units of our fungible asset
    let fungible_asset = FungibleAsset::new(faucet_account_id, MINT_AMOUNT).unwrap();
    let tx_template = TransactionTemplate::MintFungibleAsset {
        asset: fungible_asset,
        target_account_id: first_regular_account_id,
    };
    println!("Minting Asset");
    execute_tx_and_sync(&mut client, tx_template).await;

    // Check that note is committed
    println!("Fetching Pending Notes...");
    let notes = client.get_input_notes(NoteFilter::Pending).unwrap();
    assert!(notes.is_empty());

    println!("Fetching Committed Notes...");
    let notes = client.get_input_notes(NoteFilter::Committed).unwrap();
    assert!(!notes.is_empty());

    let tx_template =
        TransactionTemplate::ConsumeNotes(first_regular_account_id, vec![notes[0].note_id()]);
    println!("Consuming Note...");
    execute_tx_and_sync(&mut client, tx_template).await;

    let (regular_account, _seed) = client.get_account_by_id(first_regular_account_id).unwrap();
    assert_eq!(regular_account.vault().assets().count(), 1);
    let asset = regular_account.vault().assets().next().unwrap();

    if let Asset::Fungible(fungible_asset) = asset {
        assert_eq!(fungible_asset.amount(), MINT_AMOUNT);
    } else {
        panic!("ACCOUNT SHOULD HAVE A FUNGIBLE ASSET");
    }

    // Do a transfer from first account to second account
    let asset = FungibleAsset::new(faucet_account_id, TRANSFER_AMOUNT).unwrap();
    let tx_template = TransactionTemplate::PayToId(PaymentTransactionData::new(
        Asset::Fungible(asset),
        first_regular_account_id,
        second_regular_account_id,
    ));
    println!("Running P2ID tx...");
    execute_tx_and_sync(&mut client, tx_template).await;

    // Check that note is committed for the second account to consume
    println!("Fetching Committed Notes...");
    let notes = client.get_input_notes(InputNoteFilter::Committed).unwrap();
    assert!(!notes.is_empty());

    // Consume P2ID note
    let tx_template =
        TransactionTemplate::ConsumeNotes(second_regular_account_id, vec![notes[0].note_id()]);
    println!("Consuming Note...");
    execute_tx_and_sync(&mut client, tx_template).await;

    let (regular_account, _seed) = client.get_account_by_id(first_regular_account_id).unwrap();
    assert_eq!(regular_account.vault().assets().count(), 1);
    let asset = regular_account.vault().assets().next().unwrap();

    // Validate the transfered amounts
    if let Asset::Fungible(fungible_asset) = asset {
        assert_eq!(fungible_asset.amount(), MINT_AMOUNT - TRANSFER_AMOUNT);
    } else {
        panic!("ACCOUNT SHOULD HAVE A FUNGIBLE ASSET");
    }

    let (regular_account, _seed) = client.get_account_by_id(second_regular_account_id).unwrap();
    assert_eq!(regular_account.vault().assets().count(), 1);
    let asset = regular_account.vault().assets().next().unwrap();

    if let Asset::Fungible(fungible_asset) = asset {
        assert_eq!(fungible_asset.amount(), TRANSFER_AMOUNT);
    } else {
        panic!("ACCOUNT SHOULD HAVE A FUNGIBLE ASSET");
    }

    println!("Test ran successfully!");
}<|MERGE_RESOLUTION|>--- conflicted
+++ resolved
@@ -1,33 +1,23 @@
-<<<<<<< HEAD
-use miden_client::client::accounts::{AccountStorageMode, AccountTemplate};
+use miden_client::client::{
+    accounts::{AccountStorageMode, AccountTemplate},
+    rpc::TonicRpcClient,
+    transactions::{PaymentTransactionData, TransactionTemplate},
+    Client,
+};
+use miden_client::config::{ClientConfig, RpcConfig};
+use miden_client::store::{
+    data_store::SqliteDataStore, notes::NoteFilter, transactions::TransactionFilter, Store,
+};
+
+use objects::{
+    accounts::AccountData,
+    assets::{Asset, FungibleAsset},
+    utils::serde::Deserializable,
+};
+
 use std::env::temp_dir;
 use std::fs;
 use uuid::Uuid;
-=======
-use miden_client::client::Client;
-use miden_client::client::{rpc::TonicRpcClient, transactions::TransactionTemplate};
-use miden_client::config::{ClientConfig, RpcConfig};
-use miden_client::store::Store;
-use miden_client::store::{
-    data_store::SqliteDataStore, notes::NoteFilter, transactions::TransactionFilter,
-};
->>>>>>> e8115473
-
-use objects::accounts::AccountData;
-use objects::assets::{Asset, FungibleAsset};
-use objects::utils::serde::Deserializable;
-
-<<<<<<< HEAD
-use miden_client::client::transactions::{PaymentTransactionData, TransactionTemplate};
-use miden_client::client::Client;
-use miden_client::config::{ClientConfig, RpcConfig};
-use miden_client::store::{notes::InputNoteFilter, transactions::TransactionFilter};
-=======
-use std::env::temp_dir;
-use std::fs;
-
-use uuid::Uuid;
->>>>>>> e8115473
 
 fn create_test_client() -> Client<TonicRpcClient, SqliteDataStore> {
     let client_config = ClientConfig {
@@ -179,7 +169,7 @@
 
     // Check that note is committed for the second account to consume
     println!("Fetching Committed Notes...");
-    let notes = client.get_input_notes(InputNoteFilter::Committed).unwrap();
+    let notes = client.get_input_notes(NoteFilter::Committed).unwrap();
     assert!(!notes.is_empty());
 
     // Consume P2ID note
