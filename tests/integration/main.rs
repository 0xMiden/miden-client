use std::{collections::BTreeMap, env::temp_dir, time::Duration};

use miden_client::{
    client::{
        accounts::{AccountStorageMode, AccountTemplate},
        get_random_coin,
        rpc::TonicRpcClient,
        transactions::transaction_request::{
            PaymentTransactionData, TransactionRequest, TransactionTemplate,
        },
        Client, NoteRelevance,
    },
    config::{ClientConfig, RpcConfig},
    errors::{ClientError, NodeRpcClientError},
    store::{sqlite_store::SqliteStore, AuthInfo, NoteFilter, TransactionFilter},
};
use miden_lib::transaction::TransactionKernel;
use miden_objects::{
    accounts::{Account, AccountId, ACCOUNT_ID_REGULAR_ACCOUNT_UPDATABLE_CODE_OFF_CHAIN},
    assembly::ProgramAst,
    assets::{Asset, FungibleAsset, TokenSymbol},
    crypto::rand::{FeltRng, RpoRandomCoin},
    notes::{
        Note, NoteAssets, NoteExecutionMode, NoteId, NoteInputs, NoteMetadata, NoteRecipient,
        NoteScript, NoteTag, NoteType,
    },
    transaction::InputNote,
    Felt, Word,
};
use miden_tx::{utils::Serializable, DataStoreError, TransactionExecutorError};
use uuid::Uuid;

pub const ACCOUNT_ID_REGULAR: u64 = ACCOUNT_ID_REGULAR_ACCOUNT_UPDATABLE_CODE_OFF_CHAIN;

type TestClient = Client<TonicRpcClient, RpoRandomCoin, SqliteStore>;

fn create_test_client() -> TestClient {
    let client_config = ClientConfig {
        store: create_test_store_path()
            .into_os_string()
            .into_string()
            .unwrap()
            .try_into()
            .unwrap(),
        rpc: RpcConfig::default(),
    };

    let rpc_endpoint = client_config.rpc.endpoint.to_string();
    let store = SqliteStore::new((&client_config).into()).unwrap();
    let executor_store = SqliteStore::new((&client_config).into()).unwrap();
    let rng = get_random_coin();
    TestClient::new(TonicRpcClient::new(&rpc_endpoint), rng, store, executor_store).unwrap()
}

fn create_test_store_path() -> std::path::PathBuf {
    let mut temp_file = temp_dir();
    temp_file.push(format!("{}.sqlite3", Uuid::new_v4()));
    temp_file
}

async fn execute_tx_and_sync(client: &mut TestClient, tx_request: TransactionRequest) {
    println!("Executing transaction...");
    let transaction_execution_result = client.new_transaction(tx_request).unwrap();
    let transaction_id = transaction_execution_result.executed_transaction().id();

    println!("Sending transaction to node");
    client.submit_transaction(transaction_execution_result).await.unwrap();

    // wait until tx is committed
    loop {
        println!("Syncing State...");
        client.sync_state().await.unwrap();

        // Check if executed transaction got committed by the node
        let uncommited_transactions =
            client.get_transactions(TransactionFilter::Uncomitted).unwrap();
        let is_tx_committed = uncommited_transactions
            .iter()
            .find(|uncommited_tx| uncommited_tx.id == transaction_id)
            .is_none();

        if is_tx_committed {
            break;
        }

        std::thread::sleep(std::time::Duration::new(3, 0));
    }
}

/// Waits for node to be running.
///
/// # Panics
///
/// This function will panic if it does `NUMBER_OF_NODE_ATTEMPTS` unsuccessful checks or if we
/// receive an error other than a connection related error
async fn wait_for_node(client: &mut TestClient) {
    const NODE_TIME_BETWEEN_ATTEMPTS: u64 = 5;
    const NUMBER_OF_NODE_ATTEMPTS: u64 = 60;

    println!("Waiting for Node to be up. Checking every {NODE_TIME_BETWEEN_ATTEMPTS}s for {NUMBER_OF_NODE_ATTEMPTS} tries...");

    for _try_number in 0..NUMBER_OF_NODE_ATTEMPTS {
        match client.sync_state().await {
            Err(ClientError::NodeRpcClientError(NodeRpcClientError::ConnectionError(_))) => {
                std::thread::sleep(Duration::from_secs(NODE_TIME_BETWEEN_ATTEMPTS));
            },
            Err(other_error) => {
                panic!("Unexpected error: {other_error}");
            },
            _ => return,
        }
    }

    panic!("Unable to connect to node");
}

const MINT_AMOUNT: u64 = 1000;
const TRANSFER_AMOUNT: u64 = 59;

/// Sets up a basic client and returns (basic_account, basic_account, faucet_account)
async fn setup(
    client: &mut TestClient,
    accounts_storage_mode: AccountStorageMode,
) -> (Account, Account, Account) {
    // Enusre clean state
    assert!(client.get_accounts().unwrap().is_empty());
    assert!(client.get_transactions(TransactionFilter::All).unwrap().is_empty());
    assert!(client.get_input_notes(NoteFilter::All).unwrap().is_empty());

    // Create faucet account
    let (faucet_account, _) = client
        .new_account(AccountTemplate::FungibleFaucet {
            token_symbol: TokenSymbol::new("MATIC").unwrap(),
            decimals: 8,
            max_supply: 1_000_000_000,
            storage_mode: accounts_storage_mode,
        })
        .unwrap();

    // Create regular accounts
    let (first_basic_account, _) = client
        .new_account(AccountTemplate::BasicWallet {
            mutable_code: false,
            storage_mode: AccountStorageMode::Local,
        })
        .unwrap();

    let (second_basic_account, _) = client
        .new_account(AccountTemplate::BasicWallet {
            mutable_code: false,
            storage_mode: AccountStorageMode::Local,
        })
        .unwrap();

    wait_for_node(client).await;

    println!("Syncing State...");
    client.sync_state().await.unwrap();

    // Get Faucet and regular accounts
    println!("Fetching Accounts...");
    (first_basic_account, second_basic_account, faucet_account)
}

/// Mints a note from faucet_account_id for basic_account_id, waits for inclusion and returns it
async fn mint_note(
    client: &mut TestClient,
    basic_account_id: AccountId,
    faucet_account_id: AccountId,
    note_type: NoteType,
) -> InputNote {
    let (regular_account, _seed) = client.get_account(basic_account_id).unwrap();
    assert_eq!(regular_account.vault().assets().count(), 0);

    // Create a Mint Tx for 1000 units of our fungible asset
    let fungible_asset = FungibleAsset::new(faucet_account_id, MINT_AMOUNT).unwrap();
    let tx_template =
        TransactionTemplate::MintFungibleAsset(fungible_asset, basic_account_id, note_type);

    println!("Minting Asset");
    let tx_request = client.build_transaction_request(tx_template).unwrap();
    let _ = execute_tx_and_sync(client, tx_request.clone()).await;

    // Check that note is committed and return it
    println!("Fetching Committed Notes...");
    let note_id = tx_request.expected_output_notes()[0].id();
    let note = client.get_input_note(note_id).unwrap();
    note.try_into().unwrap()
}

/// Consumes and wait until the transaction gets committed
/// This assumes the notes contain assets
async fn consume_notes(client: &mut TestClient, account_id: AccountId, input_notes: &[InputNote]) {
    let tx_template =
        TransactionTemplate::ConsumeNotes(account_id, input_notes.iter().map(|n| n.id()).collect());
    println!("Consuming Note...");
    let tx_request = client.build_transaction_request(tx_template).unwrap();
    execute_tx_and_sync(client, tx_request).await;
}

async fn assert_account_has_single_asset(
    client: &TestClient,
    account_id: AccountId,
    asset_account_id: AccountId,
    expected_amount: u64,
) {
    let (regular_account, _seed) = client.get_account(account_id).unwrap();

    assert_eq!(regular_account.vault().assets().count(), 1);
    let asset = regular_account.vault().assets().next().unwrap();

    if let Asset::Fungible(fungible_asset) = asset {
        assert_eq!(fungible_asset.faucet_id(), asset_account_id);
        assert_eq!(fungible_asset.amount(), expected_amount);
    } else {
        panic!("Account has consumed a note and should have a fungible asset");
    }
}

#[tokio::test]
async fn test_onchain_notes_flow() {
    // Client 1 is an offchain faucet which will mint an onchain note for client 2
    let mut client_1 = create_test_client();
    // Client 2 is an offchain account which will consume the note that it will sync from the node
    let mut client_2 = create_test_client();
    // Client 3 will be transferred part of the assets by client 2's account
    let mut client_3 = create_test_client();

    // Create faucet account
    let (faucet_account, _) = client_1
        .new_account(AccountTemplate::FungibleFaucet {
            token_symbol: TokenSymbol::new("MATIC").unwrap(),
            decimals: 8,
            max_supply: 1_000_000_000,
            storage_mode: AccountStorageMode::Local,
        })
        .unwrap();

    // Create regular accounts
    let (basic_wallet_1, _) = client_2
        .new_account(AccountTemplate::BasicWallet {
            mutable_code: false,
            storage_mode: AccountStorageMode::Local,
        })
        .unwrap();

    // Create regular accounts
    let (basic_wallet_2, _) = client_3
        .new_account(AccountTemplate::BasicWallet {
            mutable_code: false,
            storage_mode: AccountStorageMode::Local,
        })
        .unwrap();
    client_1.sync_state().await.unwrap();
    client_2.sync_state().await.unwrap();

    let tx_template = TransactionTemplate::MintFungibleAsset(
        FungibleAsset::new(faucet_account.id(), MINT_AMOUNT).unwrap().into(),
        basic_wallet_1.id(),
        NoteType::Public,
    );

    let tx_request = client_1.build_transaction_request(tx_template).unwrap();
    let note = tx_request.expected_output_notes()[0].clone();
    execute_tx_and_sync(&mut client_1, tx_request).await;

    // Client 2's account should receive the note here:
    client_2.sync_state().await.unwrap();

    // Assert that the note is the same
    let received_note: InputNote = client_2.get_input_note(note.id()).unwrap().try_into().unwrap();
    assert_eq!(received_note.note().authentication_hash(), note.authentication_hash());
    assert_eq!(received_note.note(), &note);

    // consume the note
    consume_notes(&mut client_2, basic_wallet_1.id(), &[received_note]).await;
    assert_account_has_single_asset(
        &client_2,
        basic_wallet_1.id(),
        faucet_account.id(),
        MINT_AMOUNT,
    )
    .await;

    let p2id_asset = FungibleAsset::new(faucet_account.id(), TRANSFER_AMOUNT).unwrap();
    let tx_template = TransactionTemplate::PayToId(
        PaymentTransactionData::new(p2id_asset.into(), basic_wallet_1.id(), basic_wallet_2.id()),
        NoteType::Public,
    );
    let tx_request = client_2.build_transaction_request(tx_template).unwrap();
    execute_tx_and_sync(&mut client_2, tx_request).await;

    // sync client 3 (basic account 2)
    client_3.sync_state().await.unwrap();
    // client 3 should only have one note
    let note = client_3
        .get_input_notes(NoteFilter::Committed)
        .unwrap()
        .get(0)
        .unwrap()
        .clone()
        .try_into()
        .unwrap();

    consume_notes(&mut client_3, basic_wallet_2.id(), &[note]).await;
    assert_account_has_single_asset(
        &client_3,
        basic_wallet_2.id(),
        faucet_account.id(),
        TRANSFER_AMOUNT,
    )
    .await;
}

#[tokio::test]
async fn test_added_notes() {
    let mut client = create_test_client();

    let (_, _, faucet_account_stub) = setup(&mut client, AccountStorageMode::Local).await;
    // Mint some asset for an account not tracked by the client. It should not be stored as an
    // input note afterwards since it is not being tracked by the client
    let fungible_asset = FungibleAsset::new(faucet_account_stub.id(), MINT_AMOUNT).unwrap();
    let tx_template = TransactionTemplate::MintFungibleAsset(
        fungible_asset,
        AccountId::try_from(ACCOUNT_ID_REGULAR).unwrap(),
        NoteType::OffChain,
    );
    let tx_request = client.build_transaction_request(tx_template).unwrap();
    println!("Running Mint tx...");
    execute_tx_and_sync(&mut client, tx_request).await;

    // Check that no new notes were added
    println!("Fetching Committed Notes...");
    let notes = client.get_input_notes(NoteFilter::Committed).unwrap();
    assert!(notes.is_empty())
}

#[tokio::test]
async fn test_p2id_transfer() {
    let mut client = create_test_client();

    let (first_regular_account, second_regular_account, faucet_account_stub) =
        setup(&mut client, AccountStorageMode::Local).await;

    let from_account_id = first_regular_account.id();
    let to_account_id = second_regular_account.id();
    let faucet_account_id = faucet_account_stub.id();

    // First Mint necesary token
    let note = mint_note(&mut client, from_account_id, faucet_account_id, NoteType::OffChain).await;
    consume_notes(&mut client, from_account_id, &[note]).await;
    assert_account_has_single_asset(&client, from_account_id, faucet_account_id, MINT_AMOUNT).await;

    // Do a transfer from first account to second account
    let asset = FungibleAsset::new(faucet_account_id, TRANSFER_AMOUNT).unwrap();
    let tx_template = TransactionTemplate::PayToId(
        PaymentTransactionData::new(Asset::Fungible(asset), from_account_id, to_account_id),
        NoteType::OffChain,
    );
    println!("Running P2ID tx...");
    let tx_request = client.build_transaction_request(tx_template).unwrap();
    execute_tx_and_sync(&mut client, tx_request).await;

    // Check that note is committed for the second account to consume
    println!("Fetching Committed Notes...");
    let notes = client.get_input_notes(NoteFilter::Committed).unwrap();
    assert!(!notes.is_empty());

    // Consume P2ID note
    let tx_template = TransactionTemplate::ConsumeNotes(to_account_id, vec![notes[0].id()]);
    println!("Consuming Note...");
    let tx_request = client.build_transaction_request(tx_template).unwrap();
    execute_tx_and_sync(&mut client, tx_request).await;

    // Ensure we have nothing else to consume
    let current_notes = client.get_input_notes(NoteFilter::Committed).unwrap();
    assert!(current_notes.is_empty());

    let (regular_account, seed) = client.get_account(from_account_id).unwrap();

    // The seed should not be retrieved due to the account not being new
    assert!(!regular_account.is_new() && seed.is_none());
    assert_eq!(regular_account.vault().assets().count(), 1);
    let asset = regular_account.vault().assets().next().unwrap();

    // Validate the transfered amounts
    if let Asset::Fungible(fungible_asset) = asset {
        assert_eq!(fungible_asset.amount(), MINT_AMOUNT - TRANSFER_AMOUNT);
    } else {
        panic!("Error: Account should have a fungible asset");
    }

    let (regular_account, _seed) = client.get_account(to_account_id).unwrap();
    assert_eq!(regular_account.vault().assets().count(), 1);
    let asset = regular_account.vault().assets().next().unwrap();

    if let Asset::Fungible(fungible_asset) = asset {
        assert_eq!(fungible_asset.amount(), TRANSFER_AMOUNT);
    } else {
        panic!("Error: Account should have a fungible asset");
    }

    assert_note_cannot_be_consumed_twice(&mut client, to_account_id, notes[0].id()).await;
}

#[tokio::test]
async fn test_p2idr_transfer() {
    let mut client = create_test_client();

    let (first_regular_account, second_regular_account, faucet_account_stub) =
        setup(&mut client, AccountStorageMode::Local).await;

    let from_account_id = first_regular_account.id();
    let to_account_id = second_regular_account.id();
    let faucet_account_id = faucet_account_stub.id();

    // First Mint necesary token
    let note = mint_note(&mut client, from_account_id, faucet_account_id, NoteType::OffChain).await;
    println!("about to consume");

    consume_notes(&mut client, from_account_id, &[note]).await;
    assert_account_has_single_asset(&client, from_account_id, faucet_account_id, MINT_AMOUNT).await;

    // Do a transfer from first account to second account with Recall. In this situation we'll do
    // the happy path where the `to_account_id` consumes the note
    println!("getting balance");
    let from_account_balance = client
        .get_account(from_account_id)
        .unwrap()
        .0
        .vault()
        .get_balance(faucet_account_id)
        .unwrap_or(0);
    let to_account_balance = client
        .get_account(to_account_id)
        .unwrap()
        .0
        .vault()
        .get_balance(faucet_account_id)
        .unwrap_or(0);
    let current_block_num = client.get_sync_height().unwrap();
    let asset = FungibleAsset::new(faucet_account_id, TRANSFER_AMOUNT).unwrap();
    let tx_template = TransactionTemplate::PayToIdWithRecall(
        PaymentTransactionData::new(Asset::Fungible(asset), from_account_id, to_account_id),
        current_block_num + 50,
        NoteType::OffChain,
    );
    println!("Running P2IDR tx...");
    let tx_request = client.build_transaction_request(tx_template).unwrap();
    execute_tx_and_sync(&mut client, tx_request).await;

    // Check that note is committed for the second account to consume
    println!("Fetching Committed Notes...");
    let notes = client.get_input_notes(NoteFilter::Committed).unwrap();
    assert!(!notes.is_empty());

    // Make the `to_account_id` consume P2IDR note
    let tx_template = TransactionTemplate::ConsumeNotes(to_account_id, vec![notes[0].id()]);
    println!("Consuming Note...");
    let tx_request = client.build_transaction_request(tx_template).unwrap();
    execute_tx_and_sync(&mut client, tx_request).await;

    let (regular_account, seed) = client.get_account(from_account_id).unwrap();
    // The seed should not be retrieved due to the account not being new
    assert!(!regular_account.is_new() && seed.is_none());
    assert_eq!(regular_account.vault().assets().count(), 1);
    let asset = regular_account.vault().assets().next().unwrap();

    // Validate the transfered amounts
    if let Asset::Fungible(fungible_asset) = asset {
        assert_eq!(fungible_asset.amount(), from_account_balance - TRANSFER_AMOUNT);
    } else {
        panic!("Error: Account should have a fungible asset");
    }

    let (regular_account, _seed) = client.get_account(to_account_id).unwrap();
    assert_eq!(regular_account.vault().assets().count(), 1);
    let asset = regular_account.vault().assets().next().unwrap();

    if let Asset::Fungible(fungible_asset) = asset {
        assert_eq!(fungible_asset.amount(), to_account_balance + TRANSFER_AMOUNT);
    } else {
        panic!("Error: Account should have a fungible asset");
    }

    assert_note_cannot_be_consumed_twice(&mut client, to_account_id, notes[0].id()).await;
}

async fn assert_note_cannot_be_consumed_twice(
    client: &mut TestClient,
    consuming_account_id: AccountId,
    note_to_consume_id: NoteId,
) {
    // Check that we can't consume the P2ID note again
    let tx_template =
        TransactionTemplate::ConsumeNotes(consuming_account_id, vec![note_to_consume_id]);
    println!("Consuming Note...");

    // Double-spend error expected to be received since we are consuming the same note
    let tx_request = client.build_transaction_request(tx_template).unwrap();
    match client.new_transaction(tx_request) {
        Err(ClientError::TransactionExecutionError(
            TransactionExecutorError::FetchTransactionInputsFailed(
                DataStoreError::NoteAlreadyConsumed(_),
            ),
        )) => {},
        Ok(_) => panic!("Double-spend error: Note should not be consumable!"),
        _ => panic!("Unexpected error: {}", note_to_consume_id.to_hex()),
    }
}

// TODO: We might want to move these functions related to custom transactions to their own module
// file

// CUSTOM TRANSACTION REQUEST
// ================================================================================================
//
// The following functions are for testing custom transaction code. What the test does is:
//
// - Create a custom tx that mints a custom note which checks that the note args are as expected
//   (ie, a word of 4 felts that represent [9, 12, 18, 3])
//
// - Create another transaction that consumes this note with custom code. This custom code only
//   asserts that the {asserted_value} parameter is 0. To test this we first execute with
//   an incorrect value passed in, and after that we try again with the correct value.
//
// Because it's currently not possible to create/consume notes without assets, the P2ID code
// is used as the base for the note code.
#[tokio::test]
async fn test_transaction_request() {
    let mut client = create_test_client();

    let account_template = AccountTemplate::BasicWallet {
        mutable_code: false,
        storage_mode: AccountStorageMode::Local,
    };

    client.sync_state().await.unwrap();
    // Insert Account
    let (regular_account, _seed) = client.new_account(account_template).unwrap();

    let account_template = AccountTemplate::FungibleFaucet {
        token_symbol: TokenSymbol::new("TEST").unwrap(),
        decimals: 5u8,
        max_supply: 10_000u64,
        storage_mode: AccountStorageMode::Local,
    };
    let (fungible_faucet, _seed) = client.new_account(account_template).unwrap();

    // Execute mint transaction in order to create custom note
    let note = mint_custom_note(&mut client, fungible_faucet.id(), regular_account.id()).await;

    client.sync_state().await.unwrap();

    // Prepare transaction

    // If these args were to be modified, the transaction would fail because the note code expects
    // these exact arguments
    let note_args = [[Felt::new(9), Felt::new(12), Felt::new(18), Felt::new(3)]];

    let note_args_map = BTreeMap::from([(note.id(), Some(note_args[0]))]);

    let code = "
        use.miden::contracts::auth::basic->auth_tx
        use.miden::kernels::tx::prologue
        use.miden::kernels::tx::memory

        begin
            push.0 push.{asserted_value}
            # => [0, {asserted_value}]
            assert_eq

            call.auth_tx::auth_tx_rpo_falcon512
        end
        ";

    // FAILURE ATTEMPT

    let failure_code = code.replace("{asserted_value}", "1");
    let program = ProgramAst::parse(&failure_code).unwrap();

    let tx_script = {
        let account_auth = client.get_account_auth(regular_account.id()).unwrap();
        let (pubkey_input, advice_map): (Word, Vec<Felt>) = match account_auth {
            AuthInfo::RpoFalcon512(key) => (
                key.public_key().into(),
                key.to_bytes().iter().map(|a| Felt::new(*a as u64)).collect::<Vec<Felt>>(),
            ),
        };

        let script_inputs = vec![(pubkey_input, advice_map)];
        client.compile_tx_script(program, script_inputs, vec![]).unwrap()
    };

    let transaction_request = TransactionRequest::new(
        regular_account.id(),
        note_args_map.clone(),
        vec![],
        Some(tx_script),
    );

    // This fails becuase of {asserted_value} having the incorrect number passed in
    assert!(client.new_transaction(transaction_request).is_err());

    // SUCCESS EXECUTION

    let success_code = code.replace("{asserted_value}", "0");
    let program = ProgramAst::parse(&success_code).unwrap();

    let tx_script = {
        let account_auth = client.get_account_auth(regular_account.id()).unwrap();
        let (pubkey_input, advice_map): (Word, Vec<Felt>) = match account_auth {
            AuthInfo::RpoFalcon512(key) => (
                key.public_key().into(),
                key.to_bytes().iter().map(|a| Felt::new(*a as u64)).collect::<Vec<Felt>>(),
            ),
        };

        let script_inputs = vec![(pubkey_input, advice_map)];
        client.compile_tx_script(program, script_inputs, vec![]).unwrap()
    };

    let transaction_request =
        TransactionRequest::new(regular_account.id(), note_args_map, vec![], Some(tx_script));

    execute_tx_and_sync(&mut client, transaction_request).await;

    client.sync_state().await.unwrap();
}

async fn mint_custom_note(
    client: &mut TestClient,
    faucet_account_id: AccountId,
    target_account_id: AccountId,
) -> Note {
    // Prepare transaction
    let mut random_coin = RpoRandomCoin::new(Default::default());
    let note = create_custom_note(faucet_account_id, target_account_id, &mut random_coin);

    let recipient = note
        .recipient_digest()
        .iter()
        .map(|x| x.as_int().to_string())
        .collect::<Vec<_>>()
        .join(".");

    let note_tag = note.metadata().tag().inner();

    let code = "
    use.miden::contracts::faucets::basic_fungible->faucet
    use.miden::contracts::auth::basic->auth_tx
    
    begin
        push.{recipient}
        push.{note_type}
        push.{tag}
        push.{amount}
        call.faucet::distribute
    
        call.auth_tx::auth_tx_rpo_falcon512
        dropw dropw
    end
    "
    .replace("{recipient}", &recipient)
    .replace("{note_type}", &Felt::new(NoteType::OffChain as u64).to_string())
    .replace("{tag}", &Felt::new(note_tag.into()).to_string())
    .replace("{amount}", &Felt::new(10).to_string());

    let program = ProgramAst::parse(&code).unwrap();

    let tx_script = {
        let account_auth = client.get_account_auth(faucet_account_id).unwrap();
        let (pubkey_input, advice_map): (Word, Vec<Felt>) = match account_auth {
            AuthInfo::RpoFalcon512(key) => (
                key.public_key().into(),
                key.to_bytes().iter().map(|a| Felt::new(*a as u64)).collect::<Vec<Felt>>(),
            ),
        };

        let script_inputs = vec![(pubkey_input, advice_map)];
        client.compile_tx_script(program, script_inputs, vec![]).unwrap()
    };

    let transaction_request = TransactionRequest::new(
        faucet_account_id,
        BTreeMap::new(),
        vec![note.clone()],
        Some(tx_script),
    );

    let _ = execute_tx_and_sync(client, transaction_request).await;
    note
}

fn create_custom_note(
    faucet_account_id: AccountId,
    target_account_id: AccountId,
    rng: &mut RpoRandomCoin,
) -> Note {
    let assembler = TransactionKernel::assembler();

    let expected_note_arg = [Felt::new(9), Felt::new(12), Felt::new(18), Felt::new(3)]
        .iter()
        .map(|x| x.to_string())
        .collect::<Vec<_>>()
        .join(".");

    let note_script =
        include_str!("asm/custom_p2id.masm").replace("{expected_note_arg}", &expected_note_arg);
    let note_script = ProgramAst::parse(&note_script).unwrap();
    let (note_script, _) = NoteScript::new(note_script, &assembler).unwrap();

    let inputs = NoteInputs::new(vec![target_account_id.into()]).unwrap();
    let serial_num = rng.draw_word();
    let note_metadata = NoteMetadata::new(
        faucet_account_id,
        NoteType::OffChain,
        NoteTag::from_account_id(target_account_id, NoteExecutionMode::Local)
            .unwrap()
            .into(),
        Default::default(),
    )
    .unwrap();
    let note_assets =
        NoteAssets::new(vec![FungibleAsset::new(faucet_account_id, 10).unwrap().into()]).unwrap();
    let note_recipient = NoteRecipient::new(serial_num, note_script, inputs);
    Note::new(note_assets, note_metadata, note_recipient)
}

#[tokio::test]
async fn test_onchain_accounts() {
    let mut client_1 = create_test_client();
    let mut client_2 = create_test_client();

    let (first_regular_account, _second_regular_account, faucet_account_stub) =
        setup(&mut client_1, AccountStorageMode::OnChain).await;

    let (
        second_client_first_regular_account,
        _other_second_regular_account,
        _other_faucet_account_stub,
    ) = setup(&mut client_2, AccountStorageMode::Local).await;

    let target_account_id = first_regular_account.id();
    let second_client_target_account_id = second_client_first_regular_account.id();
    let faucet_account_id = faucet_account_stub.id();

    let (_, faucet_seed) = client_1.get_account_stub_by_id(faucet_account_id).unwrap();
    let auth_info = client_1.get_account_auth(faucet_account_id).unwrap();
    client_2.insert_account(&faucet_account_stub, faucet_seed, &auth_info).unwrap();

    // First Mint necesary token
    println!("First client consuming note");
    let note =
        mint_note(&mut client_1, target_account_id, faucet_account_id, NoteType::OffChain).await;

    // Update the state in the other client and ensure the onchain faucet hash is consistent
    // between clients
    client_2.sync_state().await.unwrap();

    let (client_1_faucet, _) = client_1.get_account_stub_by_id(faucet_account_stub.id()).unwrap();
    let (client_2_faucet, _) = client_2.get_account_stub_by_id(faucet_account_stub.id()).unwrap();

    assert_eq!(client_1_faucet.hash(), client_2_faucet.hash());

    // Now use the faucet in the second client to mint to its own account
    println!("Second client consuming note");
    let second_client_note = mint_note(
        &mut client_2,
        second_client_target_account_id,
        faucet_account_id,
        NoteType::OffChain,
    )
    .await;

    // Update the state in the other client and ensure the onchain faucet hash is consistent
    // between clients
    client_1.sync_state().await.unwrap();

    println!("About to consume");
    consume_notes(&mut client_1, target_account_id, &[note]).await;
    assert_account_has_single_asset(&client_1, target_account_id, faucet_account_id, MINT_AMOUNT)
        .await;
    consume_notes(&mut client_2, second_client_target_account_id, &[second_client_note]).await;
    assert_account_has_single_asset(
        &client_2,
        second_client_target_account_id,
        faucet_account_id,
        MINT_AMOUNT,
    )
    .await;

    let (client_1_faucet, _) = client_1.get_account_stub_by_id(faucet_account_stub.id()).unwrap();
    let (client_2_faucet, _) = client_2.get_account_stub_by_id(faucet_account_stub.id()).unwrap();

    assert_eq!(client_1_faucet.hash(), client_2_faucet.hash());

    // Now we'll try to do a p2id transfer from an account of one client to the other one
    let from_account_id = target_account_id;
    let to_account_id = second_client_target_account_id;

    // get initial balances
    let from_account_balance = client_1
        .get_account(from_account_id)
        .unwrap()
        .0
        .vault()
        .get_balance(faucet_account_id)
        .unwrap_or(0);
    let to_account_balance = client_2
        .get_account(to_account_id)
        .unwrap()
        .0
        .vault()
        .get_balance(faucet_account_id)
        .unwrap_or(0);

    let asset = FungibleAsset::new(faucet_account_id, TRANSFER_AMOUNT).unwrap();
    let tx_template = TransactionTemplate::PayToId(
        PaymentTransactionData::new(Asset::Fungible(asset), from_account_id, to_account_id),
        NoteType::Public,
    );

    println!("Running P2ID tx...");
    let tx_request = client_1.build_transaction_request(tx_template).unwrap();
    execute_tx_and_sync(&mut client_1, tx_request).await;

    // sync on second client until we receive the note
    println!("Syncing on second client...");
    client_2.sync_state().await.unwrap();
    let notes = client_2.get_input_notes(NoteFilter::Committed).unwrap();

    // Consume the note
    println!("Consuming note con second client...");
    let tx_template = TransactionTemplate::ConsumeNotes(to_account_id, vec![notes[0].id()]);
    let tx_request = client_2.build_transaction_request(tx_template).unwrap();
    execute_tx_and_sync(&mut client_2, tx_request).await;

    // sync on first client
    println!("Syncing on first client...");
    client_1.sync_state().await.unwrap();

    let new_from_account_balance = client_1
        .get_account(from_account_id)
        .unwrap()
        .0
        .vault()
        .get_balance(faucet_account_id)
        .unwrap_or(0);
    let new_to_account_balance = client_2
        .get_account(to_account_id)
        .unwrap()
        .0
        .vault()
        .get_balance(faucet_account_id)
        .unwrap_or(0);

    assert_eq!(new_from_account_balance, from_account_balance - TRANSFER_AMOUNT);
    assert_eq!(new_to_account_balance, to_account_balance + TRANSFER_AMOUNT);
}

#[tokio::test]
<<<<<<< HEAD
async fn test_get_consumable_notes() {
    let mut client = create_test_client();

    let (first_regular_account, second_regular_account, faucet_account_stub) =
        setup(&mut client, AccountStorageMode::Local).await;

    let from_account_id = first_regular_account.id();
    let to_account_id = second_regular_account.id();
    let faucet_account_id = faucet_account_stub.id();

    //No consumable notes initially
    assert!(client.get_consumable_notes(None).unwrap().is_empty());

    // First Mint necesary token
    let note = mint_note(&mut client, from_account_id, faucet_account_id, NoteType::OffChain).await;

    // Check that note is consumable by the account that minted
    assert!(!client.get_consumable_notes(None).unwrap().is_empty());
    assert!(!client.get_consumable_notes(Some(from_account_id)).unwrap().is_empty());
    assert!(client.get_consumable_notes(Some(to_account_id)).unwrap().is_empty());

    consume_notes(&mut client, from_account_id, &[note]).await;

    //After consuming there are no more consumable notes
    assert!(client.get_consumable_notes(None).unwrap().is_empty());

    // Do a transfer from first account to second account
    let asset = FungibleAsset::new(faucet_account_id, TRANSFER_AMOUNT).unwrap();
    let tx_template = TransactionTemplate::PayToIdWithRecall(
        PaymentTransactionData::new(Asset::Fungible(asset), from_account_id, to_account_id),
        100,
        NoteType::OffChain,
    );
    println!("Running P2IDR tx...");
    let tx_request = client.build_transaction_request(tx_template).unwrap();
    execute_tx_and_sync(&mut client, tx_request).await;

    // Check that note is consumable by both accounts
    let consumable_notes = client.get_consumable_notes(None).unwrap();
    let relevant_accounts = &consumable_notes.first().unwrap().relevances;
    assert_eq!(relevant_accounts.len(), 2);
    assert!(!client.get_consumable_notes(Some(from_account_id)).unwrap().is_empty());
    assert!(!client.get_consumable_notes(Some(to_account_id)).unwrap().is_empty());

    // Check that the note is only consumable after block 100 for the account that sent the transaction
    let from_account_relevance = relevant_accounts
        .into_iter()
        .find(|relevance| relevance.0 == from_account_id)
        .unwrap()
        .1;
    assert_eq!(from_account_relevance, NoteRelevance::After(100));

    // Check that the note is always consumable for the account that received the transaction
    let to_account_relevance = relevant_accounts
        .into_iter()
        .find(|relevance| relevance.0 == to_account_id)
        .unwrap()
        .1;
    assert_eq!(to_account_relevance, NoteRelevance::Always);
}

#[tokio::test]
async fn test_get_output_notes() {
    let mut client = create_test_client();

    let (first_regular_account, _, faucet_account_stub) =
        setup(&mut client, AccountStorageMode::Local).await;

    let from_account_id = first_regular_account.id();
    let faucet_account_id = faucet_account_stub.id();
    let random_account_id = AccountId::from_hex("0x0123456789abcdef").unwrap();

    //No output notes initially
    assert!(client.get_output_notes(NoteFilter::All).unwrap().is_empty());

    // First Mint necesary token
    let note = mint_note(&mut client, from_account_id, faucet_account_id, NoteType::OffChain).await;

    // Check that there was an output note but it wasn't consumed
    assert!(client.get_output_notes(NoteFilter::Consumed).unwrap().is_empty());
    assert!(!client.get_output_notes(NoteFilter::All).unwrap().is_empty());

    consume_notes(&mut client, from_account_id, &[note]).await;

    //After consuming, the note is returned when using the [NoteFilter::Consumed] filter
    assert!(!client.get_output_notes(NoteFilter::Consumed).unwrap().is_empty());

    // Do a transfer from first account to second account
    let asset = FungibleAsset::new(faucet_account_id, TRANSFER_AMOUNT).unwrap();
    let tx_template = TransactionTemplate::PayToId(
        PaymentTransactionData::new(Asset::Fungible(asset), from_account_id, random_account_id),
        NoteType::OffChain,
    );
    println!("Running P2ID tx...");
    let tx_request = client.build_transaction_request(tx_template).unwrap();

    let output_note_id = tx_request.expected_output_notes()[0].id();

    //Before executing, the output note is not found
    assert!(client.get_output_note(output_note_id).is_err());

    execute_tx_and_sync(&mut client, tx_request).await;

    //After executing, the note is only found in output notes
    assert!(client.get_output_note(output_note_id).is_ok());
    assert!(client.get_input_note(output_note_id).is_err());
=======
async fn test_onchain_notes_sync_with_tag() {
    // Client 1 has an offchain faucet which will mint an onchain note for client 2
    let mut client_1 = create_test_client();
    // Client 2 will be used to sync and check that by adding the tag we can still fetch notes
    // whose tag doesn't necessarily match any of its accounts
    let mut client_2 = create_test_client();
    // Client 3 will be the control client. We won't add any tags and expect the note not to be
    // fetched
    let mut client_3 = create_test_client();

    // Create faucet account
    let (faucet_account, _) = client_1
        .new_account(AccountTemplate::FungibleFaucet {
            token_symbol: TokenSymbol::new("MATIC").unwrap(),
            decimals: 8,
            max_supply: 1_000_000_000,
            storage_mode: AccountStorageMode::Local,
        })
        .unwrap();

    client_1.sync_state().await.unwrap();
    client_2.sync_state().await.unwrap();
    client_3.sync_state().await.unwrap();

    let target_account_id = AccountId::try_from(ACCOUNT_ID_REGULAR).unwrap();
    let tx_template = TransactionTemplate::MintFungibleAsset(
        FungibleAsset::new(faucet_account.id(), MINT_AMOUNT).unwrap().into(),
        target_account_id,
        NoteType::Public,
    );

    let tx_request = client_1.build_transaction_request(tx_template).unwrap();
    let note = tx_request.expected_output_notes()[0].clone();
    execute_tx_and_sync(&mut client_1, tx_request).await;

    // Load tag into client 2
    client_2
        .add_note_tag(
            NoteTag::from_account_id(target_account_id, NoteExecutionMode::Local).unwrap(),
        )
        .unwrap();

    // Client 2's account should receive the note here:
    client_2.sync_state().await.unwrap();
    client_3.sync_state().await.unwrap();

    // Assert that the note is the same
    let received_note: InputNote = client_2.get_input_note(note.id()).unwrap().try_into().unwrap();
    assert_eq!(received_note.note().authentication_hash(), note.authentication_hash());
    assert_eq!(received_note.note(), &note);
    assert!(client_3.get_input_notes(NoteFilter::All).unwrap().is_empty());
>>>>>>> a55c73fa
}<|MERGE_RESOLUTION|>--- conflicted
+++ resolved
@@ -860,7 +860,6 @@
 }
 
 #[tokio::test]
-<<<<<<< HEAD
 async fn test_get_consumable_notes() {
     let mut client = create_test_client();
 
@@ -967,7 +966,9 @@
     //After executing, the note is only found in output notes
     assert!(client.get_output_note(output_note_id).is_ok());
     assert!(client.get_input_note(output_note_id).is_err());
-=======
+}
+
+#[tokio::test]
 async fn test_onchain_notes_sync_with_tag() {
     // Client 1 has an offchain faucet which will mint an onchain note for client 2
     let mut client_1 = create_test_client();
@@ -1019,5 +1020,4 @@
     assert_eq!(received_note.note().authentication_hash(), note.authentication_hash());
     assert_eq!(received_note.note(), &note);
     assert!(client_3.get_input_notes(NoteFilter::All).unwrap().is_empty());
->>>>>>> a55c73fa
 }