--- conflicted
+++ resolved
@@ -16,7 +16,6 @@
         TransactionProverError, TransactionRequestBuilder, TransactionStatus,
     },
 };
-use miden_client_tests::common::create_test_client_builder;
 use miden_objects::{
     account::{AccountId, AccountStorageMode},
     asset::{Asset, FungibleAsset},
@@ -1357,15 +1356,18 @@
     let asset = FungibleAsset::new(faucet_account_id, TRANSFER_AMOUNT).unwrap();
 
     println!("Running P2IDR tx...");
-    let tx_request = TransactionRequestBuilder::pay_to_id(
-        PaymentTransactionData::new(vec![Asset::Fungible(asset)], from_account_id, to_account_id),
-        Some(current_block_num),
-        NoteType::Private,
-        client_1.rng(),
-    )
-    .unwrap()
-    .build()
-    .unwrap();
+    let tx_request = TransactionRequestBuilder::new()
+        .build_pay_to_id(
+            PaymentTransactionData::new(
+                vec![Asset::Fungible(asset)],
+                from_account_id,
+                to_account_id,
+            ),
+            Some(current_block_num),
+            NoteType::Private,
+            client_1.rng(),
+        )
+        .unwrap();
     execute_tx_and_sync(&mut client_1, from_account_id, tx_request).await;
 
     let note = client_1
@@ -1484,14 +1486,10 @@
         .into_iter()
         .find(|tx| tx.id == tx_id)
         .unwrap();
-<<<<<<< HEAD
     assert!(matches!(
         tx_record.status,
         TransactionStatus::Discarded(DiscardCause::InputConsumed)
     ));
-=======
-    assert!(matches!(tx_record.status, TransactionStatus::Discarded));
->>>>>>> e3d22c85
 
     // Check that the account state has been rolled back after the transaction was discarded
     let account_after_sync = client_1.get_account(from_account_id).await.unwrap().unwrap();
@@ -1718,11 +1716,7 @@
 }
 
 #[tokio::test]
-<<<<<<< HEAD
 async fn test_account_rollback() {
-=======
-async fn test_stale_transactions_discarded() {
->>>>>>> e3d22c85
     let (builder, authenticator) = create_test_client_builder().await;
 
     let mut client =
@@ -1795,11 +1789,7 @@
         .find(|tx| tx.id == tx_id)
         .unwrap();
 
-<<<<<<< HEAD
     assert!(matches!(tx_record.status, TransactionStatus::Discarded(DiscardCause::Stale)));
-=======
-    assert!(matches!(tx_record.status, TransactionStatus::Discarded));
->>>>>>> e3d22c85
 
     // Check that the account state has been rolled back after the transaction was discarded
     let account_after_sync = client.get_account(account_id).await.unwrap().unwrap();
