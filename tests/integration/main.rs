use std::{sync::Arc, time::Duration};

use miden_client::{
    ClientError, ONE,
    account::Account,
    builder::ClientBuilder,
    note::NoteRelevance,
    rpc::{Endpoint, NodeRpcClient, TonicRpcClient, domain::account::AccountDetails},
    store::{
        InputNoteRecord, InputNoteState, NoteFilter, OutputNoteState, TransactionFilter,
        input_note_states::ConsumedAuthenticatedLocalNoteState,
    },
    sync::NoteTagSource,
    transaction::{
        DiscardCause, PaymentTransactionData, TransactionExecutorError, TransactionProver,
        TransactionProverError, TransactionRequestBuilder, TransactionStatus,
    },
};
use miden_objects::{
    account::{AccountId, AccountStorageMode},
    asset::{Asset, FungibleAsset},
    note::{NoteFile, NoteType},
    transaction::{ProvenTransaction, ToInputNoteCommitments, TransactionWitness},
};

mod common;
use common::*;
use winter_maybe_async::maybe_async_trait;

mod custom_transactions_tests;
mod fpi_tests;
mod onchain_tests;
mod swap_transactions_tests;

/// Constant that represents the number of blocks until the p2idr can be recalled. If this value is
/// too low, some tests might fail due to expected recall failures not happening.
const RECALL_HEIGHT_DELTA: u32 = 10;

/// Constant that represents the number of blocks until the transaction is considered
/// stale.
const TX_GRACEFUL_BLOCKS: u32 = 10;

#[tokio::test]
async fn test_client_builder_initializes_client_with_endpoint() -> Result<(), ClientError> {
    let (_, _, store_config, auth_path) = get_client_config();

    let mut client = ClientBuilder::new()
        .with_tonic_rpc_client(&Endpoint::default(), Some(10_000))
        .with_filesystem_keystore(auth_path.to_str().unwrap())
        .with_sqlite_store(store_config.to_str().unwrap())
        .in_debug_mode(true)
        .build()
        .await?;

    assert!(client.is_in_debug_mode());

    let sync_summary = client.sync_state().await.expect("Sync state failed");

    assert!(sync_summary.block_num.as_u32() > 0);

    Ok(())
}

#[tokio::test]
async fn test_client_builder_initializes_client_with_rpc() -> Result<(), ClientError> {
    let (_, _, store_config, auth_path) = get_client_config();

    let endpoint =
        Endpoint::new("https".to_string(), "rpc.testnet.miden.io".to_string(), Some(443));
    let timeout_ms = 10_000;
    let rpc_api = Arc::new(TonicRpcClient::new(&endpoint, timeout_ms));

    let mut client = ClientBuilder::new()
        .with_rpc(rpc_api)
        .with_filesystem_keystore(auth_path.to_str().unwrap())
        .with_sqlite_store(store_config.to_str().unwrap())
        .in_debug_mode(true)
        .build()
        .await?;

    assert!(client.is_in_debug_mode());

    let sync_summary = client.sync_state().await.expect("Sync state failed");

    assert!(sync_summary.block_num.as_u32() > 0);

    Ok(())
}

#[tokio::test]
async fn test_client_builder_fails_without_keystore() {
    let (_, _, store_config, _) = get_client_config();
    let result = ClientBuilder::new()
        .with_tonic_rpc_client(&Endpoint::default(), Some(10_000))
        .with_sqlite_store(store_config.to_str().unwrap())
        .in_debug_mode(true)
        .build()
        .await;

    assert!(result.is_err(), "Expected client build to fail without a keystore");
}

#[tokio::test]
async fn test_added_notes() {
    let (mut client, authenticator) = create_test_client().await;
    wait_for_node(&mut client).await;

    let faucet_account_header =
        insert_new_fungible_faucet(&mut client, AccountStorageMode::Private, &authenticator)
            .await
            .unwrap()
            .0;

    // Mint some asset for an account not tracked by the client. It should not be stored as an
    // input note afterwards since it is not being tracked by the client
    let fungible_asset = FungibleAsset::new(faucet_account_header.id(), MINT_AMOUNT).unwrap();
    let tx_request = TransactionRequestBuilder::new()
        .build_mint_fungible_asset(
            fungible_asset,
            AccountId::try_from(ACCOUNT_ID_REGULAR).unwrap(),
            NoteType::Private,
            client.rng(),
        )
        .unwrap();
    println!("Running Mint tx...");
    execute_tx_and_sync(&mut client, faucet_account_header.id(), tx_request).await;

    // Check that no new notes were added
    println!("Fetching Committed Notes...");
    let notes = client.get_input_notes(NoteFilter::Committed).await.unwrap();
    assert!(notes.is_empty())
}

#[tokio::test]
async fn test_multiple_tx_on_same_block() {
    let (mut client, authenticator) = create_test_client().await;
    wait_for_node(&mut client).await;

    let (first_regular_account, second_regular_account, faucet_account_header) =
        setup_two_wallets_and_faucet(&mut client, AccountStorageMode::Private, &authenticator)
            .await;

    let from_account_id = first_regular_account.id();
    let to_account_id = second_regular_account.id();
    let faucet_account_id = faucet_account_header.id();

    // First Mint necessary token
    mint_and_consume(&mut client, from_account_id, faucet_account_id, NoteType::Private).await;

    // Do a transfer from first account to second account
    let asset = FungibleAsset::new(faucet_account_id, TRANSFER_AMOUNT).unwrap();
    let tx_request_1 = TransactionRequestBuilder::new()
        .build_pay_to_id(
            PaymentTransactionData::new(
                vec![Asset::Fungible(asset)],
                from_account_id,
                to_account_id,
            ),
            None,
            NoteType::Private,
            client.rng(),
        )
        .unwrap();
    let tx_request_2 = TransactionRequestBuilder::new()
        .build_pay_to_id(
            PaymentTransactionData::new(
                vec![Asset::Fungible(asset)],
                from_account_id,
                to_account_id,
            ),
            None,
            NoteType::Private,
            client.rng(),
        )
        .unwrap();

    println!("Running P2ID tx...");

    // Create transactions
    let transaction_execution_result_1 =
        client.new_transaction(from_account_id, tx_request_1).await.unwrap();
    let transaction_id_1 = transaction_execution_result_1.executed_transaction().id();
    let tx_prove_1 =
        client.testing_prove_transaction(&transaction_execution_result_1).await.unwrap();
    client.testing_apply_transaction(transaction_execution_result_1).await.unwrap();

    let transaction_execution_result_2 =
        client.new_transaction(from_account_id, tx_request_2).await.unwrap();
    let transaction_id_2 = transaction_execution_result_2.executed_transaction().id();
    let tx_prove_2 =
        client.testing_prove_transaction(&transaction_execution_result_2).await.unwrap();
    client.testing_apply_transaction(transaction_execution_result_2).await.unwrap();

    client.sync_state().await.unwrap();

    // wait for 1 block
    wait_for_blocks(&mut client, 1).await;

    // Submit the proven transactions
    client.testing_submit_proven_transaction(tx_prove_1).await.unwrap();
    client.testing_submit_proven_transaction(tx_prove_2).await.unwrap();

    // wait for 1 block
    wait_for_tx(&mut client, transaction_id_1).await;

    let transactions = client
        .get_transactions(crate::TransactionFilter::All)
        .await
        .unwrap()
        .into_iter()
        .filter(|tx| tx.id == transaction_id_1 || tx.id == transaction_id_2)
        .collect::<Vec<_>>();

    assert_eq!(transactions.len(), 2);
    assert!(matches!(transactions[0].status, TransactionStatus::Committed { .. }));
    assert_eq!(transactions[0].status, transactions[1].status);

    let note_id = transactions[0].details.output_notes.iter().next().unwrap().id();
    let note = client.get_output_note(note_id).await.unwrap().unwrap();
    assert!(matches!(note.state(), OutputNoteState::CommittedFull { .. }));

    let sender_account = client.get_account(from_account_id).await.unwrap().unwrap();
    assert_eq!(
        sender_account.account().vault().get_balance(faucet_account_id).unwrap(),
        MINT_AMOUNT - (TRANSFER_AMOUNT * 2)
    );
}

#[tokio::test]
async fn test_p2id_transfer() {
    let (mut client, authenticator) = create_test_client().await;
    wait_for_node(&mut client).await;

    let (first_regular_account, second_regular_account, faucet_account_header) =
        setup_two_wallets_and_faucet(&mut client, AccountStorageMode::Private, &authenticator)
            .await;

    let from_account_id = first_regular_account.id();
    let to_account_id = second_regular_account.id();
    let faucet_account_id = faucet_account_header.id();

    // First Mint necessary token
    mint_and_consume(&mut client, from_account_id, faucet_account_id, NoteType::Private).await;
    assert_account_has_single_asset(&client, from_account_id, faucet_account_id, MINT_AMOUNT).await;

    // Do a transfer from first account to second account
    let asset = FungibleAsset::new(faucet_account_id, TRANSFER_AMOUNT).unwrap();
    println!("Running P2ID tx...");
    let tx_request = TransactionRequestBuilder::new()
        .build_pay_to_id(
            PaymentTransactionData::new(
                vec![Asset::Fungible(asset)],
                from_account_id,
                to_account_id,
            ),
            None,
            NoteType::Private,
            client.rng(),
        )
        .unwrap();

    let note = tx_request.expected_output_notes().next().unwrap().clone();
    let transaction_id = execute_tx(&mut client, from_account_id, tx_request).await;

    // Check that a note tag started being tracked for this note.
    assert!(
        client
            .get_note_tags()
            .await
            .unwrap()
            .into_iter()
            .any(|tag| tag.source == NoteTagSource::Note(note.id()))
    );

    wait_for_tx(&mut client, transaction_id).await;

    // Check that the tag is not longer being tracked
    assert!(
        !client
            .get_note_tags()
            .await
            .unwrap()
            .into_iter()
            .any(|tag| tag.source == NoteTagSource::Note(note.id()))
    );

    // Check that note is committed for the second account to consume
    println!("Fetching Committed Notes...");
    let notes = client.get_input_notes(NoteFilter::Committed).await.unwrap();
    assert!(!notes.is_empty());

    // Consume P2ID note
    println!("Consuming Note...");
    let tx_request = TransactionRequestBuilder::new()
        .build_consume_notes(vec![notes[0].id()])
        .unwrap();
    execute_tx_and_sync(&mut client, to_account_id, tx_request).await;

    // Ensure we have nothing else to consume
    let current_notes = client.get_input_notes(NoteFilter::Committed).await.unwrap();
    assert!(current_notes.is_empty());

    let regular_account = client.get_account(from_account_id).await.unwrap().unwrap();
    let seed = regular_account.seed().cloned();
    let regular_account: Account = regular_account.into();

    // The seed should not be retrieved due to the account not being new
    assert!(!regular_account.is_new() && seed.is_none());
    assert_eq!(regular_account.vault().assets().count(), 1);
    let asset = regular_account.vault().assets().next().unwrap();

    // Validate the transfered amounts
    if let Asset::Fungible(fungible_asset) = asset {
        assert_eq!(fungible_asset.amount(), MINT_AMOUNT - TRANSFER_AMOUNT);
    } else {
        panic!("Error: Account should have a fungible asset");
    }

    let regular_account: Account = client.get_account(to_account_id).await.unwrap().unwrap().into();
    assert_eq!(regular_account.vault().assets().count(), 1);
    let asset = regular_account.vault().assets().next().unwrap();

    if let Asset::Fungible(fungible_asset) = asset {
        assert_eq!(fungible_asset.amount(), TRANSFER_AMOUNT);
    } else {
        panic!("Error: Account should have a fungible asset");
    }

    assert_note_cannot_be_consumed_twice(&mut client, to_account_id, notes[0].id()).await;
}

#[tokio::test]
async fn test_p2id_transfer_failing_not_enough_balance() {
    let (mut client, authenticator) = create_test_client().await;
    wait_for_node(&mut client).await;

    let (first_regular_account, second_regular_account, faucet_account_header) =
        setup_two_wallets_and_faucet(&mut client, AccountStorageMode::Private, &authenticator)
            .await;

    let from_account_id = first_regular_account.id();
    let to_account_id = second_regular_account.id();
    let faucet_account_id = faucet_account_header.id();

    // First Mint necessary token
    mint_and_consume(&mut client, from_account_id, faucet_account_id, NoteType::Private).await;

    // Do a transfer from first account to second account
    let asset = FungibleAsset::new(faucet_account_id, MINT_AMOUNT + 1).unwrap();
    println!("Running P2ID tx...");
    let tx_request = TransactionRequestBuilder::new()
        .build_pay_to_id(
            PaymentTransactionData::new(
                vec![Asset::Fungible(asset)],
                from_account_id,
                to_account_id,
            ),
            None,
            NoteType::Private,
            client.rng(),
        )
        .unwrap();
    execute_failing_tx(
        &mut client,
        from_account_id,
        tx_request,
        ClientError::AssetError(miden_objects::AssetError::FungibleAssetAmountNotSufficient {
            minuend: MINT_AMOUNT,
            subtrahend: MINT_AMOUNT + 1,
        }),
    )
    .await;
}

#[tokio::test]
async fn test_p2idr_transfer_consumed_by_target() {
    let (mut client, authenticator) = create_test_client().await;
    wait_for_node(&mut client).await;

    let (first_regular_account, second_regular_account, faucet_account_header) =
        setup_two_wallets_and_faucet(&mut client, AccountStorageMode::Private, &authenticator)
            .await;

    let from_account_id = first_regular_account.id();
    let to_account_id = second_regular_account.id();
    let faucet_account_id = faucet_account_header.id();

    // First Mint necessary token
    let note = mint_note(&mut client, from_account_id, faucet_account_id, NoteType::Private).await;
    println!("about to consume");

    //Check that the note is not consumed by the target account
    assert!(matches!(
        client.get_input_note(note.id()).await.unwrap().unwrap().state(),
        InputNoteState::Committed { .. }
    ));

    consume_notes(&mut client, from_account_id, &[note.clone()]).await;
    assert_account_has_single_asset(&client, from_account_id, faucet_account_id, MINT_AMOUNT).await;

    // Check that the note is consumed by the target account
    let input_note = client.get_input_note(note.id()).await.unwrap().unwrap();
    assert!(matches!(input_note.state(), InputNoteState::ConsumedAuthenticatedLocal { .. }));
    if let InputNoteState::ConsumedAuthenticatedLocal(ConsumedAuthenticatedLocalNoteState {
        submission_data,
        ..
    }) = input_note.state()
    {
        assert_eq!(submission_data.consumer_account, from_account_id);
    } else {
        panic!("Note should be consumed");
    }

    // Do a transfer from first account to second account with Recall. In this situation we'll do
    // the happy path where the `to_account_id` consumes the note
    println!("getting balance");
    let from_account_balance = client
        .get_account(from_account_id)
        .await
        .unwrap()
        .unwrap()
        .account()
        .vault()
        .get_balance(faucet_account_id)
        .unwrap_or(0);
    let to_account_balance = client
        .get_account(to_account_id)
        .await
        .unwrap()
        .unwrap()
        .account()
        .vault()
        .get_balance(faucet_account_id)
        .unwrap_or(0);
    let current_block_num = client.get_sync_height().await.unwrap();
    let asset = FungibleAsset::new(faucet_account_id, TRANSFER_AMOUNT).unwrap();
    println!("Running P2IDR tx...");
    let tx_request = TransactionRequestBuilder::new()
        .build_pay_to_id(
            PaymentTransactionData::new(
                vec![Asset::Fungible(asset)],
                from_account_id,
                to_account_id,
            ),
            Some(current_block_num + RECALL_HEIGHT_DELTA),
            NoteType::Private,
            client.rng(),
        )
        .unwrap();
    execute_tx_and_sync(&mut client, from_account_id, tx_request.clone()).await;

    // Check that note is committed for the second account to consume
    println!("Fetching Committed Notes...");
    let notes = client.get_input_notes(NoteFilter::Committed).await.unwrap();
    assert!(!notes.is_empty());

    // Make the `to_account_id` consume P2IDR note
    let note_id = tx_request.expected_output_notes().next().unwrap().id();
    println!("Consuming Note...");
    let tx_request = TransactionRequestBuilder::new().build_consume_notes(vec![note_id]).unwrap();
    execute_tx_and_sync(&mut client, to_account_id, tx_request).await;
    let regular_account = client.get_account(from_account_id).await.unwrap().unwrap();

    // The seed should not be retrieved due to the account not being new
    assert!(!regular_account.account().is_new() && regular_account.seed().is_none());
    assert_eq!(regular_account.account().vault().assets().count(), 1);
    let asset = regular_account.account().vault().assets().next().unwrap();

    // Validate the transfered amounts
    if let Asset::Fungible(fungible_asset) = asset {
        assert_eq!(fungible_asset.amount(), from_account_balance - TRANSFER_AMOUNT);
    } else {
        panic!("Error: Account should have a fungible asset");
    }

    let regular_account: Account = client.get_account(to_account_id).await.unwrap().unwrap().into();
    assert_eq!(regular_account.vault().assets().count(), 1);
    let asset = regular_account.vault().assets().next().unwrap();

    if let Asset::Fungible(fungible_asset) = asset {
        assert_eq!(fungible_asset.amount(), to_account_balance + TRANSFER_AMOUNT);
    } else {
        panic!("Error: Account should have a fungible asset");
    }

    assert_note_cannot_be_consumed_twice(&mut client, to_account_id, note_id).await;
}

#[tokio::test]
async fn test_p2idr_transfer_consumed_by_sender() {
    let (mut client, authenticator) = create_test_client().await;
    wait_for_node(&mut client).await;

    let (first_regular_account, second_regular_account, faucet_account_header) =
        setup_two_wallets_and_faucet(&mut client, AccountStorageMode::Private, &authenticator)
            .await;

    let from_account_id = first_regular_account.id();
    let to_account_id = second_regular_account.id();
    let faucet_account_id = faucet_account_header.id();

    // First Mint necessary token
    mint_and_consume(&mut client, from_account_id, faucet_account_id, NoteType::Private).await;

    // Do a transfer from first account to second account with Recall. In this situation we'll do
    // the happy path where the `to_account_id` consumes the note
    let from_account_balance = client
        .get_account(from_account_id)
        .await
        .unwrap()
        .unwrap()
        .account()
        .vault()
        .get_balance(faucet_account_id)
        .unwrap_or(0);
    let current_block_num = client.get_sync_height().await.unwrap();
    let asset = FungibleAsset::new(faucet_account_id, TRANSFER_AMOUNT).unwrap();
    println!("Running P2IDR tx...");
    let tx_request = TransactionRequestBuilder::new()
        .build_pay_to_id(
            PaymentTransactionData::new(
                vec![Asset::Fungible(asset)],
                from_account_id,
                to_account_id,
            ),
            Some(current_block_num + RECALL_HEIGHT_DELTA),
            NoteType::Private,
            client.rng(),
        )
        .unwrap();
    execute_tx_and_sync(&mut client, from_account_id, tx_request).await;

    // Check that note is committed
    println!("Fetching Committed Notes...");
    let notes = client.get_input_notes(NoteFilter::Committed).await.unwrap();
    assert!(!notes.is_empty());

    // Check that it's still too early to consume
    println!("Consuming Note (too early)...");
    let tx_request = TransactionRequestBuilder::new()
        .build_consume_notes(vec![notes[0].id()])
        .unwrap();
    let transaction_execution_result = client.new_transaction(from_account_id, tx_request).await;
    assert!(transaction_execution_result.is_err_and(|err| {
        println!("{:?}", err);
        matches!(
            err,
            ClientError::TransactionExecutorError(
                TransactionExecutorError::TransactionProgramExecutionFailed(_)
            )
        )
    }));

    // Wait to consume with the sender account
    println!("Waiting for note to be consumable by sender");
    wait_for_blocks(&mut client, RECALL_HEIGHT_DELTA).await;

    // Consume the note with the sender account
    println!("Consuming Note...");
    let tx_request = TransactionRequestBuilder::new()
        .build_consume_notes(vec![notes[0].id()])
        .unwrap();
    execute_tx_and_sync(&mut client, from_account_id, tx_request).await;

    let regular_account = client.get_account(from_account_id).await.unwrap().unwrap();
    // The seed should not be retrieved due to the account not being new
    assert!(!regular_account.account().is_new() && regular_account.seed().is_none());
    assert_eq!(regular_account.account().vault().assets().count(), 1);
    let asset = regular_account.account().vault().assets().next().unwrap();

    // Validate the sender hasn't lost funds
    if let Asset::Fungible(fungible_asset) = asset {
        assert_eq!(fungible_asset.amount(), from_account_balance);
    } else {
        panic!("Error: Account should have a fungible asset");
    }

    let regular_account: Account = client.get_account(to_account_id).await.unwrap().unwrap().into();
    assert_eq!(regular_account.vault().assets().count(), 0);

    // Check that the target can't consume the note anymore
    assert_note_cannot_be_consumed_twice(&mut client, to_account_id, notes[0].id()).await;
}

#[tokio::test]
async fn test_get_consumable_notes() {
    let (mut client, authenticator) = create_test_client().await;

    let (first_regular_account, second_regular_account, faucet_account_header) =
        setup_two_wallets_and_faucet(&mut client, AccountStorageMode::Private, &authenticator)
            .await;

    let from_account_id = first_regular_account.id();
    let to_account_id = second_regular_account.id();
    let faucet_account_id = faucet_account_header.id();

    //No consumable notes initially
    assert!(client.get_consumable_notes(None).await.unwrap().is_empty());

    // First Mint necessary token
    let note = mint_note(&mut client, from_account_id, faucet_account_id, NoteType::Private).await;

    // Check that note is consumable by the account that minted
    assert!(!client.get_consumable_notes(None).await.unwrap().is_empty());
    assert!(!client.get_consumable_notes(Some(from_account_id)).await.unwrap().is_empty());
    assert!(client.get_consumable_notes(Some(to_account_id)).await.unwrap().is_empty());

    consume_notes(&mut client, from_account_id, &[note]).await;

    //After consuming there are no more consumable notes
    assert!(client.get_consumable_notes(None).await.unwrap().is_empty());

    // Do a transfer from first account to second account
    let asset = FungibleAsset::new(faucet_account_id, TRANSFER_AMOUNT).unwrap();
    println!("Running P2IDR tx...");
    let tx_request = TransactionRequestBuilder::new()
        .build_pay_to_id(
            PaymentTransactionData::new(
                vec![Asset::Fungible(asset)],
                from_account_id,
                to_account_id,
            ),
            Some(100.into()),
            NoteType::Private,
            client.rng(),
        )
        .unwrap();
    execute_tx_and_sync(&mut client, from_account_id, tx_request).await;

    // Check that note is consumable by both accounts
    let consumable_notes = client.get_consumable_notes(None).await.unwrap();
    let relevant_accounts = &consumable_notes.first().unwrap().1;
    assert_eq!(relevant_accounts.len(), 2);
    assert!(!client.get_consumable_notes(Some(from_account_id)).await.unwrap().is_empty());
    assert!(!client.get_consumable_notes(Some(to_account_id)).await.unwrap().is_empty());

    // Check that the note is only consumable after block 100 for the account that sent the
    // transaction
    let from_account_relevance = relevant_accounts
        .iter()
        .find(|relevance| relevance.0 == from_account_id)
        .unwrap()
        .1;
    assert_eq!(from_account_relevance, NoteRelevance::After(100));

    // Check that the note is always consumable for the account that received the transaction
    let to_account_relevance = relevant_accounts
        .iter()
        .find(|relevance| relevance.0 == to_account_id)
        .unwrap()
        .1;
    assert_eq!(to_account_relevance, NoteRelevance::Always);
}

#[tokio::test]
async fn test_get_output_notes() {
    let (mut client, authenticator) = create_test_client().await;

    let (first_regular_account, faucet_account_header) =
        setup_wallet_and_faucet(&mut client, AccountStorageMode::Private, &authenticator).await;

    let from_account_id = first_regular_account.id();
    let faucet_account_id = faucet_account_header.id();
    let random_account_id = AccountId::try_from(ACCOUNT_ID_REGULAR).unwrap();

    // No output notes initially
    assert!(client.get_output_notes(NoteFilter::All).await.unwrap().is_empty());

    // First Mint necessary token
    let note = mint_note(&mut client, from_account_id, faucet_account_id, NoteType::Private).await;

    // Check that there was an output note but it wasn't consumed
    assert!(client.get_output_notes(NoteFilter::Consumed).await.unwrap().is_empty());
    assert!(!client.get_output_notes(NoteFilter::All).await.unwrap().is_empty());

    consume_notes(&mut client, from_account_id, &[note]).await;

    //After consuming, the note is returned when using the [NoteFilter::Consumed] filter
    assert!(!client.get_output_notes(NoteFilter::Consumed).await.unwrap().is_empty());

    // Do a transfer from first account to second account
    let asset = FungibleAsset::new(faucet_account_id, TRANSFER_AMOUNT).unwrap();
    println!("Running P2ID tx...");
    let tx_request = TransactionRequestBuilder::new()
        .build_pay_to_id(
            PaymentTransactionData::new(
                vec![Asset::Fungible(asset)],
                from_account_id,
                random_account_id,
            ),
            None,
            NoteType::Private,
            client.rng(),
        )
        .unwrap();

    let output_note_id = tx_request.expected_output_notes().next().unwrap().id();

    // Before executing, the output note is not found
    assert!(client.get_output_note(output_note_id).await.unwrap().is_none());

    execute_tx_and_sync(&mut client, from_account_id, tx_request).await;

    // After executing, the note is only found in output notes
    assert!(client.get_output_note(output_note_id).await.unwrap().is_some());
    assert!(client.get_input_note(output_note_id).await.unwrap().is_none());
}

#[tokio::test]
async fn test_import_expected_notes() {
    let (mut client_1, authenticator_1) = create_test_client().await;
    let (first_basic_account, faucet_account) =
        setup_wallet_and_faucet(&mut client_1, AccountStorageMode::Private, &authenticator_1).await;

    let (mut client_2, authenticator_2) = create_test_client().await;
    let (client_2_account, _seed, _) =
        insert_new_wallet(&mut client_2, AccountStorageMode::Private, &authenticator_2)
            .await
            .unwrap();

    wait_for_node(&mut client_2).await;

    let tx_request = TransactionRequestBuilder::new()
        .build_mint_fungible_asset(
            FungibleAsset::new(faucet_account.id(), MINT_AMOUNT).unwrap(),
            client_2_account.id(),
            NoteType::Public,
            client_2.rng(),
        )
        .unwrap();
    let note: InputNoteRecord = tx_request.expected_output_notes().next().unwrap().clone().into();
    client_2.sync_state().await.unwrap();

    // If the verification is requested before execution then the import should fail
    assert!(client_2.import_note(NoteFile::NoteId(note.id())).await.is_err());
    execute_tx_and_sync(&mut client_1, faucet_account.id(), tx_request).await;

    // Use client 1 to wait until a couple of blocks have passed
    wait_for_blocks(&mut client_1, 3).await;

    let new_sync_data = client_2.sync_state().await.unwrap();

    client_2.add_note_tag(note.metadata().unwrap().tag()).await.unwrap();
    client_2.import_note(NoteFile::NoteId(note.clone().id())).await.unwrap();
    client_2.sync_state().await.unwrap();
    let input_note = client_2.get_input_note(note.id()).await.unwrap().unwrap();
    assert!(
        new_sync_data.block_num > input_note.inclusion_proof().unwrap().location().block_num() + 1
    );

    // If imported after execution and syncing then the inclusion proof should be Some
    assert!(input_note.inclusion_proof().is_some());

    // If client 2 succesfully consumes the note, we confirm we have MMR and block header data
    consume_notes(&mut client_2, client_2_account.id(), &[input_note.try_into().unwrap()]).await;

    let tx_request = TransactionRequestBuilder::new()
        .build_mint_fungible_asset(
            FungibleAsset::new(faucet_account.id(), MINT_AMOUNT).unwrap(),
            first_basic_account.id(),
            NoteType::Private,
            client_2.rng(),
        )
        .unwrap();
    let note: InputNoteRecord = tx_request.expected_output_notes().next().unwrap().clone().into();

    // Import an uncommited note without verification
    client_2.add_note_tag(note.metadata().unwrap().tag()).await.unwrap();
    client_2
        .import_note(NoteFile::NoteDetails {
            details: note.clone().into(),
            after_block_num: client_1.get_sync_height().await.unwrap(),
            tag: Some(note.metadata().unwrap().tag()),
        })
        .await
        .unwrap();
    let input_note = client_2.get_input_note(note.id()).await.unwrap().unwrap();

    // If imported before execution then the inclusion proof should be None
    assert!(input_note.inclusion_proof().is_none());

    execute_tx_and_sync(&mut client_1, faucet_account.id(), tx_request).await;
    client_2.sync_state().await.unwrap();

    // After sync, the imported note should have inclusion proof even if it's not relevant for its
    // accounts.
    let input_note = client_2.get_input_note(note.id()).await.unwrap().unwrap();
    assert!(input_note.inclusion_proof().is_some());

    // If inclusion proof is invalid this should panic
    consume_notes(&mut client_1, first_basic_account.id(), &[input_note.try_into().unwrap()]).await;
}

#[tokio::test]
async fn test_import_expected_note_uncommitted() {
    let (mut client_1, authenticator) = create_test_client().await;
    let faucet_account =
        insert_new_fungible_faucet(&mut client_1, AccountStorageMode::Private, &authenticator)
            .await
            .unwrap()
            .0;

    let (mut client_2, _) = create_test_client().await;
    let (client_2_account, _seed, _) =
        insert_new_wallet(&mut client_2, AccountStorageMode::Private, &authenticator)
            .await
            .unwrap();

    wait_for_node(&mut client_2).await;

    let tx_request = TransactionRequestBuilder::new()
        .build_mint_fungible_asset(
            FungibleAsset::new(faucet_account.id(), MINT_AMOUNT).unwrap(),
            client_2_account.id(),
            NoteType::Public,
            client_1.rng(),
        )
        .unwrap();

    let note: InputNoteRecord = tx_request.expected_output_notes().next().unwrap().clone().into();
    client_2.sync_state().await.unwrap();

    // If the verification is requested before execution then the import should fail
    let imported_note_id = client_2
        .import_note(NoteFile::NoteDetails {
            details: note.into(),
            after_block_num: 0.into(),
            tag: None,
        })
        .await
        .unwrap();

    let imported_note = client_2.get_input_note(imported_note_id).await.unwrap().unwrap();

    assert!(matches!(imported_note.state(), InputNoteState::Expected { .. }));
}

#[tokio::test]
async fn test_import_expected_notes_from_the_past_as_committed() {
    let (mut client_1, authenticator_1) = create_test_client().await;
    let (first_basic_account, faucet_account) =
        setup_wallet_and_faucet(&mut client_1, AccountStorageMode::Private, &authenticator_1).await;

    let (mut client_2, _) = create_test_client().await;

    wait_for_node(&mut client_2).await;

    let tx_request = TransactionRequestBuilder::new()
        .build_mint_fungible_asset(
            FungibleAsset::new(faucet_account.id(), MINT_AMOUNT).unwrap(),
            first_basic_account.id(),
            NoteType::Public,
            client_1.rng(),
        )
        .unwrap();
    let note: InputNoteRecord = tx_request.expected_output_notes().next().unwrap().clone().into();

    let block_height_before = client_1.get_sync_height().await.unwrap();

    execute_tx_and_sync(&mut client_1, faucet_account.id(), tx_request).await;

    // Use client 1 to wait until a couple of blocks have passed
    wait_for_blocks(&mut client_1, 3).await;
    client_2.sync_state().await.unwrap();

    // If the verification is requested before execution then the import should fail
    let note_id = client_2
        .import_note(NoteFile::NoteDetails {
            details: note.clone().into(),
            after_block_num: block_height_before,
            tag: Some(note.metadata().unwrap().tag()),
        })
        .await
        .unwrap();

    let imported_note = client_2.get_input_note(note_id).await.unwrap().unwrap();

    // Get the note status in client 1
    let client_1_note = client_1.get_input_note(note_id).await.unwrap().unwrap();

    assert_eq!(imported_note.state(), client_1_note.state());
}

#[tokio::test]
async fn test_get_account_update() {
    // Create a client with both public and private accounts.
    let (mut client, authenticator) = create_test_client().await;

    let (basic_wallet_1, faucet_account) =
        setup_wallet_and_faucet(&mut client, AccountStorageMode::Private, &authenticator).await;
    wait_for_node(&mut client).await;

    let (basic_wallet_2, ..) =
        insert_new_wallet(&mut client, AccountStorageMode::Public, &authenticator)
            .await
            .unwrap();

    // Mint and consume notes with both accounts so they are included in the node.
    mint_and_consume(&mut client, basic_wallet_1.id(), faucet_account.id(), NoteType::Private)
        .await;
    mint_and_consume(&mut client, basic_wallet_2.id(), faucet_account.id(), NoteType::Private)
        .await;

    // Request updates from node for both accounts. The request should not fail and both types of
    // [`AccountDetails`] should be received.
    // TODO: should we expose the `get_account_update` endpoint from the Client?
    let (endpoint, timeout, ..) = get_client_config();
    let rpc_api = TonicRpcClient::new(&endpoint, timeout);
    let details1 = rpc_api.get_account_details(basic_wallet_1.id()).await.unwrap();
    let details2 = rpc_api.get_account_details(basic_wallet_2.id()).await.unwrap();

    assert!(matches!(details1, AccountDetails::Private(_, _)));
    assert!(matches!(details2, AccountDetails::Public(_, _)));
}

#[tokio::test]
async fn test_sync_detail_values() {
    let (mut client1, authenticator_1) = create_test_client().await;
    let (mut client2, authenticator_2) = create_test_client().await;
    wait_for_node(&mut client1).await;
    wait_for_node(&mut client2).await;

    let (first_regular_account, faucet_account_header) =
        setup_wallet_and_faucet(&mut client1, AccountStorageMode::Private, &authenticator_1).await;

    let (second_regular_account, ..) =
        insert_new_wallet(&mut client2, AccountStorageMode::Private, &authenticator_2)
            .await
            .unwrap();

    let from_account_id = first_regular_account.id();
    let to_account_id = second_regular_account.id();
    let faucet_account_id = faucet_account_header.id();

    // First Mint necessary token
    mint_and_consume(&mut client1, from_account_id, faucet_account_id, NoteType::Private).await;

    // Second client sync shouldn't have any new changes
    let new_details = client2.sync_state().await.unwrap();
    assert!(new_details.is_empty());

    // Do a transfer with recall from first account to second account
    let asset = FungibleAsset::new(faucet_account_id, TRANSFER_AMOUNT).unwrap();
    let tx_request = TransactionRequestBuilder::new()
        .build_pay_to_id(
            PaymentTransactionData::new(
                vec![Asset::Fungible(asset)],
                from_account_id,
                to_account_id,
            ),
            Some(new_details.block_num + 5),
            NoteType::Public,
            client1.rng(),
        )
        .unwrap();
    let note_id = tx_request.expected_output_notes().next().unwrap().id();
    execute_tx_and_sync(&mut client1, from_account_id, tx_request).await;

    // Second client sync should have new note
    let new_details = client2.sync_state().await.unwrap();
    assert_eq!(new_details.new_public_notes.len(), 1);
    assert_eq!(new_details.committed_notes.len(), 0);
    assert_eq!(new_details.consumed_notes.len(), 0);
    assert_eq!(new_details.updated_accounts.len(), 0);

    // Consume the note with the second account
    let tx_request = TransactionRequestBuilder::new().build_consume_notes(vec![note_id]).unwrap();
    execute_tx_and_sync(&mut client2, to_account_id, tx_request).await;

    // First client sync should have a new nullifier as the note was consumed
    let new_details = client1.sync_state().await.unwrap();
    assert_eq!(new_details.committed_notes.len(), 0);
    assert_eq!(new_details.consumed_notes.len(), 1);
}

/// This test runs 3 mint transactions that get included in different blocks so that once we sync
/// we can check that each transaction gets marked as committed in the corresponding block.
#[tokio::test]
async fn test_multiple_transactions_can_be_committed_in_different_blocks_without_sync() {
    let (mut client, authenticator) = create_test_client().await;

    let (first_regular_account, faucet_account_header) =
        setup_wallet_and_faucet(&mut client, AccountStorageMode::Private, &authenticator).await;

    let from_account_id = first_regular_account.id();
    let faucet_account_id = faucet_account_header.id();

    // Mint first note
    let (first_note_id, first_note_tx_id) = {
        // Create a Mint Tx for 1000 units of our fungible asset
        let fungible_asset = FungibleAsset::new(faucet_account_id, MINT_AMOUNT).unwrap();

        println!("Minting Asset");
        let tx_request = TransactionRequestBuilder::new()
            .build_mint_fungible_asset(
                fungible_asset,
                from_account_id,
                NoteType::Private,
                client.rng(),
            )
            .unwrap();

        println!("Executing transaction...");
        let transaction_execution_result =
            client.new_transaction(faucet_account_id, tx_request.clone()).await.unwrap();
        let transaction_id = transaction_execution_result.executed_transaction().id();

        println!("Sending transaction to node");
        let note_id = tx_request.expected_output_notes().next().unwrap().id();
        client.submit_transaction(transaction_execution_result).await.unwrap();

        (note_id, transaction_id)
    };

    // Mint second note
    let (second_note_id, second_note_tx_id) = {
        // Create a Mint Tx for 1000 units of our fungible asset
        let fungible_asset = FungibleAsset::new(faucet_account_id, MINT_AMOUNT).unwrap();

        println!("Minting Asset");
        let tx_request = TransactionRequestBuilder::new()
            .build_mint_fungible_asset(
                fungible_asset,
                from_account_id,
                NoteType::Private,
                client.rng(),
            )
            .unwrap();

        println!("Executing transaction...");
        let transaction_execution_result =
            client.new_transaction(faucet_account_id, tx_request.clone()).await.unwrap();
        let transaction_id = transaction_execution_result.executed_transaction().id();

        println!("Sending transaction to node");
        // May need a few attempts until it gets included
        let note_id = tx_request.expected_output_notes().next().unwrap().id();
        while client
            .test_rpc_api()
            .get_notes_by_id(&[first_note_id])
            .await
            .unwrap()
            .is_empty()
        {
            std::thread::sleep(Duration::from_secs(3));
        }
        client.submit_transaction(transaction_execution_result).await.unwrap();

        (note_id, transaction_id)
    };

    // Mint third note
    let (third_note_id, third_note_tx_id) = {
        // Create a Mint Tx for 1000 units of our fungible asset
        let fungible_asset = FungibleAsset::new(faucet_account_id, MINT_AMOUNT).unwrap();

        println!("Minting Asset");
        let tx_request = TransactionRequestBuilder::new()
            .build_mint_fungible_asset(
                fungible_asset,
                from_account_id,
                NoteType::Private,
                client.rng(),
            )
            .unwrap();

        println!("Executing transaction...");
        let transaction_execution_result =
            client.new_transaction(faucet_account_id, tx_request.clone()).await.unwrap();
        let transaction_id = transaction_execution_result.executed_transaction().id();

        println!("Sending transaction to node");
        // May need a few attempts until it gets included
        let note_id = tx_request.expected_output_notes().next().unwrap().id();
        while client
            .test_rpc_api()
            .get_notes_by_id(&[second_note_id])
            .await
            .unwrap()
            .is_empty()
        {
            std::thread::sleep(Duration::from_secs(3));
        }
        client.submit_transaction(transaction_execution_result).await.unwrap();

        (note_id, transaction_id)
    };

    // Wait until the note gets comitted in the node (without syncing)
    while client
        .test_rpc_api()
        .get_notes_by_id(&[third_note_id])
        .await
        .unwrap()
        .is_empty()
    {
        std::thread::sleep(Duration::from_secs(3));
    }

    client.sync_state().await.unwrap();

    let all_transactions = client.get_transactions(TransactionFilter::All).await.unwrap();
    let first_tx = all_transactions.iter().find(|tx| tx.id == first_note_tx_id).unwrap();
    let second_tx = all_transactions.iter().find(|tx| tx.id == second_note_tx_id).unwrap();
    let third_tx = all_transactions.iter().find(|tx| tx.id == third_note_tx_id).unwrap();

    match (first_tx.status.clone(), second_tx.status.clone(), third_tx.status.clone()) {
        (
            TransactionStatus::Committed(first_tx_commit_height),
            TransactionStatus::Committed(second_tx_commit_height),
            TransactionStatus::Committed(third_tx_commit_height),
        ) => {
            assert!(first_tx_commit_height < second_tx_commit_height);
            assert!(second_tx_commit_height < third_tx_commit_height);
        },
        _ => {
            panic!("All three TXs should be committed in different blocks")
        },
    }
}

/// Test that checks multiple features:
/// - Consuming multiple notes in a single transaction.
/// - Consuming authenticated notes.
/// - Consuming unauthenticated notes.
#[tokio::test]
async fn test_consume_multiple_expected_notes() {
    let (mut client, authenticator_1) = create_test_client().await;
    let (mut unauth_client, authenticator_2) = create_test_client().await;

    wait_for_node(&mut client).await;

    // Setup accounts
    let (target_basic_account_1, faucet_account_header) =
        setup_wallet_and_faucet(&mut client, AccountStorageMode::Private, &authenticator_1).await;
    let (target_basic_account_2, ..) =
        insert_new_wallet(&mut unauth_client, AccountStorageMode::Private, &authenticator_2)
            .await
            .unwrap();
    unauth_client.sync_state().await.unwrap();

    let faucet_account_id = faucet_account_header.id();
    let to_account_ids = [target_basic_account_1.id(), target_basic_account_2.id()];

    // Mint tokens to the accounts
    let fungible_asset = FungibleAsset::new(faucet_account_id, TRANSFER_AMOUNT).unwrap();
    let mint_tx_request = mint_multiple_fungible_asset(
        fungible_asset,
        vec![to_account_ids[0], to_account_ids[0], to_account_ids[1], to_account_ids[1]],
        NoteType::Private,
        client.rng(),
    );

    execute_tx_and_sync(&mut client, faucet_account_id, mint_tx_request.clone()).await;
    unauth_client.sync_state().await.unwrap();

    // Filter notes by ownership
    let expected_notes = mint_tx_request.expected_output_notes();
    let client_notes: Vec<_> = client.get_input_notes(NoteFilter::All).await.unwrap();
    let client_notes_ids: Vec<_> = client_notes.iter().map(|note| note.id()).collect();

    let (client_owned_notes, unauth_owned_notes): (Vec<_>, Vec<_>) =
        expected_notes.partition(|note| client_notes_ids.contains(&note.id()));

    // Create and execute transactions
    let tx_request_1 = TransactionRequestBuilder::new()
        .with_authenticated_input_notes(client_owned_notes.iter().map(|note| (note.id(), None)))
        .build_consume_notes(client_owned_notes.iter().map(|note| note.id()).collect())
        .unwrap();

    let tx_request_2 = TransactionRequestBuilder::new()
        .with_unauthenticated_input_notes(
            unauth_owned_notes.iter().map(|note| ((*note).clone(), None)),
        )
        .build_consume_notes(unauth_owned_notes.iter().map(|note| note.id()).collect())
        .unwrap();

    let tx_id_1 = execute_tx(&mut client, to_account_ids[0], tx_request_1).await;
    let tx_id_2 = execute_tx(&mut unauth_client, to_account_ids[1], tx_request_2).await;

    // Ensure notes are processed
    assert!(!client.get_input_notes(NoteFilter::Processing).await.unwrap().is_empty());
    assert!(!unauth_client.get_input_notes(NoteFilter::Processing).await.unwrap().is_empty());

    wait_for_tx(&mut client, tx_id_1).await;
    wait_for_tx(&mut unauth_client, tx_id_2).await;

    // Verify no remaining expected notes and all notes are consumed
    assert!(client.get_input_notes(NoteFilter::Expected).await.unwrap().is_empty());
    assert!(unauth_client.get_input_notes(NoteFilter::Expected).await.unwrap().is_empty());

    assert!(
        !client.get_input_notes(NoteFilter::Consumed).await.unwrap().is_empty(),
        "Authenticated notes are consumed"
    );
    assert!(
        !unauth_client.get_input_notes(NoteFilter::Consumed).await.unwrap().is_empty(),
        "Unauthenticated notes are consumed"
    );

    // Validate the final asset amounts in each account
    for (client, account_id) in
        vec![(client, to_account_ids[0]), (unauth_client, to_account_ids[1])]
    {
        assert_account_has_single_asset(
            &client,
            account_id,
            faucet_account_id,
            TRANSFER_AMOUNT * 2,
        )
        .await;
    }
}

#[tokio::test]
async fn test_import_consumed_note_with_proof() {
    let (mut client_1, authenticator_1) = create_test_client().await;
    let (first_regular_account, faucet_account_header) =
        setup_wallet_and_faucet(&mut client_1, AccountStorageMode::Private, &authenticator_1).await;

    let (mut client_2, authenticator_2) = create_test_client().await;
    let (client_2_account, _seed, _) =
        insert_new_wallet(&mut client_2, AccountStorageMode::Private, &authenticator_2)
            .await
            .unwrap();

    wait_for_node(&mut client_2).await;

    let from_account_id = first_regular_account.id();
    let to_account_id = client_2_account.id();
    let faucet_account_id = faucet_account_header.id();

    mint_and_consume(&mut client_1, from_account_id, faucet_account_id, NoteType::Private).await;

    let current_block_num = client_1.get_sync_height().await.unwrap();
    let asset = FungibleAsset::new(faucet_account_id, TRANSFER_AMOUNT).unwrap();

    println!("Running P2IDR tx...");
    let tx_request = TransactionRequestBuilder::new()
        .build_pay_to_id(
            PaymentTransactionData::new(
                vec![Asset::Fungible(asset)],
                from_account_id,
                to_account_id,
            ),
            Some(current_block_num),
            NoteType::Private,
            client_1.rng(),
        )
        .unwrap();
    execute_tx_and_sync(&mut client_1, from_account_id, tx_request).await;
    let note = client_1
        .get_input_notes(NoteFilter::Committed)
        .await
        .unwrap()
        .first()
        .unwrap()
        .clone();

    // Consume the note with the sender account

    println!("Consuming Note...");
    let tx_request = TransactionRequestBuilder::new().build_consume_notes(vec![note.id()]).unwrap();
    execute_tx_and_sync(&mut client_1, from_account_id, tx_request).await;

    // Import the consumed note
    client_2
        .import_note(NoteFile::NoteWithProof(
            note.clone().try_into().unwrap(),
            note.inclusion_proof().unwrap().clone(),
        ))
        .await
        .unwrap();

    let consumed_note = client_2.get_input_note(note.id()).await.unwrap().unwrap();
    assert!(matches!(consumed_note.state(), InputNoteState::ConsumedExternal { .. }));
}

#[tokio::test]
async fn test_import_consumed_note_with_id() {
    let (mut client_1, authenticator) = create_test_client().await;
    let (first_regular_account, second_regular_account, faucet_account_header) =
        setup_two_wallets_and_faucet(&mut client_1, AccountStorageMode::Private, &authenticator)
            .await;

    let (mut client_2, _) = create_test_client().await;

    wait_for_node(&mut client_2).await;

    let from_account_id = first_regular_account.id();
    let to_account_id = second_regular_account.id();
    let faucet_account_id = faucet_account_header.id();

    mint_and_consume(&mut client_1, from_account_id, faucet_account_id, NoteType::Private).await;

    let current_block_num = client_1.get_sync_height().await.unwrap();
    let asset = FungibleAsset::new(faucet_account_id, TRANSFER_AMOUNT).unwrap();

    println!("Running P2IDR tx...");
    let tx_request = TransactionRequestBuilder::new()
        .build_pay_to_id(
            PaymentTransactionData::new(
                vec![Asset::Fungible(asset)],
                from_account_id,
                to_account_id,
            ),
            Some(current_block_num),
            NoteType::Public,
            client_1.rng(),
        )
        .unwrap();
    execute_tx_and_sync(&mut client_1, from_account_id, tx_request).await;
    let note = client_1
        .get_input_notes(NoteFilter::Committed)
        .await
        .unwrap()
        .first()
        .unwrap()
        .clone();

    // Consume the note with the sender account

    println!("Consuming Note...");
    let tx_request = TransactionRequestBuilder::new().build_consume_notes(vec![note.id()]).unwrap();
    execute_tx_and_sync(&mut client_1, from_account_id, tx_request).await;
    client_2.sync_state().await.unwrap();

    // Import the consumed note
    client_2.import_note(NoteFile::NoteId(note.id())).await.unwrap();

    let consumed_note = client_2.get_input_note(note.id()).await.unwrap().unwrap();
    assert!(matches!(consumed_note.state(), InputNoteState::ConsumedExternal { .. }));
}

#[tokio::test]
async fn test_import_note_with_proof() {
    let (mut client_1, authenticator) = create_test_client().await;
    let (first_regular_account, second_regular_account, faucet_account_header) =
        setup_two_wallets_and_faucet(&mut client_1, AccountStorageMode::Private, &authenticator)
            .await;

    let (mut client_2, _) = create_test_client().await;

    wait_for_node(&mut client_2).await;

    let from_account_id = first_regular_account.id();
    let to_account_id = second_regular_account.id();
    let faucet_account_id = faucet_account_header.id();

    let note =
        mint_note(&mut client_1, from_account_id, faucet_account_id, NoteType::Private).await;

    consume_notes(&mut client_1, from_account_id, &[note]).await;

    let current_block_num = client_1.get_sync_height().await.unwrap();
    let asset = FungibleAsset::new(faucet_account_id, TRANSFER_AMOUNT).unwrap();

    println!("Running P2IDR tx...");
<<<<<<< HEAD
    let tx_request = TransactionRequestBuilder::pay_to_id(
        PaymentTransactionData::new(vec![Asset::Fungible(asset)], from_account_id, to_account_id),
        Some(current_block_num),
        NoteType::Private,
        client_1.rng(),
    )
    .unwrap()
    .build()
    .unwrap();
=======
    let tx_request = TransactionRequestBuilder::new()
        .build_pay_to_id(
            PaymentTransactionData::new(
                vec![Asset::Fungible(asset)],
                from_account_id,
                to_account_id,
            ),
            Some(current_block_num),
            NoteType::Private,
            client_1.rng(),
        )
        .unwrap();
>>>>>>> 5b984789
    execute_tx_and_sync(&mut client_1, from_account_id, tx_request).await;

    let note = client_1
        .get_input_notes(NoteFilter::Committed)
        .await
        .unwrap()
        .first()
        .unwrap()
        .clone();

    // Import the consumed note
    client_2
        .import_note(NoteFile::NoteWithProof(
            note.clone().try_into().unwrap(),
            note.inclusion_proof().unwrap().clone(),
        ))
        .await
        .unwrap();

    let imported_note = client_2.get_input_note(note.id()).await.unwrap().unwrap();
    assert!(matches!(imported_note.state(), InputNoteState::Unverified { .. }));

    client_2.sync_state().await.unwrap();
    let imported_note = client_2.get_input_note(note.id()).await.unwrap().unwrap();
    assert!(matches!(imported_note.state(), InputNoteState::Committed { .. }));
}

#[tokio::test]
async fn test_discarded_transaction() {
    let (mut client_1, authenticator_1) = create_test_client().await;
    let (first_regular_account, faucet_account_header) =
        setup_wallet_and_faucet(&mut client_1, AccountStorageMode::Private, &authenticator_1).await;

    let (mut client_2, authenticator_2) = create_test_client().await;
    let (second_regular_account, ..) =
        insert_new_wallet(&mut client_2, AccountStorageMode::Private, &authenticator_2)
            .await
            .unwrap();

    wait_for_node(&mut client_2).await;

    let from_account_id = first_regular_account.id();
    let to_account_id = second_regular_account.id();
    let faucet_account_id = faucet_account_header.id();

    mint_and_consume(&mut client_1, from_account_id, faucet_account_id, NoteType::Private).await;

    let current_block_num = client_1.get_sync_height().await.unwrap();
    let asset = FungibleAsset::new(faucet_account_id, TRANSFER_AMOUNT).unwrap();

    println!("Running P2IDR tx...");
    let tx_request = TransactionRequestBuilder::new()
        .build_pay_to_id(
            PaymentTransactionData::new(
                vec![Asset::Fungible(asset)],
                from_account_id,
                to_account_id,
            ),
            Some(current_block_num),
            NoteType::Public,
            client_1.rng(),
        )
        .unwrap();

    execute_tx_and_sync(&mut client_1, from_account_id, tx_request).await;
    client_2.sync_state().await.unwrap();
    let note = client_1
        .get_input_notes(NoteFilter::Committed)
        .await
        .unwrap()
        .first()
        .unwrap()
        .clone();

    println!("Consuming Note...");
    let tx_request = TransactionRequestBuilder::new().build_consume_notes(vec![note.id()]).unwrap();

    // Consume the note in client 1 but dont submit it to the node
    let tx_result = client_1.new_transaction(from_account_id, tx_request.clone()).await.unwrap();
    let tx_id = tx_result.executed_transaction().id();
    client_1.testing_prove_transaction(&tx_result).await.unwrap();

    // Store the account state before applying the transaction
    let account_before_tx = client_1.get_account(from_account_id).await.unwrap().unwrap();
    let account_hash_before_tx = account_before_tx.account().commitment();

    // Apply the transaction
    client_1.testing_apply_transaction(tx_result).await.unwrap();

    // Check that the account state has changed after applying the transaction
    let account_after_tx = client_1.get_account(from_account_id).await.unwrap().unwrap();
    let account_hash_after_tx = account_after_tx.account().commitment();

    assert_ne!(
        account_hash_before_tx, account_hash_after_tx,
        "Account hash should change after applying the transaction"
    );

    let note_record = client_1.get_input_note(note.id()).await.unwrap().unwrap();
    assert!(matches!(note_record.state(), InputNoteState::ProcessingAuthenticated(_)));

    // Consume the note in client 2
    execute_tx_and_sync(&mut client_2, to_account_id, tx_request).await;

    let note_record = client_2.get_input_note(note.id()).await.unwrap().unwrap();
    assert!(matches!(note_record.state(), InputNoteState::ConsumedAuthenticatedLocal(_)));

    // After sync the note in client 1 should be consumed externally and the transaction discarded
    client_1.sync_state().await.unwrap();
    let note_record = client_1.get_input_note(note.id()).await.unwrap().unwrap();
    assert!(matches!(note_record.state(), InputNoteState::ConsumedExternal(_)));
    let tx_record = client_1
        .get_transactions(TransactionFilter::All)
        .await
        .unwrap()
        .into_iter()
        .find(|tx| tx.id == tx_id)
        .unwrap();
    assert!(matches!(
        tx_record.status,
        TransactionStatus::Discarded(DiscardCause::InputConsumed)
    ));

    // Check that the account state has been rolled back after the transaction was discarded
    let account_after_sync = client_1.get_account(from_account_id).await.unwrap().unwrap();
    let account_hash_after_sync = account_after_sync.account().commitment();

    assert_ne!(
        account_hash_after_sync, account_hash_after_tx,
        "Account hash should change after transaction was discarded"
    );
    assert_eq!(
        account_hash_after_sync, account_hash_before_tx,
        "Account hash should be rolled back to the value before the transaction"
    );
}

struct AlwaysFailingProver;

impl AlwaysFailingProver {
    pub fn new() -> Self {
        Self
    }
}

#[maybe_async_trait]
impl TransactionProver for AlwaysFailingProver {
    #[maybe_async]
    fn prove(
        &self,
        _tx_witness: TransactionWitness,
    ) -> Result<ProvenTransaction, TransactionProverError> {
        return Err(TransactionProverError::other("This prover always fails"));
    }
}

#[tokio::test]
async fn test_custom_transaction_prover() {
    let (mut client, authenticator) = create_test_client().await;
    let (first_regular_account, faucet_account_header) =
        setup_wallet_and_faucet(&mut client, AccountStorageMode::Private, &authenticator).await;

    let from_account_id = first_regular_account.id();
    let faucet_account_id = faucet_account_header.id();

    let fungible_asset = FungibleAsset::new(faucet_account_id, MINT_AMOUNT).unwrap();

    let tx_request = TransactionRequestBuilder::new()
        .build_mint_fungible_asset(fungible_asset, from_account_id, NoteType::Private, client.rng())
        .unwrap();

    let transaction_execution_result =
        client.new_transaction(faucet_account_id, tx_request.clone()).await.unwrap();

    let result = client
        .submit_transaction_with_prover(
            transaction_execution_result,
            Arc::new(AlwaysFailingProver::new()),
        )
        .await;

    assert!(matches!(
        result,
        Err(ClientError::TransactionProvingError(TransactionProverError::Other {
            error_msg: _,
            source: _
        }))
    ));
}

#[tokio::test]
async fn test_locked_account() {
    let (mut client_1, authenticator) = create_test_client().await;

    let (faucet_account, ..) =
        insert_new_fungible_faucet(&mut client_1, AccountStorageMode::Private, &authenticator)
            .await
            .unwrap();

    let (private_account, seed, _) =
        insert_new_wallet(&mut client_1, AccountStorageMode::Private, &authenticator)
            .await
            .unwrap();

    let from_account_id = private_account.id();
    let faucet_account_id = faucet_account.id();

    wait_for_node(&mut client_1).await;

    mint_and_consume(&mut client_1, from_account_id, faucet_account_id, NoteType::Private).await;

    let private_account = client_1.get_account(from_account_id).await.unwrap().unwrap().into();

    // Import private account in client 2
    let (mut client_2, _) = create_test_client().await;
    client_2.add_account(&private_account, seed.into(), false).await.unwrap();

    wait_for_node(&mut client_2).await;

    // When imported the account shouldn't be locked
    let account_record = client_2.get_account(from_account_id).await.unwrap().unwrap();
    assert!(!account_record.is_locked());

    // Consume note with private account in client 1
    mint_and_consume(&mut client_1, from_account_id, faucet_account_id, NoteType::Private).await;

    // After sync the private account should be locked in client 2
    let summary = client_2.sync_state().await.unwrap();
    assert!(summary.locked_accounts.contains(&from_account_id));
    let account_record = client_2.get_account(from_account_id).await.unwrap().unwrap();
    assert!(account_record.is_locked());

    // Get updated account from client 1 and import it in client 2 with `overwrite` flag
    let updated_private_account =
        client_1.get_account(from_account_id).await.unwrap().unwrap().into();
    client_2.add_account(&updated_private_account, None, true).await.unwrap();

    // After sync the private account shouldn't be locked in client 2
    client_2.sync_state().await.unwrap();
    let account_record = client_2.get_account(from_account_id).await.unwrap().unwrap();
    assert!(!account_record.is_locked());
}

#[tokio::test]
async fn test_expired_transaction_fails() {
    let (mut client, authenticator) = create_test_client().await;
    let (faucet_account, ..) =
        insert_new_fungible_faucet(&mut client, AccountStorageMode::Private, &authenticator)
            .await
            .unwrap();

    let (private_account, ..) =
        insert_new_wallet(&mut client, AccountStorageMode::Private, &authenticator)
            .await
            .unwrap();

    let from_account_id = private_account.id();
    let faucet_account_id = faucet_account.id();

    wait_for_node(&mut client).await;

    let expiration_delta = 2;

    // Create a Mint Tx for 1000 units of our fungible asset
    let fungible_asset = FungibleAsset::new(faucet_account_id, MINT_AMOUNT).unwrap();
    println!("Minting Asset");
    let tx_request = TransactionRequestBuilder::new()
        .with_expiration_delta(expiration_delta)
        .build_mint_fungible_asset(fungible_asset, from_account_id, NoteType::Public, client.rng())
        .unwrap();

    println!("Executing transaction...");
    let transaction_execution_result =
        client.new_transaction(faucet_account_id, tx_request).await.unwrap();

    println!("Transaction executed successfully");
    wait_for_blocks(&mut client, (expiration_delta + 1).into()).await;

    println!("Sending transaction to node");
    let submited_tx_result = client.submit_transaction(transaction_execution_result).await;

    assert!(submited_tx_result.is_err());
}

/// Tests that RPC methods that are not directly related to the client logic
/// (like GetBlockByNumber) work correctly
#[tokio::test]
async fn test_unused_rpc_api() {
    let (mut client, keystore) = create_test_client().await;

    let (first_basic_account, faucet_account) =
        setup_wallet_and_faucet(&mut client, AccountStorageMode::Public, &keystore).await;

    wait_for_node(&mut client).await;
    client.sync_state().await.unwrap();

    let first_block_num = client.get_sync_height().await.unwrap();

    let (block_header, _) = client
        .test_rpc_api()
        .get_block_header_by_number(Some(first_block_num), false)
        .await
        .unwrap();
    let block = client.test_rpc_api().get_block_by_number(first_block_num).await.unwrap();

    assert_eq!(&block_header, block.header());

    let note =
        mint_note(&mut client, first_basic_account.id(), faucet_account.id(), NoteType::Public)
            .await;

    consume_notes(&mut client, first_basic_account.id(), &[note.clone()]).await;

    client.sync_state().await.unwrap();

    let second_block_num = client.get_sync_height().await.unwrap();

    let nullifier = note.nullifier();

    let node_nullifier = client
        .test_rpc_api()
        .check_nullifiers_by_prefix(&[nullifier.prefix()], 0.into())
        .await
        .unwrap()
        .pop()
        .unwrap();
    let node_nullifier_proof = client
        .test_rpc_api()
        .check_nullifiers(&[nullifier])
        .await
        .unwrap()
        .pop()
        .unwrap();

    assert_eq!(node_nullifier.nullifier, nullifier);
    assert_eq!(node_nullifier_proof.leaf().entries().pop().unwrap().0, nullifier.inner());

    let account_delta = client
        .test_rpc_api()
        .get_account_state_delta(first_basic_account.id(), first_block_num, second_block_num)
        .await
        .unwrap();

    assert_eq!(account_delta.nonce(), Some(ONE));
    assert_eq!(*account_delta.vault().fungible().iter().next().unwrap().1, MINT_AMOUNT as i64);
}

#[tokio::test]
async fn test_account_rollback() {
    let (builder, authenticator) = create_test_client_builder().await;

    let mut client =
        builder.with_tx_graceful_blocks(Some(TX_GRACEFUL_BLOCKS)).build().await.unwrap();

    client.sync_state().await.unwrap();

    let (regular_account, faucet_account_header) =
        setup_wallet_and_faucet(&mut client, AccountStorageMode::Private, &authenticator).await;

    let account_id = regular_account.id();
    let faucet_account_id = faucet_account_header.id();

    // Mint a note
    let note = mint_note(&mut client, account_id, faucet_account_id, NoteType::Private).await;
    consume_notes(&mut client, account_id, &[note]).await;

    // Create a transaction but don't submit it to the node
    let asset = FungibleAsset::new(faucet_account_id, TRANSFER_AMOUNT).unwrap();

    let tx_request = TransactionRequestBuilder::new()
        .build_pay_to_id(
            PaymentTransactionData::new(vec![Asset::Fungible(asset)], account_id, account_id),
            None,
            NoteType::Public,
            client.rng(),
        )
        .unwrap();

    // Execute the transaction but don't submit it to the node
    let tx_result = client.new_transaction(account_id, tx_request).await.unwrap();
    let tx_id = tx_result.executed_transaction().id();
    client.testing_prove_transaction(&tx_result).await.unwrap();

    // Store the account state before applying the transaction
    let account_before_tx = client.get_account(account_id).await.unwrap().unwrap();
    let account_commitment_before_tx = account_before_tx.account().commitment();

    // Apply the transaction
    client.testing_apply_transaction(tx_result).await.unwrap();

    // Check that the account state has changed after applying the transaction
    let account_after_tx = client.get_account(account_id).await.unwrap().unwrap();
    let account_commitment_after_tx = account_after_tx.account().commitment();

    assert_ne!(
        account_commitment_before_tx, account_commitment_after_tx,
        "Account commitment should change after applying the transaction"
    );

    // Verify the transaction is in pending state
    let tx_record = client
        .get_transactions(TransactionFilter::All)
        .await
        .unwrap()
        .into_iter()
        .find(|tx| tx.id == tx_id)
        .unwrap();
    assert!(matches!(tx_record.status, TransactionStatus::Pending));

    // Sync the state, which should discard the old pending transaction
    wait_for_blocks(&mut client, TX_GRACEFUL_BLOCKS + 1).await;

    // Verify the transaction is now discarded
    let tx_record = client
        .get_transactions(TransactionFilter::All)
        .await
        .unwrap()
        .into_iter()
        .find(|tx| tx.id == tx_id)
        .unwrap();

    assert!(matches!(tx_record.status, TransactionStatus::Discarded(DiscardCause::Stale)));

    // Check that the account state has been rolled back after the transaction was discarded
    let account_after_sync = client.get_account(account_id).await.unwrap().unwrap();
    let account_commitment_after_sync = account_after_sync.account().commitment();

    assert_ne!(
        account_commitment_after_sync, account_commitment_after_tx,
        "Account commitment should change after transaction was discarded"
    );
    assert_eq!(
        account_commitment_after_sync, account_commitment_before_tx,
        "Account commitment should be rolled back to the value before the transaction"
    );
}

//TODO: This test should be moved to the unit tests as it is mostly client logic
#[tokio::test]
async fn test_subsequent_discarded_transactions() {
    let (mut client, keystore) = create_test_client().await;

    let (regular_account, faucet_account_header) =
        setup_wallet_and_faucet(&mut client, AccountStorageMode::Public, &keystore).await;

    wait_for_node(&mut client).await;

    let account_id = regular_account.id();
    let faucet_account_id = faucet_account_header.id();

    let note = mint_note(&mut client, account_id, faucet_account_id, NoteType::Private).await;
    consume_notes(&mut client, account_id, &[note]).await;

    // Create a transaction that will expire in 2 blocks
    let asset = FungibleAsset::new(faucet_account_id, TRANSFER_AMOUNT).unwrap();
    let tx_request = TransactionRequestBuilder::pay_to_id(
        PaymentTransactionData::new(vec![Asset::Fungible(asset)], account_id, account_id),
        None,
        NoteType::Public,
        client.rng(),
    )
    .unwrap()
    .with_expiration_delta(2)
    .build()
    .unwrap();

    // Execute the transaction but don't submit it to the node
    let tx_result = client.new_transaction(account_id, tx_request).await.unwrap();
    let first_tx_id = tx_result.executed_transaction().id();
    client.testing_prove_transaction(&tx_result).await.unwrap();

    let account_before_tx = client.get_account(account_id).await.unwrap().unwrap();

    client.testing_apply_transaction(tx_result).await.unwrap();

    // Create a second transaction that will not expire
    let asset = FungibleAsset::new(faucet_account_id, TRANSFER_AMOUNT).unwrap();
    let tx_request = TransactionRequestBuilder::pay_to_id(
        PaymentTransactionData::new(vec![Asset::Fungible(asset)], account_id, account_id),
        None,
        NoteType::Public,
        client.rng(),
    )
    .unwrap()
    .build()
    .unwrap();

    // Execute the transaction but don't submit it to the node
    let tx_result = client.new_transaction(account_id, tx_request).await.unwrap();
    let second_tx_id = tx_result.executed_transaction().id();
    client.testing_prove_transaction(&tx_result).await.unwrap();
    client.testing_apply_transaction(tx_result).await.unwrap();

    // Sync the state, which should discard the first transaction
    wait_for_blocks(&mut client, 3).await;
    client.sync_state().await.unwrap();

    let account_after_sync = client.get_account(account_id).await.unwrap().unwrap();

    // Verify the first transaction is now discarded
    let first_tx_record = client
        .get_transactions(TransactionFilter::Ids(vec![first_tx_id]))
        .await
        .unwrap()
        .pop()
        .unwrap();

    assert!(matches!(
        first_tx_record.status,
        TransactionStatus::Discarded(DiscardCause::Expired)
    ));

    // Verify the second transaction is also discarded
    let second_tx_record = client
        .get_transactions(TransactionFilter::Ids(vec![second_tx_id]))
        .await
        .unwrap()
        .pop()
        .unwrap();

    println!("Second tx record: {:?}", second_tx_record.status);

    assert!(matches!(
        second_tx_record.status,
        TransactionStatus::Discarded(DiscardCause::DiscardedInitialState)
    ));

    // Check that the account state has been rolled back to the value before both transactions
    assert_eq!(
        account_after_sync.account().commitment(),
        account_before_tx.account().commitment(),
    );
}<|MERGE_RESOLUTION|>--- conflicted
+++ resolved
@@ -1356,17 +1356,6 @@
     let asset = FungibleAsset::new(faucet_account_id, TRANSFER_AMOUNT).unwrap();
 
     println!("Running P2IDR tx...");
-<<<<<<< HEAD
-    let tx_request = TransactionRequestBuilder::pay_to_id(
-        PaymentTransactionData::new(vec![Asset::Fungible(asset)], from_account_id, to_account_id),
-        Some(current_block_num),
-        NoteType::Private,
-        client_1.rng(),
-    )
-    .unwrap()
-    .build()
-    .unwrap();
-=======
     let tx_request = TransactionRequestBuilder::new()
         .build_pay_to_id(
             PaymentTransactionData::new(
@@ -1379,7 +1368,6 @@
             client_1.rng(),
         )
         .unwrap();
->>>>>>> 5b984789
     execute_tx_and_sync(&mut client_1, from_account_id, tx_request).await;
 
     let note = client_1
@@ -1835,16 +1823,15 @@
 
     // Create a transaction that will expire in 2 blocks
     let asset = FungibleAsset::new(faucet_account_id, TRANSFER_AMOUNT).unwrap();
-    let tx_request = TransactionRequestBuilder::pay_to_id(
-        PaymentTransactionData::new(vec![Asset::Fungible(asset)], account_id, account_id),
-        None,
-        NoteType::Public,
-        client.rng(),
-    )
-    .unwrap()
-    .with_expiration_delta(2)
-    .build()
-    .unwrap();
+    let tx_request = TransactionRequestBuilder::new()
+        .with_expiration_delta(2)
+        .build_pay_to_id(
+            PaymentTransactionData::new(vec![Asset::Fungible(asset)], account_id, account_id),
+            None,
+            NoteType::Public,
+            client.rng(),
+        )
+        .unwrap();
 
     // Execute the transaction but don't submit it to the node
     let tx_result = client.new_transaction(account_id, tx_request).await.unwrap();
@@ -1857,15 +1844,14 @@
 
     // Create a second transaction that will not expire
     let asset = FungibleAsset::new(faucet_account_id, TRANSFER_AMOUNT).unwrap();
-    let tx_request = TransactionRequestBuilder::pay_to_id(
-        PaymentTransactionData::new(vec![Asset::Fungible(asset)], account_id, account_id),
-        None,
-        NoteType::Public,
-        client.rng(),
-    )
-    .unwrap()
-    .build()
-    .unwrap();
+    let tx_request = TransactionRequestBuilder::new()
+        .build_pay_to_id(
+            PaymentTransactionData::new(vec![Asset::Fungible(asset)], account_id, account_id),
+            None,
+            NoteType::Public,
+            client.rng(),
+        )
+        .unwrap();
 
     // Execute the transaction but don't submit it to the node
     let tx_result = client.new_transaction(account_id, tx_request).await.unwrap();
