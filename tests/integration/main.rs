--- conflicted
+++ resolved
@@ -612,18 +612,7 @@
     // Do a transfer from first account to second account
     let asset = FungibleAsset::new(faucet_account_id, TRANSFER_AMOUNT).unwrap();
     println!("Running P2IDR tx...");
-<<<<<<< HEAD
     let current_block_num = client.get_sync_height().await.unwrap();
-    let tx_request = TransactionRequestBuilder::pay_to_id(
-        PaymentTransactionData::new(vec![Asset::Fungible(asset)], from_account_id, to_account_id),
-        Some(current_block_num + RECALL_HEIGHT_DELTA),
-        NoteType::Private,
-        client.rng(),
-    )
-    .unwrap()
-    .build()
-    .unwrap();
-=======
     let tx_request = TransactionRequestBuilder::new()
         .build_pay_to_id(
             PaymentTransactionData::new(
@@ -631,12 +620,11 @@
                 from_account_id,
                 to_account_id,
             ),
-            Some(100.into()),
+            Some(current_block_num + RECALL_HEIGHT_DELTA),
             NoteType::Private,
             client.rng(),
         )
         .unwrap();
->>>>>>> 2855997f
     execute_tx_and_sync(&mut client, from_account_id, tx_request).await;
 
     // Check that note is consumable by both accounts
@@ -1785,15 +1773,10 @@
         mint_note(&mut client, second_account_id, faucet_account_id, NoteType::Private).await;
 
     // Create a transaction to consume all 4 notes but ignore the invalid ones
-    let tx_request = TransactionRequestBuilder::consume_notes(vec![
-        note_1.id(),
-        note_3.id(),
-        note_2.id(),
-        note_4.id(),
-    ])
-    .ignore_invalid_input_notes()
-    .build()
-    .unwrap();
+    let tx_request = TransactionRequestBuilder::new()
+        .ignore_invalid_input_notes()
+        .build_consume_notes(vec![note_1.id(), note_3.id(), note_2.id(), note_4.id()])
+        .unwrap();
 
     execute_tx_and_sync(&mut client, account_id, tx_request).await;
 
