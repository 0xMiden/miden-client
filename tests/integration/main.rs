use std::{collections::BTreeMap, env::temp_dir, fs, time::Duration};

use miden_client::{
    client::{
        accounts::{AccountStorageMode, AccountTemplate},
        get_random_coin,
        rpc::TonicRpcClient,
        transactions::{
            transaction_request::{
                PaymentTransactionData, TransactionRequest, TransactionTemplate,
            },
            TransactionResult,
        },
        Client,
    },
    config::{ClientConfig, RpcConfig},
    errors::{ClientError, NodeRpcClientError},
    store::{sqlite_store::SqliteStore, AuthInfo, InputNoteRecord, NoteFilter, TransactionFilter},
};
use miden_lib::transaction::TransactionKernel;
use miden_objects::{
    accounts::{AccountId, AccountStub},
    assembly::ProgramAst,
    assets::{Asset, FungibleAsset, TokenSymbol},
    crypto::rand::{FeltRng, RpoRandomCoin},
    notes::{Note, NoteId, NoteScript},
    Felt, Word,
};
use miden_tx::{utils::Serializable, DataStoreError, TransactionExecutorError};
use uuid::Uuid;

<<<<<<< HEAD
// TODO: Once this is ran as a regular test use the one in `miden_client::mock::ACCOUNT_ID_REGULAR`
pub const ACCOUNT_ID_REGULAR: u64 = 0b0110111011u64 << 54;

type TestClient = Client<TonicRpcClient, SqliteStore>;
=======
type TestClient = Client<TonicRpcClient, RpoRandomCoin, SqliteStore>;
>>>>>>> 1b2a59f4

fn create_test_client() -> TestClient {
    let client_config = ClientConfig {
        store: create_test_store_path()
            .into_os_string()
            .into_string()
            .unwrap()
            .try_into()
            .unwrap(),
        rpc: RpcConfig::default(),
    };

    let rpc_endpoint = client_config.rpc.endpoint.to_string();
    let store = SqliteStore::new((&client_config).into()).unwrap();
    let executor_store = SqliteStore::new((&client_config).into()).unwrap();
    let rng = get_random_coin();
    TestClient::new(TonicRpcClient::new(&rpc_endpoint), rng, store, executor_store).unwrap()
}

fn create_test_store_path() -> std::path::PathBuf {
    let mut temp_file = temp_dir();
    temp_file.push(format!("{}.sqlite3", Uuid::new_v4()));
    temp_file
}

async fn execute_tx_and_sync(
    client: &mut TestClient,
    tx_request: TransactionRequest,
) {
    println!("Executing Transaction");
    let transaction_execution_result = client.new_transaction(tx_request).unwrap();
    let transaction_id = transaction_execution_result.executed_transaction().id();

    println!("Sending Transaction to node");
    client.send_transaction(transaction_execution_result).await.unwrap();

    // wait until tx is committed
    loop {
        println!("Syncing State...");
        client.sync_state().await.unwrap();

        // Check if executed transaction got committed by the node
        let uncommited_transactions =
            client.get_transactions(TransactionFilter::Uncomitted).unwrap();
        let is_tx_committed = uncommited_transactions
            .iter()
            .find(|uncommited_tx| uncommited_tx.id == transaction_id)
            .is_none();
        if is_tx_committed {
            break;
        }

        std::thread::sleep(std::time::Duration::new(3, 0));
    }
}

/// Waits for node to be running.
///
/// # Panics
///
/// This function will panic if it does `NUMBER_OF_NODE_ATTEMPTS` unsuccessful checks or if we
/// receive an error other than a connection related error
async fn wait_for_node(client: &mut TestClient) {
    const NODE_TIME_BETWEEN_ATTEMPTS: u64 = 5;
    const NUMBER_OF_NODE_ATTEMPTS: u64 = 60;

    println!("Waiting for Node to be up. Checking every {NODE_TIME_BETWEEN_ATTEMPTS}s for {NUMBER_OF_NODE_ATTEMPTS} tries...");

    for _try_number in 0..NUMBER_OF_NODE_ATTEMPTS {
        match client.sync_state().await {
            Err(ClientError::NodeRpcClientError(NodeRpcClientError::ConnectionError(_))) => {
                std::thread::sleep(Duration::from_secs(NODE_TIME_BETWEEN_ATTEMPTS));
            },
            Err(other_error) => {
                panic!("Unexpected error: {other_error}");
            },
            _ => return,
        }
    }

    panic!("Unable to connect to node");
}

const MINT_AMOUNT: u64 = 1000;
const TRANSFER_AMOUNT: u64 = 50;

#[tokio::test]
async fn main() {
    // TODO: once issue 201
    // (https://github.com/0xPolygonMiden/miden-client/issues/201#issuecomment-1989432215)
    // gets fixed, we should set #[tokio::test] for the following functions individually
    // and delete main() so tests are run in parallel and as individual tests

    test_p2id_transfer().await;
    test_p2idr_transfer().await;
    test_transaction_request().await;

    println!("Test ran successfully!");
}

async fn setup(client: &mut TestClient) -> (AccountStub, AccountStub, AccountStub) {
    // Enusre clean state
    assert!(client.get_accounts().unwrap().is_empty());
    assert!(client.get_transactions(TransactionFilter::All).unwrap().is_empty());
    assert!(client.get_input_notes(NoteFilter::All).unwrap().is_empty());

    // Create faucet account
    client
        .new_account(AccountTemplate::FungibleFaucet {
            token_symbol: TokenSymbol::new("MATIC").unwrap(),
            decimals: 8,
            max_supply: 1000000,
            storage_mode: AccountStorageMode::Local,
        })
        .unwrap();

    // Create regular accounts
    for _ in 0..2 {
        client
            .new_account(AccountTemplate::BasicWallet {
                mutable_code: false,
                storage_mode: AccountStorageMode::Local,
            })
            .unwrap();
    }

    wait_for_node(client).await;

    println!("Syncing State...");
    client.sync_state().await.unwrap();

    // Get Faucet and regular accounts
    println!("Fetching Accounts...");
    let accounts = client.get_accounts().unwrap();
    assert_eq!(accounts.len(), 3);
    let regular_account_stubs = accounts
        .iter()
        .filter(|(account, _seed)| account.id().is_regular_account())
        .map(|(account, _seed)| account.clone())
        .collect::<Vec<_>>();
    let (faucet_account_stub, _seed) = accounts
        .into_iter()
        .find(|(account, _seed)| !account.id().is_regular_account())
        .unwrap();

    (
        regular_account_stubs[0].clone(),
        regular_account_stubs[1].clone(),
        faucet_account_stub,
    )
}

async fn mint_note(
    client: &mut TestClient,
    first_regular_account_id: AccountId,
    faucet_account_id: AccountId,
) {
    let (regular_account, _seed) = client.get_account(first_regular_account_id).unwrap();
    assert_eq!(regular_account.vault().assets().count(), 0);

    // Create a Mint Tx for 1000 units of our fungible asset
    let fungible_asset = FungibleAsset::new(faucet_account_id, MINT_AMOUNT).unwrap();
    let tx_template =
        TransactionTemplate::MintFungibleAsset(fungible_asset, first_regular_account_id);

    println!("Minting Asset");
    let tx_request = client.build_transaction_request(tx_template).unwrap();
    execute_tx_and_sync(client, tx_request).await;

    // Check that note is committed
    println!("Fetching Pending Notes...");
    let notes = client.get_input_notes(NoteFilter::Pending).unwrap();
    assert!(notes.is_empty());

    println!("Fetching Committed Notes...");
    let notes = client.get_input_notes(NoteFilter::Committed).unwrap();
    assert!(!notes.is_empty());

    let tx_template =
        TransactionTemplate::ConsumeNotes(first_regular_account_id, vec![notes[0].id()]);
    println!("Consuming Note...");
    let tx_request = client.build_transaction_request(tx_template).unwrap();
    execute_tx_and_sync(client, tx_request).await;

    let (regular_account, _seed) = client.get_account(first_regular_account_id).unwrap();

    assert_eq!(regular_account.vault().assets().count(), 1);
    let asset = regular_account.vault().assets().next().unwrap();

    if let Asset::Fungible(fungible_asset) = asset {
        assert_eq!(fungible_asset.amount(), MINT_AMOUNT);
    } else {
        panic!("ACCOUNT SHOULD HAVE A FUNGIBLE ASSET");
    }

    // Mint some asset for an account not tracked by the client. It should not be stored as an
    // input note afterwards since it is not being tracked by the client
    let fungible_asset = FungibleAsset::new(faucet_account_id, MINT_AMOUNT).unwrap();
    let tx_template = TransactionTemplate::MintFungibleAsset {
        asset: fungible_asset,
        target_account_id: AccountId::try_from(ACCOUNT_ID_REGULAR).unwrap(),
    };
    println!("Running Mint tx...");
    execute_tx_and_sync(client, tx_template).await;

    // Check that no new notes were added
    println!("Fetching Committed Notes...");
    let notes = client.get_input_notes(NoteFilter::Committed).unwrap();
    assert!(notes.is_empty());
}

async fn test_p2id_transfer() {
    let mut client = create_test_client();

    let (first_regular_account, second_regular_account, faucet_account_stub) =
        setup(&mut client).await;

    let from_account_id = first_regular_account.id();
    let to_account_id = second_regular_account.id();
    let faucet_account_id = faucet_account_stub.id();

    // First Mint necesary token
    mint_note(&mut client, from_account_id, faucet_account_id).await;

    // Do a transfer from first account to second account
    let asset = FungibleAsset::new(faucet_account_id, TRANSFER_AMOUNT).unwrap();
    let tx_template = TransactionTemplate::PayToId(PaymentTransactionData::new(
        Asset::Fungible(asset),
        from_account_id,
        to_account_id,
    ));
    println!("Running P2ID tx...");
    let tx_request = client.build_transaction_request(tx_template).unwrap();
    execute_tx_and_sync(&mut client, tx_request).await;

    // Check that note is committed for the second account to consume
    println!("Fetching Committed Notes...");
    let notes = client.get_input_notes(NoteFilter::Committed).unwrap();
    assert!(!notes.is_empty());

    // Consume P2ID note
    let tx_template = TransactionTemplate::ConsumeNotes(to_account_id, vec![notes[0].id()]);
    println!("Consuming Note...");
    let tx_request = client.build_transaction_request(tx_template).unwrap();
    execute_tx_and_sync(&mut client, tx_request).await;

    // Ensure we have nothing else to consume
    let current_notes = client.get_input_notes(NoteFilter::Committed).unwrap();
    assert!(current_notes.is_empty());

    let (regular_account, seed) = client.get_account(from_account_id).unwrap();

    // The seed should not be retrieved due to the account not being new
    assert!(!regular_account.is_new() && seed.is_none());
    assert_eq!(regular_account.vault().assets().count(), 1);
    let asset = regular_account.vault().assets().next().unwrap();

    // Validate the transfered amounts
    if let Asset::Fungible(fungible_asset) = asset {
        assert_eq!(fungible_asset.amount(), MINT_AMOUNT - TRANSFER_AMOUNT);
    } else {
        panic!("Error: Account should have a fungible asset");
    }

    let (regular_account, _seed) = client.get_account(to_account_id).unwrap();
    assert_eq!(regular_account.vault().assets().count(), 1);
    let asset = regular_account.vault().assets().next().unwrap();

    if let Asset::Fungible(fungible_asset) = asset {
        assert_eq!(fungible_asset.amount(), TRANSFER_AMOUNT);
    } else {
        panic!("Error: Account should have a fungible asset");
    }

    assert_note_cannot_be_consumed_twice(&mut client, to_account_id, notes[0].id()).await;
}

async fn test_p2idr_transfer() {
    let mut client = create_test_client();

    let (first_regular_account, second_regular_account, faucet_account_stub) =
        setup(&mut client).await;

    let from_account_id = first_regular_account.id();
    let to_account_id = second_regular_account.id();
    let faucet_account_id = faucet_account_stub.id();

    // First Mint necesary token
    mint_note(&mut client, from_account_id, faucet_account_id).await;
    // Do a transfer from first account to second account with Recall. In this situation we'll do
    // the happy path where the `to_account_id` consumes the note
    let from_account_balance = client
        .get_account(from_account_id)
        .unwrap()
        .0
        .vault()
        .get_balance(faucet_account_id)
        .unwrap_or(0);
    let to_account_balance = client
        .get_account(to_account_id)
        .unwrap()
        .0
        .vault()
        .get_balance(faucet_account_id)
        .unwrap_or(0);
    let current_block_num = client.get_sync_height().unwrap();
    let asset = FungibleAsset::new(faucet_account_id, TRANSFER_AMOUNT).unwrap();
    let tx_template = TransactionTemplate::PayToIdWithRecall(
        PaymentTransactionData::new(Asset::Fungible(asset), from_account_id, to_account_id),
        current_block_num + 50,
    );
    println!("Running P2IDR tx...");
    let tx_request = client.build_transaction_request(tx_template).unwrap();
    execute_tx_and_sync(&mut client, tx_request).await;

    // Check that note is committed for the second account to consume
    println!("Fetching Committed Notes...");
    let notes = client.get_input_notes(NoteFilter::Committed).unwrap();
    assert!(!notes.is_empty());

    // Make the `to_account_id` consume P2IDR note
    let tx_template = TransactionTemplate::ConsumeNotes(to_account_id, vec![notes[0].id()]);
    println!("Consuming Note...");
    let tx_request = client.build_transaction_request(tx_template).unwrap();
    execute_tx_and_sync(&mut client, tx_request).await;

    let (regular_account, seed) = client.get_account(from_account_id).unwrap();
    // The seed should not be retrieved due to the account not being new
    assert!(!regular_account.is_new() && seed.is_none());
    assert_eq!(regular_account.vault().assets().count(), 1);
    let asset = regular_account.vault().assets().next().unwrap();

    // Validate the transfered amounts
    if let Asset::Fungible(fungible_asset) = asset {
        assert_eq!(fungible_asset.amount(), from_account_balance - TRANSFER_AMOUNT);
    } else {
        panic!("Error: Account should have a fungible asset");
    }

    let (regular_account, _seed) = client.get_account(to_account_id).unwrap();
    assert_eq!(regular_account.vault().assets().count(), 1);
    let asset = regular_account.vault().assets().next().unwrap();

    if let Asset::Fungible(fungible_asset) = asset {
        assert_eq!(fungible_asset.amount(), to_account_balance + TRANSFER_AMOUNT);
    } else {
        panic!("Error: Account should have a fungible asset");
    }

    assert_note_cannot_be_consumed_twice(&mut client, to_account_id, notes[0].id()).await;
}

async fn assert_note_cannot_be_consumed_twice(
    client: &mut TestClient,
    consuming_account_id: AccountId,
    note_to_consume_id: NoteId,
) {
    // Check that we can't consume the P2ID note again
    let tx_template =
        TransactionTemplate::ConsumeNotes(consuming_account_id, vec![note_to_consume_id]);
    println!("Consuming Note...");

    // Double-spend error expected to be received since we are consuming the same note
    let tx_request = client.build_transaction_request(tx_template).unwrap();
    match client.new_transaction(tx_request) {
        Err(ClientError::TransactionExecutionError(
            TransactionExecutorError::FetchTransactionInputsFailed(
                DataStoreError::NoteAlreadyConsumed(_),
            ),
        )) => {},
        Ok(_) => panic!("Double-spend error: Note should not be consumable!"),
        _ => panic!("Unexpected error: {}", note_to_consume_id.to_hex()),
    }
}

// TODO: We might want to move these functions related to custom transactions to their own module
// file

// CUSTOM TRANSACTION REQUEST
// ================================================================================================
//
// The following functions are for testing custom transaction code. What the test does is:
//
// - Create a custom tx that mints a custom note which checks that the note args are as expected
//   (ie, a word of 4 felts that represent [9, 12, 18, 3])
//
// - Create another transaction that consumes this note with custom code. This custom code only
//   asserts that the {asserted_value} parameter is 0. To test this we first execute with
//   an incorrect value passed in, and after that we try again with the correct value.
//
// Because it's currently not possible to create/consume notes without assets, the P2ID code
// is used as the base for the note code.

async fn test_transaction_request() {
    let mut client = create_test_client();

    let account_template = AccountTemplate::BasicWallet {
        mutable_code: false,
        storage_mode: AccountStorageMode::Local,
    };

    client.sync_state().await.unwrap();
    // Insert Account
    let (regular_account, _seed) = client.new_account(account_template).unwrap();

    let account_template = AccountTemplate::FungibleFaucet {
        token_symbol: TokenSymbol::new("TEST").unwrap(),
        decimals: 5u8,
        max_supply: 10_000u64,
        storage_mode: AccountStorageMode::Local,
    };
    let (fungible_faucet, _seed) = client.new_account(account_template).unwrap();

    // Execute mint transaction in order to create custom note
    let note = mint_custom_note(&mut client, fungible_faucet.id(), regular_account.id()).await;

    std::thread::sleep(Duration::from_secs(8));
    client.sync_state().await.unwrap();

    // Prepare transaction

    // If these args were to be modified, the transaction would fail because the note code expects
    // these exact arguments
    let note_args = [[Felt::new(9), Felt::new(12), Felt::new(18), Felt::new(3)]];

    let note_args_map = BTreeMap::from([(note.id(), Some(note_args[0]))]);

    let code = "
        use.miden::contracts::auth::basic->auth_tx
        use.miden::kernels::tx::prologue
        use.miden::kernels::tx::memory

        begin
            push.0 push.{asserted_value}
            # => [0, {asserted_value}]
            assert_eq

            call.auth_tx::auth_tx_rpo_falcon512
        end
        ";

    // FAILURE ATTEMPT

    let failure_code = code.replace("{asserted_value}", "1");
    let program = ProgramAst::parse(&failure_code).unwrap();

    let tx_script = {
        let account_auth = client.get_account_auth(regular_account.id()).unwrap();
        let (pubkey_input, advice_map): (Word, Vec<Felt>) = match account_auth {
            AuthInfo::RpoFalcon512(key) => (
                key.public_key().into(),
                key.to_bytes().iter().map(|a| Felt::new(*a as u64)).collect::<Vec<Felt>>(),
            ),
        };

        let script_inputs = vec![(pubkey_input, advice_map)];
        client.compile_tx_script(program, script_inputs, vec![]).unwrap()
    };

    let transaction_request = TransactionRequest::new(
        regular_account.id(),
        note_args_map.clone(),
        vec![],
        Some(tx_script),
    );

    // This fails becuase of {asserted_value} having the incorrect number passed in
    assert!(client.new_transaction(transaction_request).is_err());

    // SUCCESS EXECUTION

    let success_code = code.replace("{asserted_value}", "0");
    let program = ProgramAst::parse(&success_code).unwrap();

    let tx_script = {
        let account_auth = client.get_account_auth(regular_account.id()).unwrap();
        let (pubkey_input, advice_map): (Word, Vec<Felt>) = match account_auth {
            AuthInfo::RpoFalcon512(key) => (
                key.public_key().into(),
                key.to_bytes().iter().map(|a| Felt::new(*a as u64)).collect::<Vec<Felt>>(),
            ),
        };

        let script_inputs = vec![(pubkey_input, advice_map)];
        client.compile_tx_script(program, script_inputs, vec![]).unwrap()
    };

    let transaction_request =
        TransactionRequest::new(regular_account.id(), note_args_map, vec![], Some(tx_script));

    execute_tx_and_sync(&mut client, transaction_request).await;

    client.sync_state().await.unwrap();
}

async fn mint_custom_note(
    client: &mut TestClient,
    faucet_account_id: AccountId,
    target_account_id: AccountId,
) -> Note {
    // Prepare transaction
    let mut random_coin = RpoRandomCoin::new(Default::default());
    let note = create_custom_note(faucet_account_id, target_account_id, &mut random_coin);

    let recipient = note
        .recipient()
        .iter()
        .map(|x| x.as_int().to_string())
        .collect::<Vec<_>>()
        .join(".");

    let code = "
    use.miden::contracts::faucets::basic_fungible->faucet
    use.miden::contracts::auth::basic->auth_tx
    
    begin
        push.{recipient}
        push.{tag}
        push.{amount}
        call.faucet::distribute
    
        call.auth_tx::auth_tx_rpo_falcon512
        dropw dropw
    end
    "
    .replace("{recipient}", &recipient)
    .replace("{tag}", &Felt::new(Into::<u64>::into(target_account_id)).to_string())
    .replace("{amount}", &Felt::new(10).to_string());

    let program = ProgramAst::parse(&code).unwrap();

    let tx_script = {
        let account_auth = client.get_account_auth(faucet_account_id).unwrap();
        let (pubkey_input, advice_map): (Word, Vec<Felt>) = match account_auth {
            AuthInfo::RpoFalcon512(key) => (
                key.public_key().into(),
                key.to_bytes().iter().map(|a| Felt::new(*a as u64)).collect::<Vec<Felt>>(),
            ),
        };

        let script_inputs = vec![(pubkey_input, advice_map)];
        client.compile_tx_script(program, script_inputs, vec![]).unwrap()
    };

    let transaction_request = TransactionRequest::new(
        faucet_account_id,
        BTreeMap::new(),
        vec![note.clone()],
        Some(tx_script),
    );

    let _ = execute_tx_and_sync(client, transaction_request).await;
    note
}

fn create_custom_note(
    faucet_account_id: AccountId,
    target_account_id: AccountId,
    rng: &mut RpoRandomCoin,
) -> Note {
    let assembler = TransactionKernel::assembler();

    let expected_note_arg = [Felt::new(9), Felt::new(12), Felt::new(18), Felt::new(3)]
        .iter()
        .map(|x| x.to_string())
        .collect::<Vec<_>>()
        .join(".");

    let note_script =
        include_str!("asm/custom_p2id.masm").replace("{expected_note_arg}", &expected_note_arg);
    let note_script = ProgramAst::parse(&note_script).unwrap();
    let (note_script, _) = NoteScript::new(note_script, &assembler).unwrap();

    let inputs = [target_account_id.into()];
    let tag: Felt = target_account_id.into();
    let serial_num = rng.draw_word();

    Note::new(
        note_script,
        &inputs,
        &vec![FungibleAsset::new(faucet_account_id, 10).unwrap().into()],
        serial_num,
        faucet_account_id,
        tag,
    )
    .unwrap()
}<|MERGE_RESOLUTION|>--- conflicted
+++ resolved
@@ -1,21 +1,18 @@
-use std::{collections::BTreeMap, env::temp_dir, fs, time::Duration};
+use std::{collections::BTreeMap, env::temp_dir, time::Duration};
 
 use miden_client::{
     client::{
         accounts::{AccountStorageMode, AccountTemplate},
         get_random_coin,
         rpc::TonicRpcClient,
-        transactions::{
-            transaction_request::{
-                PaymentTransactionData, TransactionRequest, TransactionTemplate,
-            },
-            TransactionResult,
+        transactions::transaction_request::{
+            PaymentTransactionData, TransactionRequest, TransactionTemplate,
         },
         Client,
     },
     config::{ClientConfig, RpcConfig},
     errors::{ClientError, NodeRpcClientError},
-    store::{sqlite_store::SqliteStore, AuthInfo, InputNoteRecord, NoteFilter, TransactionFilter},
+    store::{sqlite_store::SqliteStore, AuthInfo, NoteFilter, TransactionFilter},
 };
 use miden_lib::transaction::TransactionKernel;
 use miden_objects::{
@@ -29,14 +26,9 @@
 use miden_tx::{utils::Serializable, DataStoreError, TransactionExecutorError};
 use uuid::Uuid;
 
-<<<<<<< HEAD
-// TODO: Once this is ran as a regular test use the one in `miden_client::mock::ACCOUNT_ID_REGULAR`
 pub const ACCOUNT_ID_REGULAR: u64 = 0b0110111011u64 << 54;
 
-type TestClient = Client<TonicRpcClient, SqliteStore>;
-=======
 type TestClient = Client<TonicRpcClient, RpoRandomCoin, SqliteStore>;
->>>>>>> 1b2a59f4
 
 fn create_test_client() -> TestClient {
     let client_config = ClientConfig {
@@ -235,12 +227,13 @@
     // Mint some asset for an account not tracked by the client. It should not be stored as an
     // input note afterwards since it is not being tracked by the client
     let fungible_asset = FungibleAsset::new(faucet_account_id, MINT_AMOUNT).unwrap();
-    let tx_template = TransactionTemplate::MintFungibleAsset {
-        asset: fungible_asset,
-        target_account_id: AccountId::try_from(ACCOUNT_ID_REGULAR).unwrap(),
-    };
+    let tx_template = TransactionTemplate::MintFungibleAsset(
+        fungible_asset,
+        AccountId::try_from(ACCOUNT_ID_REGULAR).unwrap(),
+    );
+    let tx_request = client.build_transaction_request(tx_template).unwrap();
     println!("Running Mint tx...");
-    execute_tx_and_sync(client, tx_template).await;
+    execute_tx_and_sync(client, tx_request).await;
 
     // Check that no new notes were added
     println!("Fetching Committed Notes...");
