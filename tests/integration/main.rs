use std::{sync::Arc, time::Duration};

use miden_client::{
    ClientError, ONE,
    builder::ClientBuilder,
    rpc::{Endpoint, NodeRpcClient, TonicRpcClient, domain::account::AccountDetails},
<<<<<<< HEAD
    store::{
        InputNoteRecord, InputNoteState, NoteFilter, OutputNoteState, TransactionFilter,
        input_note_states::ConsumedAuthenticatedLocalNoteState,
    },
    sync::NoteTagSource,
    transaction::{
        DiscardCause, PaymentTransactionData, TransactionExecutorError, TransactionProver,
        TransactionProverError, TransactionRequestBuilder, TransactionStatus,
=======
    store::{InputNoteRecord, InputNoteState, NoteFilter, OutputNoteState, TransactionFilter},
    testing::common::*,
    transaction::{
        PaymentTransactionData, TransactionProver, TransactionProverError,
        TransactionRequestBuilder, TransactionStatus,
>>>>>>> f98ae87f
    },
};
use miden_objects::{
    account::AccountStorageMode,
    asset::{Asset, FungibleAsset},
    note::{NoteFile, NoteType},
    transaction::{ProvenTransaction, ToInputNoteCommitments, TransactionWitness},
};
use winter_maybe_async::maybe_async_trait;

mod custom_transactions_tests;
mod fpi_tests;
mod onchain_tests;
mod swap_transactions_tests;

<<<<<<< HEAD
/// Constant that represents the number of blocks until the p2idr can be recalled. If this value is
/// too low, some tests might fail due to expected recall failures not happening.
const RECALL_HEIGHT_DELTA: u32 = 10;

/// Constant that represents the number of blocks until the transaction is considered
/// stale.
const TX_GRACEFUL_BLOCKS: u32 = 10;

=======
>>>>>>> f98ae87f
#[tokio::test]
async fn test_client_builder_initializes_client_with_endpoint() -> Result<(), ClientError> {
    let (_, _, store_config, auth_path) = get_client_config();

    let mut client = ClientBuilder::new()
        .with_tonic_rpc_client(&Endpoint::default(), Some(10_000))
        .with_filesystem_keystore(auth_path.to_str().unwrap())
        .with_sqlite_store(store_config.to_str().unwrap())
        .in_debug_mode(true)
        .build()
        .await?;

    assert!(client.is_in_debug_mode());

    let sync_summary = client.sync_state().await.expect("Sync state failed");

    assert!(sync_summary.block_num.as_u32() > 0);

    Ok(())
}

#[tokio::test]
async fn test_client_builder_initializes_client_with_rpc() -> Result<(), ClientError> {
    let (_, _, store_config, auth_path) = get_client_config();

    let endpoint =
        Endpoint::new("https".to_string(), "rpc.testnet.miden.io".to_string(), Some(443));
    let timeout_ms = 10_000;
    let rpc_api = Arc::new(TonicRpcClient::new(&endpoint, timeout_ms));

    let mut client = ClientBuilder::new()
        .with_rpc(rpc_api)
        .with_filesystem_keystore(auth_path.to_str().unwrap())
        .with_sqlite_store(store_config.to_str().unwrap())
        .in_debug_mode(true)
        .build()
        .await?;

    assert!(client.is_in_debug_mode());

    let sync_summary = client.sync_state().await.expect("Sync state failed");

    assert!(sync_summary.block_num.as_u32() > 0);

    Ok(())
}

#[tokio::test]
async fn test_client_builder_fails_without_keystore() {
    let (_, _, store_config, _) = get_client_config();
    let result = ClientBuilder::new()
        .with_tonic_rpc_client(&Endpoint::default(), Some(10_000))
        .with_sqlite_store(store_config.to_str().unwrap())
        .in_debug_mode(true)
        .build()
        .await;

    assert!(result.is_err(), "Expected client build to fail without a keystore");
}

#[tokio::test]
async fn test_multiple_tx_on_same_block() {
    let (mut client, authenticator) = create_test_client().await;
    wait_for_node(&mut client).await;

    let (first_regular_account, second_regular_account, faucet_account_header) =
        setup_two_wallets_and_faucet(&mut client, AccountStorageMode::Private, &authenticator)
            .await;

    let from_account_id = first_regular_account.id();
    let to_account_id = second_regular_account.id();
    let faucet_account_id = faucet_account_header.id();

    // First Mint necessary token
    mint_and_consume(&mut client, from_account_id, faucet_account_id, NoteType::Private).await;

    // Do a transfer from first account to second account
    let asset = FungibleAsset::new(faucet_account_id, TRANSFER_AMOUNT).unwrap();
    let tx_request_1 = TransactionRequestBuilder::new()
        .build_pay_to_id(
            PaymentTransactionData::new(
                vec![Asset::Fungible(asset)],
                from_account_id,
                to_account_id,
            ),
            None,
            NoteType::Private,
            client.rng(),
        )
        .unwrap();
    let tx_request_2 = TransactionRequestBuilder::new()
        .build_pay_to_id(
            PaymentTransactionData::new(
                vec![Asset::Fungible(asset)],
                from_account_id,
                to_account_id,
            ),
            None,
            NoteType::Private,
            client.rng(),
        )
        .unwrap();

    println!("Running P2ID tx...");

    // Create transactions
    let transaction_execution_result_1 =
        client.new_transaction(from_account_id, tx_request_1).await.unwrap();
    let transaction_id_1 = transaction_execution_result_1.executed_transaction().id();
    let tx_prove_1 =
        client.testing_prove_transaction(&transaction_execution_result_1).await.unwrap();
    client.testing_apply_transaction(transaction_execution_result_1).await.unwrap();

    let transaction_execution_result_2 =
        client.new_transaction(from_account_id, tx_request_2).await.unwrap();
    let transaction_id_2 = transaction_execution_result_2.executed_transaction().id();
    let tx_prove_2 =
        client.testing_prove_transaction(&transaction_execution_result_2).await.unwrap();
    client.testing_apply_transaction(transaction_execution_result_2).await.unwrap();

    client.sync_state().await.unwrap();

    // wait for 1 block
    wait_for_blocks(&mut client, 1).await;

    // Submit the proven transactions
    client.testing_submit_proven_transaction(tx_prove_1).await.unwrap();
    client.testing_submit_proven_transaction(tx_prove_2).await.unwrap();

    // wait for 1 block
    wait_for_tx(&mut client, transaction_id_1).await;

    let transactions = client
        .get_transactions(crate::TransactionFilter::All)
        .await
        .unwrap()
        .into_iter()
        .filter(|tx| tx.id == transaction_id_1 || tx.id == transaction_id_2)
        .collect::<Vec<_>>();

    assert_eq!(transactions.len(), 2);
    assert!(matches!(transactions[0].status, TransactionStatus::Committed { .. }));
    assert_eq!(transactions[0].status, transactions[1].status);

    let note_id = transactions[0].details.output_notes.iter().next().unwrap().id();
    let note = client.get_output_note(note_id).await.unwrap().unwrap();
    assert!(matches!(note.state(), OutputNoteState::CommittedFull { .. }));

    let sender_account = client.get_account(from_account_id).await.unwrap().unwrap();
    assert_eq!(
        sender_account.account().vault().get_balance(faucet_account_id).unwrap(),
        MINT_AMOUNT - (TRANSFER_AMOUNT * 2)
    );
}

#[tokio::test]
<<<<<<< HEAD
async fn test_p2id_transfer() {
    let (mut client, authenticator) = create_test_client().await;
    wait_for_node(&mut client).await;

    let (first_regular_account, second_regular_account, faucet_account_header) =
        setup_two_wallets_and_faucet(&mut client, AccountStorageMode::Private, &authenticator)
            .await;

    let from_account_id = first_regular_account.id();
    let to_account_id = second_regular_account.id();
    let faucet_account_id = faucet_account_header.id();

    // First Mint necessary token
    mint_and_consume(&mut client, from_account_id, faucet_account_id, NoteType::Private).await;
    assert_account_has_single_asset(&client, from_account_id, faucet_account_id, MINT_AMOUNT).await;

    // Do a transfer from first account to second account
    let asset = FungibleAsset::new(faucet_account_id, TRANSFER_AMOUNT).unwrap();
    println!("Running P2ID tx...");
    let tx_request = TransactionRequestBuilder::new()
        .build_pay_to_id(
            PaymentTransactionData::new(
                vec![Asset::Fungible(asset)],
                from_account_id,
                to_account_id,
            ),
            None,
            NoteType::Private,
            client.rng(),
        )
        .unwrap();

    let note = tx_request.expected_output_notes().next().unwrap().clone();
    let transaction_id = execute_tx(&mut client, from_account_id, tx_request).await;

    // Check that a note tag started being tracked for this note.
    assert!(
        client
            .get_note_tags()
            .await
            .unwrap()
            .into_iter()
            .any(|tag| tag.source == NoteTagSource::Note(note.id()))
    );

    wait_for_tx(&mut client, transaction_id).await;

    // Check that the tag is not longer being tracked
    assert!(
        !client
            .get_note_tags()
            .await
            .unwrap()
            .into_iter()
            .any(|tag| tag.source == NoteTagSource::Note(note.id()))
    );

    // Check that note is committed for the second account to consume
    println!("Fetching Committed Notes...");
    let notes = client.get_input_notes(NoteFilter::Committed).await.unwrap();
    assert!(!notes.is_empty());

    // Consume P2ID note
    println!("Consuming Note...");
    let tx_request = TransactionRequestBuilder::new()
        .build_consume_notes(vec![notes[0].id()])
        .unwrap();
    execute_tx_and_sync(&mut client, to_account_id, tx_request).await;

    // Ensure we have nothing else to consume
    let current_notes = client.get_input_notes(NoteFilter::Committed).await.unwrap();
    assert!(current_notes.is_empty());

    let regular_account = client.get_account(from_account_id).await.unwrap().unwrap();
    let seed = regular_account.seed().cloned();
    let regular_account: Account = regular_account.into();

    // The seed should not be retrieved due to the account not being new
    assert!(!regular_account.is_new() && seed.is_none());
    assert_eq!(regular_account.vault().assets().count(), 1);
    let asset = regular_account.vault().assets().next().unwrap();

    // Validate the transfered amounts
    if let Asset::Fungible(fungible_asset) = asset {
        assert_eq!(fungible_asset.amount(), MINT_AMOUNT - TRANSFER_AMOUNT);
    } else {
        panic!("Error: Account should have a fungible asset");
    }

    let regular_account: Account = client.get_account(to_account_id).await.unwrap().unwrap().into();
    assert_eq!(regular_account.vault().assets().count(), 1);
    let asset = regular_account.vault().assets().next().unwrap();

    if let Asset::Fungible(fungible_asset) = asset {
        assert_eq!(fungible_asset.amount(), TRANSFER_AMOUNT);
    } else {
        panic!("Error: Account should have a fungible asset");
    }

    assert_note_cannot_be_consumed_twice(&mut client, to_account_id, notes[0].id()).await;
}

#[tokio::test]
async fn test_p2id_transfer_failing_not_enough_balance() {
    let (mut client, authenticator) = create_test_client().await;
    wait_for_node(&mut client).await;

    let (first_regular_account, second_regular_account, faucet_account_header) =
        setup_two_wallets_and_faucet(&mut client, AccountStorageMode::Private, &authenticator)
            .await;

    let from_account_id = first_regular_account.id();
    let to_account_id = second_regular_account.id();
    let faucet_account_id = faucet_account_header.id();

    // First Mint necessary token
    mint_and_consume(&mut client, from_account_id, faucet_account_id, NoteType::Private).await;

    // Do a transfer from first account to second account
    let asset = FungibleAsset::new(faucet_account_id, MINT_AMOUNT + 1).unwrap();
    println!("Running P2ID tx...");
    let tx_request = TransactionRequestBuilder::new()
        .build_pay_to_id(
            PaymentTransactionData::new(
                vec![Asset::Fungible(asset)],
                from_account_id,
                to_account_id,
            ),
            None,
            NoteType::Private,
            client.rng(),
        )
        .unwrap();
    execute_failing_tx(
        &mut client,
        from_account_id,
        tx_request,
        ClientError::AssetError(miden_objects::AssetError::FungibleAssetAmountNotSufficient {
            minuend: MINT_AMOUNT,
            subtrahend: MINT_AMOUNT + 1,
        }),
    )
    .await;
}

#[tokio::test]
async fn test_p2idr_transfer_consumed_by_target() {
    let (mut client, authenticator) = create_test_client().await;
    wait_for_node(&mut client).await;

    let (first_regular_account, second_regular_account, faucet_account_header) =
        setup_two_wallets_and_faucet(&mut client, AccountStorageMode::Private, &authenticator)
            .await;

    let from_account_id = first_regular_account.id();
    let to_account_id = second_regular_account.id();
    let faucet_account_id = faucet_account_header.id();

    // First Mint necessary token
    let note = mint_note(&mut client, from_account_id, faucet_account_id, NoteType::Private).await;
    println!("about to consume");

    //Check that the note is not consumed by the target account
    assert!(matches!(
        client.get_input_note(note.id()).await.unwrap().unwrap().state(),
        InputNoteState::Committed { .. }
    ));

    consume_notes(&mut client, from_account_id, &[note.clone()]).await;
    assert_account_has_single_asset(&client, from_account_id, faucet_account_id, MINT_AMOUNT).await;

    // Check that the note is consumed by the target account
    let input_note = client.get_input_note(note.id()).await.unwrap().unwrap();
    assert!(matches!(input_note.state(), InputNoteState::ConsumedAuthenticatedLocal { .. }));
    if let InputNoteState::ConsumedAuthenticatedLocal(ConsumedAuthenticatedLocalNoteState {
        submission_data,
        ..
    }) = input_note.state()
    {
        assert_eq!(submission_data.consumer_account, from_account_id);
    } else {
        panic!("Note should be consumed");
    }

    // Do a transfer from first account to second account with Recall. In this situation we'll do
    // the happy path where the `to_account_id` consumes the note
    println!("getting balance");
    let from_account_balance = client
        .get_account(from_account_id)
        .await
        .unwrap()
        .unwrap()
        .account()
        .vault()
        .get_balance(faucet_account_id)
        .unwrap_or(0);
    let to_account_balance = client
        .get_account(to_account_id)
        .await
        .unwrap()
        .unwrap()
        .account()
        .vault()
        .get_balance(faucet_account_id)
        .unwrap_or(0);
    let current_block_num = client.get_sync_height().await.unwrap();
    let asset = FungibleAsset::new(faucet_account_id, TRANSFER_AMOUNT).unwrap();
    println!("Running P2IDR tx...");
    let tx_request = TransactionRequestBuilder::new()
        .build_pay_to_id(
            PaymentTransactionData::new(
                vec![Asset::Fungible(asset)],
                from_account_id,
                to_account_id,
            ),
            Some(current_block_num + RECALL_HEIGHT_DELTA),
            NoteType::Private,
            client.rng(),
        )
        .unwrap();
    execute_tx_and_sync(&mut client, from_account_id, tx_request.clone()).await;

    // Check that note is committed for the second account to consume
    println!("Fetching Committed Notes...");
    let notes = client.get_input_notes(NoteFilter::Committed).await.unwrap();
    assert!(!notes.is_empty());

    // Make the `to_account_id` consume P2IDR note
    let note_id = tx_request.expected_output_notes().next().unwrap().id();
    println!("Consuming Note...");
    let tx_request = TransactionRequestBuilder::new().build_consume_notes(vec![note_id]).unwrap();
    execute_tx_and_sync(&mut client, to_account_id, tx_request).await;
    let regular_account = client.get_account(from_account_id).await.unwrap().unwrap();

    // The seed should not be retrieved due to the account not being new
    assert!(!regular_account.account().is_new() && regular_account.seed().is_none());
    assert_eq!(regular_account.account().vault().assets().count(), 1);
    let asset = regular_account.account().vault().assets().next().unwrap();

    // Validate the transfered amounts
    if let Asset::Fungible(fungible_asset) = asset {
        assert_eq!(fungible_asset.amount(), from_account_balance - TRANSFER_AMOUNT);
    } else {
        panic!("Error: Account should have a fungible asset");
    }

    let regular_account: Account = client.get_account(to_account_id).await.unwrap().unwrap().into();
    assert_eq!(regular_account.vault().assets().count(), 1);
    let asset = regular_account.vault().assets().next().unwrap();

    if let Asset::Fungible(fungible_asset) = asset {
        assert_eq!(fungible_asset.amount(), to_account_balance + TRANSFER_AMOUNT);
    } else {
        panic!("Error: Account should have a fungible asset");
    }

    assert_note_cannot_be_consumed_twice(&mut client, to_account_id, note_id).await;
}

#[tokio::test]
async fn test_p2idr_transfer_consumed_by_sender() {
    let (mut client, authenticator) = create_test_client().await;
    wait_for_node(&mut client).await;

    let (first_regular_account, second_regular_account, faucet_account_header) =
        setup_two_wallets_and_faucet(&mut client, AccountStorageMode::Private, &authenticator)
            .await;

    let from_account_id = first_regular_account.id();
    let to_account_id = second_regular_account.id();
    let faucet_account_id = faucet_account_header.id();

    // First Mint necessary token
    mint_and_consume(&mut client, from_account_id, faucet_account_id, NoteType::Private).await;

    // Do a transfer from first account to second account with Recall. In this situation we'll do
    // the happy path where the `to_account_id` consumes the note
    let from_account_balance = client
        .get_account(from_account_id)
        .await
        .unwrap()
        .unwrap()
        .account()
        .vault()
        .get_balance(faucet_account_id)
        .unwrap_or(0);
    let current_block_num = client.get_sync_height().await.unwrap();
    let asset = FungibleAsset::new(faucet_account_id, TRANSFER_AMOUNT).unwrap();
    println!("Running P2IDR tx...");
    let tx_request = TransactionRequestBuilder::new()
        .build_pay_to_id(
            PaymentTransactionData::new(
                vec![Asset::Fungible(asset)],
                from_account_id,
                to_account_id,
            ),
            Some(current_block_num + RECALL_HEIGHT_DELTA),
            NoteType::Private,
            client.rng(),
        )
        .unwrap();
    execute_tx_and_sync(&mut client, from_account_id, tx_request).await;

    // Check that note is committed
    println!("Fetching Committed Notes...");
    let notes = client.get_input_notes(NoteFilter::Committed).await.unwrap();
    assert!(!notes.is_empty());

    // Check that it's still too early to consume
    println!("Consuming Note (too early)...");
    let tx_request = TransactionRequestBuilder::new()
        .build_consume_notes(vec![notes[0].id()])
        .unwrap();
    let transaction_execution_result = client.new_transaction(from_account_id, tx_request).await;
    assert!(transaction_execution_result.is_err_and(|err| {
        println!("{:?}", err);
        matches!(
            err,
            ClientError::TransactionExecutorError(
                TransactionExecutorError::TransactionProgramExecutionFailed(_)
            )
        )
    }));

    // Wait to consume with the sender account
    println!("Waiting for note to be consumable by sender");
    wait_for_blocks(&mut client, RECALL_HEIGHT_DELTA).await;

    // Consume the note with the sender account
    println!("Consuming Note...");
    let tx_request = TransactionRequestBuilder::new()
        .build_consume_notes(vec![notes[0].id()])
        .unwrap();
    execute_tx_and_sync(&mut client, from_account_id, tx_request).await;

    let regular_account = client.get_account(from_account_id).await.unwrap().unwrap();
    // The seed should not be retrieved due to the account not being new
    assert!(!regular_account.account().is_new() && regular_account.seed().is_none());
    assert_eq!(regular_account.account().vault().assets().count(), 1);
    let asset = regular_account.account().vault().assets().next().unwrap();

    // Validate the sender hasn't lost funds
    if let Asset::Fungible(fungible_asset) = asset {
        assert_eq!(fungible_asset.amount(), from_account_balance);
    } else {
        panic!("Error: Account should have a fungible asset");
    }

    let regular_account: Account = client.get_account(to_account_id).await.unwrap().unwrap().into();
    assert_eq!(regular_account.vault().assets().count(), 0);

    // Check that the target can't consume the note anymore
    assert_note_cannot_be_consumed_twice(&mut client, to_account_id, notes[0].id()).await;
}

// TODO: Change this to a unit test
#[tokio::test]
async fn test_get_consumable_notes() {
    let (mut client, authenticator) = create_test_client().await;

    let (first_regular_account, second_regular_account, faucet_account_header) =
        setup_two_wallets_and_faucet(&mut client, AccountStorageMode::Private, &authenticator)
            .await;

    let from_account_id = first_regular_account.id();
    let to_account_id = second_regular_account.id();
    let faucet_account_id = faucet_account_header.id();

    //No consumable notes initially
    assert!(client.get_consumable_notes(None).await.unwrap().is_empty());

    // First Mint necessary token
    let note = mint_note(&mut client, from_account_id, faucet_account_id, NoteType::Private).await;

    // Check that note is consumable by the account that minted
    assert!(!client.get_consumable_notes(None).await.unwrap().is_empty());
    assert!(!client.get_consumable_notes(Some(from_account_id)).await.unwrap().is_empty());
    assert!(client.get_consumable_notes(Some(to_account_id)).await.unwrap().is_empty());

    consume_notes(&mut client, from_account_id, &[note]).await;

    //After consuming there are no more consumable notes
    assert!(client.get_consumable_notes(None).await.unwrap().is_empty());

    // Do a transfer from first account to second account
    let asset = FungibleAsset::new(faucet_account_id, TRANSFER_AMOUNT).unwrap();
    println!("Running P2IDR tx...");
    let current_block_num = client.get_sync_height().await.unwrap();
    let tx_request = TransactionRequestBuilder::new()
        .build_pay_to_id(
            PaymentTransactionData::new(
                vec![Asset::Fungible(asset)],
                from_account_id,
                to_account_id,
            ),
            Some(current_block_num + RECALL_HEIGHT_DELTA),
            NoteType::Private,
            client.rng(),
        )
        .unwrap();
    execute_tx_and_sync(&mut client, from_account_id, tx_request).await;

    // Check that note is consumable by both accounts
    let consumable_notes = client.get_consumable_notes(None).await.unwrap();
    let relevant_accounts = &consumable_notes.first().unwrap().1;
    assert_eq!(relevant_accounts.len(), 2);
    assert!(!client.get_consumable_notes(Some(from_account_id)).await.unwrap().is_empty());
    assert!(!client.get_consumable_notes(Some(to_account_id)).await.unwrap().is_empty());

    // Check that the note is only consumable after the specified block for the account that sent
    // the transaction
    let from_account_relevance = relevant_accounts
        .iter()
        .find(|relevance| relevance.0 == from_account_id)
        .unwrap()
        .1;
    assert_eq!(
        from_account_relevance,
        NoteRelevance::After(current_block_num.as_u32() + RECALL_HEIGHT_DELTA)
    );

    // Check that the note is always consumable for the account that received the transaction
    let to_account_relevance = relevant_accounts
        .iter()
        .find(|relevance| relevance.0 == to_account_id)
        .unwrap()
        .1;
    assert_eq!(to_account_relevance, NoteRelevance::Now);

    wait_for_blocks(&mut client, RECALL_HEIGHT_DELTA).await;

    // After waiting, the note is consumable by the sender account
    let consumable_notes = client.get_consumable_notes(None).await.unwrap();
    let relevant_accounts = &consumable_notes.first().unwrap().1;
    let from_account_relevance = relevant_accounts
        .iter()
        .find(|relevance| relevance.0 == from_account_id)
        .unwrap()
        .1;
    assert_eq!(from_account_relevance, NoteRelevance::Now);
}

#[tokio::test]
async fn test_get_output_notes() {
    let (mut client, authenticator) = create_test_client().await;

    let (first_regular_account, faucet_account_header) =
        setup_wallet_and_faucet(&mut client, AccountStorageMode::Private, &authenticator).await;

    let from_account_id = first_regular_account.id();
    let faucet_account_id = faucet_account_header.id();
    let random_account_id = AccountId::try_from(ACCOUNT_ID_REGULAR).unwrap();

    // No output notes initially
    assert!(client.get_output_notes(NoteFilter::All).await.unwrap().is_empty());

    // First Mint necessary token
    let note = mint_note(&mut client, from_account_id, faucet_account_id, NoteType::Private).await;

    // Check that there was an output note but it wasn't consumed
    assert!(client.get_output_notes(NoteFilter::Consumed).await.unwrap().is_empty());
    assert!(!client.get_output_notes(NoteFilter::All).await.unwrap().is_empty());

    consume_notes(&mut client, from_account_id, &[note]).await;

    //After consuming, the note is returned when using the [NoteFilter::Consumed] filter
    assert!(!client.get_output_notes(NoteFilter::Consumed).await.unwrap().is_empty());

    // Do a transfer from first account to second account
    let asset = FungibleAsset::new(faucet_account_id, TRANSFER_AMOUNT).unwrap();
    println!("Running P2ID tx...");
    let tx_request = TransactionRequestBuilder::new()
        .build_pay_to_id(
            PaymentTransactionData::new(
                vec![Asset::Fungible(asset)],
                from_account_id,
                random_account_id,
            ),
            None,
            NoteType::Private,
            client.rng(),
        )
        .unwrap();

    let output_note_id = tx_request.expected_output_notes().next().unwrap().id();

    // Before executing, the output note is not found
    assert!(client.get_output_note(output_note_id).await.unwrap().is_none());

    execute_tx_and_sync(&mut client, from_account_id, tx_request).await;

    // After executing, the note is only found in output notes
    assert!(client.get_output_note(output_note_id).await.unwrap().is_some());
    assert!(client.get_input_note(output_note_id).await.unwrap().is_none());
}

#[tokio::test]
=======
>>>>>>> f98ae87f
async fn test_import_expected_notes() {
    let (mut client_1, authenticator_1) = create_test_client().await;
    let (first_basic_account, faucet_account) =
        setup_wallet_and_faucet(&mut client_1, AccountStorageMode::Private, &authenticator_1).await;

    let (mut client_2, authenticator_2) = create_test_client().await;
    let (client_2_account, _seed, _) =
        insert_new_wallet(&mut client_2, AccountStorageMode::Private, &authenticator_2)
            .await
            .unwrap();

    wait_for_node(&mut client_2).await;

    let tx_request = TransactionRequestBuilder::new()
        .build_mint_fungible_asset(
            FungibleAsset::new(faucet_account.id(), MINT_AMOUNT).unwrap(),
            client_2_account.id(),
            NoteType::Public,
            client_2.rng(),
        )
        .unwrap();
    let note: InputNoteRecord = tx_request.expected_output_notes().next().unwrap().clone().into();
    client_2.sync_state().await.unwrap();

    // If the verification is requested before execution then the import should fail
    assert!(client_2.import_note(NoteFile::NoteId(note.id())).await.is_err());
    execute_tx_and_sync(&mut client_1, faucet_account.id(), tx_request).await;

    // Use client 1 to wait until a couple of blocks have passed
    wait_for_blocks(&mut client_1, 3).await;

    let new_sync_data = client_2.sync_state().await.unwrap();

    client_2.add_note_tag(note.metadata().unwrap().tag()).await.unwrap();
    client_2.import_note(NoteFile::NoteId(note.clone().id())).await.unwrap();
    client_2.sync_state().await.unwrap();
    let input_note = client_2.get_input_note(note.id()).await.unwrap().unwrap();
    assert!(
        new_sync_data.block_num > input_note.inclusion_proof().unwrap().location().block_num() + 1
    );

    // If imported after execution and syncing then the inclusion proof should be Some
    assert!(input_note.inclusion_proof().is_some());

    // If client 2 succesfully consumes the note, we confirm we have MMR and block header data
    consume_notes(&mut client_2, client_2_account.id(), &[input_note.try_into().unwrap()]).await;

    let tx_request = TransactionRequestBuilder::new()
        .build_mint_fungible_asset(
            FungibleAsset::new(faucet_account.id(), MINT_AMOUNT).unwrap(),
            first_basic_account.id(),
            NoteType::Private,
            client_2.rng(),
        )
        .unwrap();
    let note: InputNoteRecord = tx_request.expected_output_notes().next().unwrap().clone().into();

    // Import an uncommited note without verification
    client_2.add_note_tag(note.metadata().unwrap().tag()).await.unwrap();
    client_2
        .import_note(NoteFile::NoteDetails {
            details: note.clone().into(),
            after_block_num: client_1.get_sync_height().await.unwrap(),
            tag: Some(note.metadata().unwrap().tag()),
        })
        .await
        .unwrap();
    let input_note = client_2.get_input_note(note.id()).await.unwrap().unwrap();

    // If imported before execution then the inclusion proof should be None
    assert!(input_note.inclusion_proof().is_none());

    execute_tx_and_sync(&mut client_1, faucet_account.id(), tx_request).await;
    client_2.sync_state().await.unwrap();

    // After sync, the imported note should have inclusion proof even if it's not relevant for its
    // accounts.
    let input_note = client_2.get_input_note(note.id()).await.unwrap().unwrap();
    assert!(input_note.inclusion_proof().is_some());

    // If inclusion proof is invalid this should panic
    consume_notes(&mut client_1, first_basic_account.id(), &[input_note.try_into().unwrap()]).await;
}

#[tokio::test]
async fn test_import_expected_note_uncommitted() {
    let (mut client_1, authenticator) = create_test_client().await;
    let faucet_account =
        insert_new_fungible_faucet(&mut client_1, AccountStorageMode::Private, &authenticator)
            .await
            .unwrap()
            .0;

    let (mut client_2, _) = create_test_client().await;
    let (client_2_account, _seed, _) =
        insert_new_wallet(&mut client_2, AccountStorageMode::Private, &authenticator)
            .await
            .unwrap();

    wait_for_node(&mut client_2).await;

    let tx_request = TransactionRequestBuilder::new()
        .build_mint_fungible_asset(
            FungibleAsset::new(faucet_account.id(), MINT_AMOUNT).unwrap(),
            client_2_account.id(),
            NoteType::Public,
            client_1.rng(),
        )
        .unwrap();

    let note: InputNoteRecord = tx_request.expected_output_notes().next().unwrap().clone().into();
    client_2.sync_state().await.unwrap();

    // If the verification is requested before execution then the import should fail
    let imported_note_id = client_2
        .import_note(NoteFile::NoteDetails {
            details: note.into(),
            after_block_num: 0.into(),
            tag: None,
        })
        .await
        .unwrap();

    let imported_note = client_2.get_input_note(imported_note_id).await.unwrap().unwrap();

    assert!(matches!(imported_note.state(), InputNoteState::Expected { .. }));
}

#[tokio::test]
async fn test_import_expected_notes_from_the_past_as_committed() {
    let (mut client_1, authenticator_1) = create_test_client().await;
    let (first_basic_account, faucet_account) =
        setup_wallet_and_faucet(&mut client_1, AccountStorageMode::Private, &authenticator_1).await;

    let (mut client_2, _) = create_test_client().await;

    wait_for_node(&mut client_2).await;

    let tx_request = TransactionRequestBuilder::new()
        .build_mint_fungible_asset(
            FungibleAsset::new(faucet_account.id(), MINT_AMOUNT).unwrap(),
            first_basic_account.id(),
            NoteType::Public,
            client_1.rng(),
        )
        .unwrap();
    let note: InputNoteRecord = tx_request.expected_output_notes().next().unwrap().clone().into();

    let block_height_before = client_1.get_sync_height().await.unwrap();

    execute_tx_and_sync(&mut client_1, faucet_account.id(), tx_request).await;

    // Use client 1 to wait until a couple of blocks have passed
    wait_for_blocks(&mut client_1, 3).await;
    client_2.sync_state().await.unwrap();

    // If the verification is requested before execution then the import should fail
    let note_id = client_2
        .import_note(NoteFile::NoteDetails {
            details: note.clone().into(),
            after_block_num: block_height_before,
            tag: Some(note.metadata().unwrap().tag()),
        })
        .await
        .unwrap();

    let imported_note = client_2.get_input_note(note_id).await.unwrap().unwrap();

    // Get the note status in client 1
    let client_1_note = client_1.get_input_note(note_id).await.unwrap().unwrap();

    assert_eq!(imported_note.state(), client_1_note.state());
}

#[tokio::test]
async fn test_get_account_update() {
    // Create a client with both public and private accounts.
    let (mut client, authenticator) = create_test_client().await;

    let (basic_wallet_1, faucet_account) =
        setup_wallet_and_faucet(&mut client, AccountStorageMode::Private, &authenticator).await;
    wait_for_node(&mut client).await;

    let (basic_wallet_2, ..) =
        insert_new_wallet(&mut client, AccountStorageMode::Public, &authenticator)
            .await
            .unwrap();

    // Mint and consume notes with both accounts so they are included in the node.
    mint_and_consume(&mut client, basic_wallet_1.id(), faucet_account.id(), NoteType::Private)
        .await;
    mint_and_consume(&mut client, basic_wallet_2.id(), faucet_account.id(), NoteType::Private)
        .await;

    // Request updates from node for both accounts. The request should not fail and both types of
    // [`AccountDetails`] should be received.
    // TODO: should we expose the `get_account_update` endpoint from the Client?
    let (endpoint, timeout, ..) = get_client_config();
    let rpc_api = TonicRpcClient::new(&endpoint, timeout);
    let details1 = rpc_api.get_account_details(basic_wallet_1.id()).await.unwrap();
    let details2 = rpc_api.get_account_details(basic_wallet_2.id()).await.unwrap();

    assert!(matches!(details1, AccountDetails::Private(_, _)));
    assert!(matches!(details2, AccountDetails::Public(_, _)));
}

#[tokio::test]
async fn test_sync_detail_values() {
    let (mut client1, authenticator_1) = create_test_client().await;
    let (mut client2, authenticator_2) = create_test_client().await;
    wait_for_node(&mut client1).await;
    wait_for_node(&mut client2).await;

    let (first_regular_account, faucet_account_header) =
        setup_wallet_and_faucet(&mut client1, AccountStorageMode::Private, &authenticator_1).await;

    let (second_regular_account, ..) =
        insert_new_wallet(&mut client2, AccountStorageMode::Private, &authenticator_2)
            .await
            .unwrap();

    let from_account_id = first_regular_account.id();
    let to_account_id = second_regular_account.id();
    let faucet_account_id = faucet_account_header.id();

    // First Mint necessary token
    mint_and_consume(&mut client1, from_account_id, faucet_account_id, NoteType::Private).await;

    // Second client sync shouldn't have any new changes
    let new_details = client2.sync_state().await.unwrap();
    assert!(new_details.is_empty());

    // Do a transfer with recall from first account to second account
    let asset = FungibleAsset::new(faucet_account_id, TRANSFER_AMOUNT).unwrap();
    let tx_request = TransactionRequestBuilder::new()
        .build_pay_to_id(
            PaymentTransactionData::new(
                vec![Asset::Fungible(asset)],
                from_account_id,
                to_account_id,
            ),
            Some(new_details.block_num + 5),
            NoteType::Public,
            client1.rng(),
        )
        .unwrap();
    let note_id = tx_request.expected_output_notes().next().unwrap().id();
    execute_tx_and_sync(&mut client1, from_account_id, tx_request).await;

    // Second client sync should have new note
    let new_details = client2.sync_state().await.unwrap();
    assert_eq!(new_details.new_public_notes.len(), 1);
    assert_eq!(new_details.committed_notes.len(), 0);
    assert_eq!(new_details.consumed_notes.len(), 0);
    assert_eq!(new_details.updated_accounts.len(), 0);

    // Consume the note with the second account
    let tx_request = TransactionRequestBuilder::new().build_consume_notes(vec![note_id]).unwrap();
    execute_tx_and_sync(&mut client2, to_account_id, tx_request).await;

    // First client sync should have a new nullifier as the note was consumed
    let new_details = client1.sync_state().await.unwrap();
    assert_eq!(new_details.committed_notes.len(), 0);
    assert_eq!(new_details.consumed_notes.len(), 1);
}

/// This test runs 3 mint transactions that get included in different blocks so that once we sync
/// we can check that each transaction gets marked as committed in the corresponding block.
#[tokio::test]
async fn test_multiple_transactions_can_be_committed_in_different_blocks_without_sync() {
    let (mut client, authenticator) = create_test_client().await;

    let (first_regular_account, faucet_account_header) =
        setup_wallet_and_faucet(&mut client, AccountStorageMode::Private, &authenticator).await;

    let from_account_id = first_regular_account.id();
    let faucet_account_id = faucet_account_header.id();

    // Mint first note
    let (first_note_id, first_note_tx_id) = {
        // Create a Mint Tx for 1000 units of our fungible asset
        let fungible_asset = FungibleAsset::new(faucet_account_id, MINT_AMOUNT).unwrap();

        println!("Minting Asset");
        let tx_request = TransactionRequestBuilder::new()
            .build_mint_fungible_asset(
                fungible_asset,
                from_account_id,
                NoteType::Private,
                client.rng(),
            )
            .unwrap();

        println!("Executing transaction...");
        let transaction_execution_result =
            client.new_transaction(faucet_account_id, tx_request.clone()).await.unwrap();
        let transaction_id = transaction_execution_result.executed_transaction().id();

        println!("Sending transaction to node");
        let note_id = tx_request.expected_output_notes().next().unwrap().id();
        client.submit_transaction(transaction_execution_result).await.unwrap();

        (note_id, transaction_id)
    };

    // Mint second note
    let (second_note_id, second_note_tx_id) = {
        // Create a Mint Tx for 1000 units of our fungible asset
        let fungible_asset = FungibleAsset::new(faucet_account_id, MINT_AMOUNT).unwrap();

        println!("Minting Asset");
        let tx_request = TransactionRequestBuilder::new()
            .build_mint_fungible_asset(
                fungible_asset,
                from_account_id,
                NoteType::Private,
                client.rng(),
            )
            .unwrap();

        println!("Executing transaction...");
        let transaction_execution_result =
            client.new_transaction(faucet_account_id, tx_request.clone()).await.unwrap();
        let transaction_id = transaction_execution_result.executed_transaction().id();

        println!("Sending transaction to node");
        // May need a few attempts until it gets included
        let note_id = tx_request.expected_output_notes().next().unwrap().id();
        while client
            .test_rpc_api()
            .get_notes_by_id(&[first_note_id])
            .await
            .unwrap()
            .is_empty()
        {
            std::thread::sleep(Duration::from_secs(3));
        }
        client.submit_transaction(transaction_execution_result).await.unwrap();

        (note_id, transaction_id)
    };

    // Mint third note
    let (third_note_id, third_note_tx_id) = {
        // Create a Mint Tx for 1000 units of our fungible asset
        let fungible_asset = FungibleAsset::new(faucet_account_id, MINT_AMOUNT).unwrap();

        println!("Minting Asset");
        let tx_request = TransactionRequestBuilder::new()
            .build_mint_fungible_asset(
                fungible_asset,
                from_account_id,
                NoteType::Private,
                client.rng(),
            )
            .unwrap();

        println!("Executing transaction...");
        let transaction_execution_result =
            client.new_transaction(faucet_account_id, tx_request.clone()).await.unwrap();
        let transaction_id = transaction_execution_result.executed_transaction().id();

        println!("Sending transaction to node");
        // May need a few attempts until it gets included
        let note_id = tx_request.expected_output_notes().next().unwrap().id();
        while client
            .test_rpc_api()
            .get_notes_by_id(&[second_note_id])
            .await
            .unwrap()
            .is_empty()
        {
            std::thread::sleep(Duration::from_secs(3));
        }
        client.submit_transaction(transaction_execution_result).await.unwrap();

        (note_id, transaction_id)
    };

    // Wait until the note gets comitted in the node (without syncing)
    while client
        .test_rpc_api()
        .get_notes_by_id(&[third_note_id])
        .await
        .unwrap()
        .is_empty()
    {
        std::thread::sleep(Duration::from_secs(3));
    }

    client.sync_state().await.unwrap();

    let all_transactions = client.get_transactions(TransactionFilter::All).await.unwrap();
    let first_tx = all_transactions.iter().find(|tx| tx.id == first_note_tx_id).unwrap();
    let second_tx = all_transactions.iter().find(|tx| tx.id == second_note_tx_id).unwrap();
    let third_tx = all_transactions.iter().find(|tx| tx.id == third_note_tx_id).unwrap();

    match (first_tx.status.clone(), second_tx.status.clone(), third_tx.status.clone()) {
        (
            TransactionStatus::Committed(first_tx_commit_height),
            TransactionStatus::Committed(second_tx_commit_height),
            TransactionStatus::Committed(third_tx_commit_height),
        ) => {
            assert!(first_tx_commit_height < second_tx_commit_height);
            assert!(second_tx_commit_height < third_tx_commit_height);
        },
        _ => {
            panic!("All three TXs should be committed in different blocks")
        },
    }
}

/// Test that checks multiple features:
/// - Consuming multiple notes in a single transaction.
/// - Consuming authenticated notes.
/// - Consuming unauthenticated notes.
#[tokio::test]
async fn test_consume_multiple_expected_notes() {
    let (mut client, authenticator_1) = create_test_client().await;
    let (mut unauth_client, authenticator_2) = create_test_client().await;

    wait_for_node(&mut client).await;

    // Setup accounts
    let (target_basic_account_1, faucet_account_header) =
        setup_wallet_and_faucet(&mut client, AccountStorageMode::Private, &authenticator_1).await;
    let (target_basic_account_2, ..) =
        insert_new_wallet(&mut unauth_client, AccountStorageMode::Private, &authenticator_2)
            .await
            .unwrap();
    unauth_client.sync_state().await.unwrap();

    let faucet_account_id = faucet_account_header.id();
    let to_account_ids = [target_basic_account_1.id(), target_basic_account_2.id()];

    // Mint tokens to the accounts
    let fungible_asset = FungibleAsset::new(faucet_account_id, TRANSFER_AMOUNT).unwrap();
    let mint_tx_request = mint_multiple_fungible_asset(
        fungible_asset,
        &[to_account_ids[0], to_account_ids[0], to_account_ids[1], to_account_ids[1]],
        NoteType::Private,
        client.rng(),
    );

    execute_tx_and_sync(&mut client, faucet_account_id, mint_tx_request.clone()).await;
    unauth_client.sync_state().await.unwrap();

    // Filter notes by ownership
    let expected_notes = mint_tx_request.expected_output_notes();
    let client_notes: Vec<_> = client.get_input_notes(NoteFilter::All).await.unwrap();
    let client_notes_ids: Vec<_> = client_notes.iter().map(|note| note.id()).collect();

    let (client_owned_notes, unauth_owned_notes): (Vec<_>, Vec<_>) =
        expected_notes.partition(|note| client_notes_ids.contains(&note.id()));

    // Create and execute transactions
    let tx_request_1 = TransactionRequestBuilder::new()
        .with_authenticated_input_notes(client_owned_notes.iter().map(|note| (note.id(), None)))
        .build_consume_notes(client_owned_notes.iter().map(|note| note.id()).collect())
        .unwrap();

    let tx_request_2 = TransactionRequestBuilder::new()
        .with_unauthenticated_input_notes(
            unauth_owned_notes.iter().map(|note| ((*note).clone(), None)),
        )
        .build_consume_notes(unauth_owned_notes.iter().map(|note| note.id()).collect())
        .unwrap();

    let tx_id_1 = execute_tx(&mut client, to_account_ids[0], tx_request_1).await;
    let tx_id_2 = execute_tx(&mut unauth_client, to_account_ids[1], tx_request_2).await;

    // Ensure notes are processed
    assert!(!client.get_input_notes(NoteFilter::Processing).await.unwrap().is_empty());
    assert!(!unauth_client.get_input_notes(NoteFilter::Processing).await.unwrap().is_empty());

    wait_for_tx(&mut client, tx_id_1).await;
    wait_for_tx(&mut unauth_client, tx_id_2).await;

    // Verify no remaining expected notes and all notes are consumed
    assert!(client.get_input_notes(NoteFilter::Expected).await.unwrap().is_empty());
    assert!(unauth_client.get_input_notes(NoteFilter::Expected).await.unwrap().is_empty());

    assert!(
        !client.get_input_notes(NoteFilter::Consumed).await.unwrap().is_empty(),
        "Authenticated notes are consumed"
    );
    assert!(
        !unauth_client.get_input_notes(NoteFilter::Consumed).await.unwrap().is_empty(),
        "Unauthenticated notes are consumed"
    );

    // Validate the final asset amounts in each account
    for (client, account_id) in
        vec![(client, to_account_ids[0]), (unauth_client, to_account_ids[1])]
    {
        assert_account_has_single_asset(
            &client,
            account_id,
            faucet_account_id,
            TRANSFER_AMOUNT * 2,
        )
        .await;
    }
}

#[tokio::test]
async fn test_import_consumed_note_with_proof() {
    let (mut client_1, authenticator_1) = create_test_client().await;
    let (first_regular_account, faucet_account_header) =
        setup_wallet_and_faucet(&mut client_1, AccountStorageMode::Private, &authenticator_1).await;

    let (mut client_2, authenticator_2) = create_test_client().await;
    let (client_2_account, _seed, _) =
        insert_new_wallet(&mut client_2, AccountStorageMode::Private, &authenticator_2)
            .await
            .unwrap();

    wait_for_node(&mut client_2).await;

    let from_account_id = first_regular_account.id();
    let to_account_id = client_2_account.id();
    let faucet_account_id = faucet_account_header.id();

    mint_and_consume(&mut client_1, from_account_id, faucet_account_id, NoteType::Private).await;

    let current_block_num = client_1.get_sync_height().await.unwrap();
    let asset = FungibleAsset::new(faucet_account_id, TRANSFER_AMOUNT).unwrap();

    println!("Running P2IDR tx...");
    let tx_request = TransactionRequestBuilder::new()
        .build_pay_to_id(
            PaymentTransactionData::new(
                vec![Asset::Fungible(asset)],
                from_account_id,
                to_account_id,
            ),
            Some(current_block_num),
            NoteType::Private,
            client_1.rng(),
        )
        .unwrap();
    execute_tx_and_sync(&mut client_1, from_account_id, tx_request).await;
    let note = client_1
        .get_input_notes(NoteFilter::Committed)
        .await
        .unwrap()
        .first()
        .unwrap()
        .clone();

    // Consume the note with the sender account

    println!("Consuming Note...");
    let tx_request = TransactionRequestBuilder::new().build_consume_notes(vec![note.id()]).unwrap();
    execute_tx_and_sync(&mut client_1, from_account_id, tx_request).await;

    // Import the consumed note
    client_2
        .import_note(NoteFile::NoteWithProof(
            note.clone().try_into().unwrap(),
            note.inclusion_proof().unwrap().clone(),
        ))
        .await
        .unwrap();

    let consumed_note = client_2.get_input_note(note.id()).await.unwrap().unwrap();
    assert!(matches!(consumed_note.state(), InputNoteState::ConsumedExternal { .. }));
}

#[tokio::test]
async fn test_import_consumed_note_with_id() {
    let (mut client_1, authenticator) = create_test_client().await;
    let (first_regular_account, second_regular_account, faucet_account_header) =
        setup_two_wallets_and_faucet(&mut client_1, AccountStorageMode::Private, &authenticator)
            .await;

    let (mut client_2, _) = create_test_client().await;

    wait_for_node(&mut client_2).await;

    let from_account_id = first_regular_account.id();
    let to_account_id = second_regular_account.id();
    let faucet_account_id = faucet_account_header.id();

    mint_and_consume(&mut client_1, from_account_id, faucet_account_id, NoteType::Private).await;

    let current_block_num = client_1.get_sync_height().await.unwrap();
    let asset = FungibleAsset::new(faucet_account_id, TRANSFER_AMOUNT).unwrap();

    println!("Running P2IDR tx...");
    let tx_request = TransactionRequestBuilder::new()
        .build_pay_to_id(
            PaymentTransactionData::new(
                vec![Asset::Fungible(asset)],
                from_account_id,
                to_account_id,
            ),
            Some(current_block_num),
            NoteType::Public,
            client_1.rng(),
        )
        .unwrap();
    execute_tx_and_sync(&mut client_1, from_account_id, tx_request).await;
    let note = client_1
        .get_input_notes(NoteFilter::Committed)
        .await
        .unwrap()
        .first()
        .unwrap()
        .clone();

    // Consume the note with the sender account

    println!("Consuming Note...");
    let tx_request = TransactionRequestBuilder::new().build_consume_notes(vec![note.id()]).unwrap();
    execute_tx_and_sync(&mut client_1, from_account_id, tx_request).await;
    client_2.sync_state().await.unwrap();

    // Import the consumed note
    client_2.import_note(NoteFile::NoteId(note.id())).await.unwrap();

    let consumed_note = client_2.get_input_note(note.id()).await.unwrap().unwrap();
    assert!(matches!(consumed_note.state(), InputNoteState::ConsumedExternal { .. }));
}

#[tokio::test]
async fn test_import_note_with_proof() {
    let (mut client_1, authenticator) = create_test_client().await;
    let (first_regular_account, second_regular_account, faucet_account_header) =
        setup_two_wallets_and_faucet(&mut client_1, AccountStorageMode::Private, &authenticator)
            .await;

    let (mut client_2, _) = create_test_client().await;

    wait_for_node(&mut client_2).await;

    let from_account_id = first_regular_account.id();
    let to_account_id = second_regular_account.id();
    let faucet_account_id = faucet_account_header.id();

    let note =
        mint_note(&mut client_1, from_account_id, faucet_account_id, NoteType::Private).await;

    consume_notes(&mut client_1, from_account_id, &[note]).await;

    let current_block_num = client_1.get_sync_height().await.unwrap();
    let asset = FungibleAsset::new(faucet_account_id, TRANSFER_AMOUNT).unwrap();

    println!("Running P2IDR tx...");
    let tx_request = TransactionRequestBuilder::new()
        .build_pay_to_id(
            PaymentTransactionData::new(
                vec![Asset::Fungible(asset)],
                from_account_id,
                to_account_id,
            ),
            Some(current_block_num),
            NoteType::Private,
            client_1.rng(),
        )
        .unwrap();
    execute_tx_and_sync(&mut client_1, from_account_id, tx_request).await;

    let note = client_1
        .get_input_notes(NoteFilter::Committed)
        .await
        .unwrap()
        .first()
        .unwrap()
        .clone();

    // Import the consumed note
    client_2
        .import_note(NoteFile::NoteWithProof(
            note.clone().try_into().unwrap(),
            note.inclusion_proof().unwrap().clone(),
        ))
        .await
        .unwrap();

    let imported_note = client_2.get_input_note(note.id()).await.unwrap().unwrap();
    assert!(matches!(imported_note.state(), InputNoteState::Unverified { .. }));

    client_2.sync_state().await.unwrap();
    let imported_note = client_2.get_input_note(note.id()).await.unwrap().unwrap();
    assert!(matches!(imported_note.state(), InputNoteState::Committed { .. }));
}

#[tokio::test]
async fn test_discarded_transaction() {
    let (mut client_1, authenticator_1) = create_test_client().await;
    let (first_regular_account, faucet_account_header) =
        setup_wallet_and_faucet(&mut client_1, AccountStorageMode::Private, &authenticator_1).await;

    let (mut client_2, authenticator_2) = create_test_client().await;
    let (second_regular_account, ..) =
        insert_new_wallet(&mut client_2, AccountStorageMode::Private, &authenticator_2)
            .await
            .unwrap();

    wait_for_node(&mut client_2).await;

    let from_account_id = first_regular_account.id();
    let to_account_id = second_regular_account.id();
    let faucet_account_id = faucet_account_header.id();

    mint_and_consume(&mut client_1, from_account_id, faucet_account_id, NoteType::Private).await;

    let current_block_num = client_1.get_sync_height().await.unwrap();
    let asset = FungibleAsset::new(faucet_account_id, TRANSFER_AMOUNT).unwrap();

    println!("Running P2IDR tx...");
    let tx_request = TransactionRequestBuilder::new()
        .build_pay_to_id(
            PaymentTransactionData::new(
                vec![Asset::Fungible(asset)],
                from_account_id,
                to_account_id,
            ),
            Some(current_block_num),
            NoteType::Public,
            client_1.rng(),
        )
        .unwrap();

    execute_tx_and_sync(&mut client_1, from_account_id, tx_request).await;
    client_2.sync_state().await.unwrap();
    let note = client_1
        .get_input_notes(NoteFilter::Committed)
        .await
        .unwrap()
        .first()
        .unwrap()
        .clone();

    println!("Consuming Note...");
    let tx_request = TransactionRequestBuilder::new().build_consume_notes(vec![note.id()]).unwrap();

    // Consume the note in client 1 but dont submit it to the node
    let tx_result = client_1.new_transaction(from_account_id, tx_request.clone()).await.unwrap();
    let tx_id = tx_result.executed_transaction().id();
    client_1.testing_prove_transaction(&tx_result).await.unwrap();

    // Store the account state before applying the transaction
    let account_before_tx = client_1.get_account(from_account_id).await.unwrap().unwrap();
    let account_hash_before_tx = account_before_tx.account().commitment();

    // Apply the transaction
    client_1.testing_apply_transaction(tx_result).await.unwrap();

    // Check that the account state has changed after applying the transaction
    let account_after_tx = client_1.get_account(from_account_id).await.unwrap().unwrap();
    let account_hash_after_tx = account_after_tx.account().commitment();

    assert_ne!(
        account_hash_before_tx, account_hash_after_tx,
        "Account hash should change after applying the transaction"
    );

    let note_record = client_1.get_input_note(note.id()).await.unwrap().unwrap();
    assert!(matches!(note_record.state(), InputNoteState::ProcessingAuthenticated(_)));

    // Consume the note in client 2
    execute_tx_and_sync(&mut client_2, to_account_id, tx_request).await;

    let note_record = client_2.get_input_note(note.id()).await.unwrap().unwrap();
    assert!(matches!(note_record.state(), InputNoteState::ConsumedAuthenticatedLocal(_)));

    // After sync the note in client 1 should be consumed externally and the transaction discarded
    client_1.sync_state().await.unwrap();
    let note_record = client_1.get_input_note(note.id()).await.unwrap().unwrap();
    assert!(matches!(note_record.state(), InputNoteState::ConsumedExternal(_)));
    let tx_record = client_1
        .get_transactions(TransactionFilter::All)
        .await
        .unwrap()
        .into_iter()
        .find(|tx| tx.id == tx_id)
        .unwrap();
    assert!(matches!(
        tx_record.status,
        TransactionStatus::Discarded(DiscardCause::InputConsumed)
    ));

    // Check that the account state has been rolled back after the transaction was discarded
    let account_after_sync = client_1.get_account(from_account_id).await.unwrap().unwrap();
    let account_hash_after_sync = account_after_sync.account().commitment();

    assert_ne!(
        account_hash_after_sync, account_hash_after_tx,
        "Account hash should change after transaction was discarded"
    );
    assert_eq!(
        account_hash_after_sync, account_hash_before_tx,
        "Account hash should be rolled back to the value before the transaction"
    );
}

struct AlwaysFailingProver;

impl AlwaysFailingProver {
    pub fn new() -> Self {
        Self
    }
}

#[maybe_async_trait]
impl TransactionProver for AlwaysFailingProver {
    #[maybe_async]
    fn prove(
        &self,
        _tx_witness: TransactionWitness,
    ) -> Result<ProvenTransaction, TransactionProverError> {
        return Err(TransactionProverError::other("This prover always fails"));
    }
}

#[tokio::test]
async fn test_custom_transaction_prover() {
    let (mut client, authenticator) = create_test_client().await;
    let (first_regular_account, faucet_account_header) =
        setup_wallet_and_faucet(&mut client, AccountStorageMode::Private, &authenticator).await;

    let from_account_id = first_regular_account.id();
    let faucet_account_id = faucet_account_header.id();

    let fungible_asset = FungibleAsset::new(faucet_account_id, MINT_AMOUNT).unwrap();

    let tx_request = TransactionRequestBuilder::new()
        .build_mint_fungible_asset(fungible_asset, from_account_id, NoteType::Private, client.rng())
        .unwrap();

    let transaction_execution_result =
        client.new_transaction(faucet_account_id, tx_request.clone()).await.unwrap();

    let result = client
        .submit_transaction_with_prover(
            transaction_execution_result,
            Arc::new(AlwaysFailingProver::new()),
        )
        .await;

    assert!(matches!(
        result,
        Err(ClientError::TransactionProvingError(TransactionProverError::Other {
            error_msg: _,
            source: _
        }))
    ));
}

#[tokio::test]
async fn test_locked_account() {
    let (mut client_1, authenticator) = create_test_client().await;

    let (faucet_account, ..) =
        insert_new_fungible_faucet(&mut client_1, AccountStorageMode::Private, &authenticator)
            .await
            .unwrap();

    let (private_account, seed, _) =
        insert_new_wallet(&mut client_1, AccountStorageMode::Private, &authenticator)
            .await
            .unwrap();

    let from_account_id = private_account.id();
    let faucet_account_id = faucet_account.id();

    wait_for_node(&mut client_1).await;

    mint_and_consume(&mut client_1, from_account_id, faucet_account_id, NoteType::Private).await;

    let private_account = client_1.get_account(from_account_id).await.unwrap().unwrap().into();

    // Import private account in client 2
    let (mut client_2, _) = create_test_client().await;
    client_2.add_account(&private_account, seed.into(), false).await.unwrap();

    wait_for_node(&mut client_2).await;

    // When imported the account shouldn't be locked
    let account_record = client_2.get_account(from_account_id).await.unwrap().unwrap();
    assert!(!account_record.is_locked());

    // Consume note with private account in client 1
    mint_and_consume(&mut client_1, from_account_id, faucet_account_id, NoteType::Private).await;

    // After sync the private account should be locked in client 2
    let summary = client_2.sync_state().await.unwrap();
    assert!(summary.locked_accounts.contains(&from_account_id));
    let account_record = client_2.get_account(from_account_id).await.unwrap().unwrap();
    assert!(account_record.is_locked());

    // Get updated account from client 1 and import it in client 2 with `overwrite` flag
    let updated_private_account =
        client_1.get_account(from_account_id).await.unwrap().unwrap().into();
    client_2.add_account(&updated_private_account, None, true).await.unwrap();

    // After sync the private account shouldn't be locked in client 2
    client_2.sync_state().await.unwrap();
    let account_record = client_2.get_account(from_account_id).await.unwrap().unwrap();
    assert!(!account_record.is_locked());
}

#[tokio::test]
async fn test_expired_transaction_fails() {
    let (mut client, authenticator) = create_test_client().await;
    let (faucet_account, ..) =
        insert_new_fungible_faucet(&mut client, AccountStorageMode::Private, &authenticator)
            .await
            .unwrap();

    let (private_account, ..) =
        insert_new_wallet(&mut client, AccountStorageMode::Private, &authenticator)
            .await
            .unwrap();

    let from_account_id = private_account.id();
    let faucet_account_id = faucet_account.id();

    wait_for_node(&mut client).await;

    let expiration_delta = 2;

    // Create a Mint Tx for 1000 units of our fungible asset
    let fungible_asset = FungibleAsset::new(faucet_account_id, MINT_AMOUNT).unwrap();
    println!("Minting Asset");
    let tx_request = TransactionRequestBuilder::new()
        .with_expiration_delta(expiration_delta)
        .build_mint_fungible_asset(fungible_asset, from_account_id, NoteType::Public, client.rng())
        .unwrap();

    println!("Executing transaction...");
    let transaction_execution_result =
        client.new_transaction(faucet_account_id, tx_request).await.unwrap();

    println!("Transaction executed successfully");
    wait_for_blocks(&mut client, (expiration_delta + 1).into()).await;

    println!("Sending transaction to node");
    let submited_tx_result = client.submit_transaction(transaction_execution_result).await;

    assert!(submited_tx_result.is_err());
}

/// Tests that RPC methods that are not directly related to the client logic
/// (like GetBlockByNumber) work correctly
#[tokio::test]
async fn test_unused_rpc_api() {
    let (mut client, keystore) = create_test_client().await;

    let (first_basic_account, faucet_account) =
        setup_wallet_and_faucet(&mut client, AccountStorageMode::Public, &keystore).await;

    wait_for_node(&mut client).await;
    client.sync_state().await.unwrap();

    let first_block_num = client.get_sync_height().await.unwrap();

    let (block_header, _) = client
        .test_rpc_api()
        .get_block_header_by_number(Some(first_block_num), false)
        .await
        .unwrap();
    let block = client.test_rpc_api().get_block_by_number(first_block_num).await.unwrap();

    assert_eq!(&block_header, block.header());

    let note =
        mint_note(&mut client, first_basic_account.id(), faucet_account.id(), NoteType::Public)
            .await;

    consume_notes(&mut client, first_basic_account.id(), &[note.clone()]).await;

    client.sync_state().await.unwrap();

    let second_block_num = client.get_sync_height().await.unwrap();

    let nullifier = note.nullifier();

    let node_nullifier = client
        .test_rpc_api()
        .check_nullifiers_by_prefix(&[nullifier.prefix()], 0.into())
        .await
        .unwrap()
        .pop()
        .unwrap();
    let node_nullifier_proof = client
        .test_rpc_api()
        .check_nullifiers(&[nullifier])
        .await
        .unwrap()
        .pop()
        .unwrap();

    assert_eq!(node_nullifier.nullifier, nullifier);
    assert_eq!(node_nullifier_proof.leaf().entries().pop().unwrap().0, nullifier.inner());

    let account_delta = client
        .test_rpc_api()
        .get_account_state_delta(first_basic_account.id(), first_block_num, second_block_num)
        .await
        .unwrap();

    assert_eq!(account_delta.nonce(), Some(ONE));
    assert_eq!(*account_delta.vault().fungible().iter().next().unwrap().1, MINT_AMOUNT as i64);
<<<<<<< HEAD
}

#[tokio::test]
async fn test_account_rollback() {
    let (builder, authenticator) = create_test_client_builder().await;

    let mut client =
        builder.with_tx_graceful_blocks(Some(TX_GRACEFUL_BLOCKS)).build().await.unwrap();

    client.sync_state().await.unwrap();

    let (regular_account, faucet_account_header) =
        setup_wallet_and_faucet(&mut client, AccountStorageMode::Private, &authenticator).await;

    let account_id = regular_account.id();
    let faucet_account_id = faucet_account_header.id();

    // Mint a note
    let note = mint_note(&mut client, account_id, faucet_account_id, NoteType::Private).await;
    consume_notes(&mut client, account_id, &[note]).await;

    // Create a transaction but don't submit it to the node
    let asset = FungibleAsset::new(faucet_account_id, TRANSFER_AMOUNT).unwrap();

    let tx_request = TransactionRequestBuilder::new()
        .build_pay_to_id(
            PaymentTransactionData::new(vec![Asset::Fungible(asset)], account_id, account_id),
            None,
            NoteType::Public,
            client.rng(),
        )
        .unwrap();

    // Execute the transaction but don't submit it to the node
    let tx_result = client.new_transaction(account_id, tx_request).await.unwrap();
    let tx_id = tx_result.executed_transaction().id();
    client.testing_prove_transaction(&tx_result).await.unwrap();

    // Store the account state before applying the transaction
    let account_before_tx = client.get_account(account_id).await.unwrap().unwrap();
    let account_commitment_before_tx = account_before_tx.account().commitment();

    // Apply the transaction
    client.testing_apply_transaction(tx_result).await.unwrap();

    // Check that the account state has changed after applying the transaction
    let account_after_tx = client.get_account(account_id).await.unwrap().unwrap();
    let account_commitment_after_tx = account_after_tx.account().commitment();

    assert_ne!(
        account_commitment_before_tx, account_commitment_after_tx,
        "Account commitment should change after applying the transaction"
    );

    // Verify the transaction is in pending state
    let tx_record = client
        .get_transactions(TransactionFilter::All)
        .await
        .unwrap()
        .into_iter()
        .find(|tx| tx.id == tx_id)
        .unwrap();
    assert!(matches!(tx_record.status, TransactionStatus::Pending));

    // Sync the state, which should discard the old pending transaction
    wait_for_blocks(&mut client, TX_GRACEFUL_BLOCKS + 1).await;

    // Verify the transaction is now discarded
    let tx_record = client
        .get_transactions(TransactionFilter::All)
        .await
        .unwrap()
        .into_iter()
        .find(|tx| tx.id == tx_id)
        .unwrap();

    assert!(matches!(tx_record.status, TransactionStatus::Discarded(DiscardCause::Stale)));

    // Check that the account state has been rolled back after the transaction was discarded
    let account_after_sync = client.get_account(account_id).await.unwrap().unwrap();
    let account_commitment_after_sync = account_after_sync.account().commitment();

    assert_ne!(
        account_commitment_after_sync, account_commitment_after_tx,
        "Account commitment should change after transaction was discarded"
    );
    assert_eq!(
        account_commitment_after_sync, account_commitment_before_tx,
        "Account commitment should be rolled back to the value before the transaction"
    );
}

//TODO: This test should be moved to the unit tests as it is mostly client logic
#[tokio::test]
async fn test_subsequent_discarded_transactions() {
    let (mut client, keystore) = create_test_client().await;

    let (regular_account, faucet_account_header) =
        setup_wallet_and_faucet(&mut client, AccountStorageMode::Public, &keystore).await;

    wait_for_node(&mut client).await;

    let account_id = regular_account.id();
    let faucet_account_id = faucet_account_header.id();

    let note = mint_note(&mut client, account_id, faucet_account_id, NoteType::Private).await;
    consume_notes(&mut client, account_id, &[note]).await;

    // Create a transaction that will expire in 2 blocks
    let asset = FungibleAsset::new(faucet_account_id, TRANSFER_AMOUNT).unwrap();
    let tx_request = TransactionRequestBuilder::new()
        .with_expiration_delta(2)
        .build_pay_to_id(
            PaymentTransactionData::new(vec![Asset::Fungible(asset)], account_id, account_id),
            None,
            NoteType::Public,
            client.rng(),
        )
        .unwrap();

    // Execute the transaction but don't submit it to the node
    let tx_result = client.new_transaction(account_id, tx_request).await.unwrap();
    let first_tx_id = tx_result.executed_transaction().id();
    client.testing_prove_transaction(&tx_result).await.unwrap();

    let account_before_tx = client.get_account(account_id).await.unwrap().unwrap();

    client.testing_apply_transaction(tx_result).await.unwrap();

    // Create a second transaction that will not expire
    let asset = FungibleAsset::new(faucet_account_id, TRANSFER_AMOUNT).unwrap();
    let tx_request = TransactionRequestBuilder::new()
        .build_pay_to_id(
            PaymentTransactionData::new(vec![Asset::Fungible(asset)], account_id, account_id),
            None,
            NoteType::Public,
            client.rng(),
        )
        .unwrap();

    // Execute the transaction but don't submit it to the node
    let tx_result = client.new_transaction(account_id, tx_request).await.unwrap();
    let second_tx_id = tx_result.executed_transaction().id();
    client.testing_prove_transaction(&tx_result).await.unwrap();
    client.testing_apply_transaction(tx_result).await.unwrap();

    // Sync the state, which should discard the first transaction
    wait_for_blocks(&mut client, 3).await;
    client.sync_state().await.unwrap();

    let account_after_sync = client.get_account(account_id).await.unwrap().unwrap();

    // Verify the first transaction is now discarded
    let first_tx_record = client
        .get_transactions(TransactionFilter::Ids(vec![first_tx_id]))
        .await
        .unwrap()
        .pop()
        .unwrap();

    assert!(matches!(
        first_tx_record.status,
        TransactionStatus::Discarded(DiscardCause::Expired)
    ));

    // Verify the second transaction is also discarded
    let second_tx_record = client
        .get_transactions(TransactionFilter::Ids(vec![second_tx_id]))
        .await
        .unwrap()
        .pop()
        .unwrap();

    println!("Second tx record: {:?}", second_tx_record.status);

    assert!(matches!(
        second_tx_record.status,
        TransactionStatus::Discarded(DiscardCause::DiscardedInitialState)
    ));

    // Check that the account state has been rolled back to the value before both transactions
    assert_eq!(
        account_after_sync.account().commitment(),
        account_before_tx.account().commitment(),
    );
}

#[tokio::test]
async fn test_ignore_invalid_notes() {
    let (mut client, authenticator) = create_test_client().await;
    let (regular_account, second_regular_account, faucet_account_header) =
        setup_two_wallets_and_faucet(&mut client, AccountStorageMode::Private, &authenticator)
            .await;

    let account_id = regular_account.id();
    let second_account_id = second_regular_account.id();
    let faucet_account_id = faucet_account_header.id();

    // Mint 2 valid notes
    let note_1 = mint_note(&mut client, account_id, faucet_account_id, NoteType::Private).await;
    let note_2 = mint_note(&mut client, account_id, faucet_account_id, NoteType::Private).await;

    // Mint 2 invalid notes
    let note_3 =
        mint_note(&mut client, second_account_id, faucet_account_id, NoteType::Private).await;
    let note_4 =
        mint_note(&mut client, second_account_id, faucet_account_id, NoteType::Private).await;

    // Create a transaction to consume all 4 notes but ignore the invalid ones
    let tx_request = TransactionRequestBuilder::new()
        .ignore_invalid_input_notes()
        .build_consume_notes(vec![note_1.id(), note_3.id(), note_2.id(), note_4.id()])
        .unwrap();

    execute_tx_and_sync(&mut client, account_id, tx_request).await;

    // Check that only the valid notes were consumed
    let consumed_notes = client.get_input_notes(NoteFilter::Consumed).await.unwrap();
    assert_eq!(consumed_notes.len(), 2);
    assert!(consumed_notes.iter().any(|note| note.id() == note_1.id()));
    assert!(consumed_notes.iter().any(|note| note.id() == note_2.id()));
=======
>>>>>>> f98ae87f
}<|MERGE_RESOLUTION|>--- conflicted
+++ resolved
@@ -4,22 +4,11 @@
     ClientError, ONE,
     builder::ClientBuilder,
     rpc::{Endpoint, NodeRpcClient, TonicRpcClient, domain::account::AccountDetails},
-<<<<<<< HEAD
-    store::{
-        InputNoteRecord, InputNoteState, NoteFilter, OutputNoteState, TransactionFilter,
-        input_note_states::ConsumedAuthenticatedLocalNoteState,
-    },
-    sync::NoteTagSource,
-    transaction::{
-        DiscardCause, PaymentTransactionData, TransactionExecutorError, TransactionProver,
-        TransactionProverError, TransactionRequestBuilder, TransactionStatus,
-=======
     store::{InputNoteRecord, InputNoteState, NoteFilter, OutputNoteState, TransactionFilter},
     testing::common::*,
     transaction::{
-        PaymentTransactionData, TransactionProver, TransactionProverError,
+        DiscardCause, PaymentTransactionData, TransactionProver, TransactionProverError,
         TransactionRequestBuilder, TransactionStatus,
->>>>>>> f98ae87f
     },
 };
 use miden_objects::{
@@ -35,17 +24,6 @@
 mod onchain_tests;
 mod swap_transactions_tests;
 
-<<<<<<< HEAD
-/// Constant that represents the number of blocks until the p2idr can be recalled. If this value is
-/// too low, some tests might fail due to expected recall failures not happening.
-const RECALL_HEIGHT_DELTA: u32 = 10;
-
-/// Constant that represents the number of blocks until the transaction is considered
-/// stale.
-const TX_GRACEFUL_BLOCKS: u32 = 10;
-
-=======
->>>>>>> f98ae87f
 #[tokio::test]
 async fn test_client_builder_initializes_client_with_endpoint() -> Result<(), ClientError> {
     let (_, _, store_config, auth_path) = get_client_config();
@@ -202,506 +180,6 @@
 }
 
 #[tokio::test]
-<<<<<<< HEAD
-async fn test_p2id_transfer() {
-    let (mut client, authenticator) = create_test_client().await;
-    wait_for_node(&mut client).await;
-
-    let (first_regular_account, second_regular_account, faucet_account_header) =
-        setup_two_wallets_and_faucet(&mut client, AccountStorageMode::Private, &authenticator)
-            .await;
-
-    let from_account_id = first_regular_account.id();
-    let to_account_id = second_regular_account.id();
-    let faucet_account_id = faucet_account_header.id();
-
-    // First Mint necessary token
-    mint_and_consume(&mut client, from_account_id, faucet_account_id, NoteType::Private).await;
-    assert_account_has_single_asset(&client, from_account_id, faucet_account_id, MINT_AMOUNT).await;
-
-    // Do a transfer from first account to second account
-    let asset = FungibleAsset::new(faucet_account_id, TRANSFER_AMOUNT).unwrap();
-    println!("Running P2ID tx...");
-    let tx_request = TransactionRequestBuilder::new()
-        .build_pay_to_id(
-            PaymentTransactionData::new(
-                vec![Asset::Fungible(asset)],
-                from_account_id,
-                to_account_id,
-            ),
-            None,
-            NoteType::Private,
-            client.rng(),
-        )
-        .unwrap();
-
-    let note = tx_request.expected_output_notes().next().unwrap().clone();
-    let transaction_id = execute_tx(&mut client, from_account_id, tx_request).await;
-
-    // Check that a note tag started being tracked for this note.
-    assert!(
-        client
-            .get_note_tags()
-            .await
-            .unwrap()
-            .into_iter()
-            .any(|tag| tag.source == NoteTagSource::Note(note.id()))
-    );
-
-    wait_for_tx(&mut client, transaction_id).await;
-
-    // Check that the tag is not longer being tracked
-    assert!(
-        !client
-            .get_note_tags()
-            .await
-            .unwrap()
-            .into_iter()
-            .any(|tag| tag.source == NoteTagSource::Note(note.id()))
-    );
-
-    // Check that note is committed for the second account to consume
-    println!("Fetching Committed Notes...");
-    let notes = client.get_input_notes(NoteFilter::Committed).await.unwrap();
-    assert!(!notes.is_empty());
-
-    // Consume P2ID note
-    println!("Consuming Note...");
-    let tx_request = TransactionRequestBuilder::new()
-        .build_consume_notes(vec![notes[0].id()])
-        .unwrap();
-    execute_tx_and_sync(&mut client, to_account_id, tx_request).await;
-
-    // Ensure we have nothing else to consume
-    let current_notes = client.get_input_notes(NoteFilter::Committed).await.unwrap();
-    assert!(current_notes.is_empty());
-
-    let regular_account = client.get_account(from_account_id).await.unwrap().unwrap();
-    let seed = regular_account.seed().cloned();
-    let regular_account: Account = regular_account.into();
-
-    // The seed should not be retrieved due to the account not being new
-    assert!(!regular_account.is_new() && seed.is_none());
-    assert_eq!(regular_account.vault().assets().count(), 1);
-    let asset = regular_account.vault().assets().next().unwrap();
-
-    // Validate the transfered amounts
-    if let Asset::Fungible(fungible_asset) = asset {
-        assert_eq!(fungible_asset.amount(), MINT_AMOUNT - TRANSFER_AMOUNT);
-    } else {
-        panic!("Error: Account should have a fungible asset");
-    }
-
-    let regular_account: Account = client.get_account(to_account_id).await.unwrap().unwrap().into();
-    assert_eq!(regular_account.vault().assets().count(), 1);
-    let asset = regular_account.vault().assets().next().unwrap();
-
-    if let Asset::Fungible(fungible_asset) = asset {
-        assert_eq!(fungible_asset.amount(), TRANSFER_AMOUNT);
-    } else {
-        panic!("Error: Account should have a fungible asset");
-    }
-
-    assert_note_cannot_be_consumed_twice(&mut client, to_account_id, notes[0].id()).await;
-}
-
-#[tokio::test]
-async fn test_p2id_transfer_failing_not_enough_balance() {
-    let (mut client, authenticator) = create_test_client().await;
-    wait_for_node(&mut client).await;
-
-    let (first_regular_account, second_regular_account, faucet_account_header) =
-        setup_two_wallets_and_faucet(&mut client, AccountStorageMode::Private, &authenticator)
-            .await;
-
-    let from_account_id = first_regular_account.id();
-    let to_account_id = second_regular_account.id();
-    let faucet_account_id = faucet_account_header.id();
-
-    // First Mint necessary token
-    mint_and_consume(&mut client, from_account_id, faucet_account_id, NoteType::Private).await;
-
-    // Do a transfer from first account to second account
-    let asset = FungibleAsset::new(faucet_account_id, MINT_AMOUNT + 1).unwrap();
-    println!("Running P2ID tx...");
-    let tx_request = TransactionRequestBuilder::new()
-        .build_pay_to_id(
-            PaymentTransactionData::new(
-                vec![Asset::Fungible(asset)],
-                from_account_id,
-                to_account_id,
-            ),
-            None,
-            NoteType::Private,
-            client.rng(),
-        )
-        .unwrap();
-    execute_failing_tx(
-        &mut client,
-        from_account_id,
-        tx_request,
-        ClientError::AssetError(miden_objects::AssetError::FungibleAssetAmountNotSufficient {
-            minuend: MINT_AMOUNT,
-            subtrahend: MINT_AMOUNT + 1,
-        }),
-    )
-    .await;
-}
-
-#[tokio::test]
-async fn test_p2idr_transfer_consumed_by_target() {
-    let (mut client, authenticator) = create_test_client().await;
-    wait_for_node(&mut client).await;
-
-    let (first_regular_account, second_regular_account, faucet_account_header) =
-        setup_two_wallets_and_faucet(&mut client, AccountStorageMode::Private, &authenticator)
-            .await;
-
-    let from_account_id = first_regular_account.id();
-    let to_account_id = second_regular_account.id();
-    let faucet_account_id = faucet_account_header.id();
-
-    // First Mint necessary token
-    let note = mint_note(&mut client, from_account_id, faucet_account_id, NoteType::Private).await;
-    println!("about to consume");
-
-    //Check that the note is not consumed by the target account
-    assert!(matches!(
-        client.get_input_note(note.id()).await.unwrap().unwrap().state(),
-        InputNoteState::Committed { .. }
-    ));
-
-    consume_notes(&mut client, from_account_id, &[note.clone()]).await;
-    assert_account_has_single_asset(&client, from_account_id, faucet_account_id, MINT_AMOUNT).await;
-
-    // Check that the note is consumed by the target account
-    let input_note = client.get_input_note(note.id()).await.unwrap().unwrap();
-    assert!(matches!(input_note.state(), InputNoteState::ConsumedAuthenticatedLocal { .. }));
-    if let InputNoteState::ConsumedAuthenticatedLocal(ConsumedAuthenticatedLocalNoteState {
-        submission_data,
-        ..
-    }) = input_note.state()
-    {
-        assert_eq!(submission_data.consumer_account, from_account_id);
-    } else {
-        panic!("Note should be consumed");
-    }
-
-    // Do a transfer from first account to second account with Recall. In this situation we'll do
-    // the happy path where the `to_account_id` consumes the note
-    println!("getting balance");
-    let from_account_balance = client
-        .get_account(from_account_id)
-        .await
-        .unwrap()
-        .unwrap()
-        .account()
-        .vault()
-        .get_balance(faucet_account_id)
-        .unwrap_or(0);
-    let to_account_balance = client
-        .get_account(to_account_id)
-        .await
-        .unwrap()
-        .unwrap()
-        .account()
-        .vault()
-        .get_balance(faucet_account_id)
-        .unwrap_or(0);
-    let current_block_num = client.get_sync_height().await.unwrap();
-    let asset = FungibleAsset::new(faucet_account_id, TRANSFER_AMOUNT).unwrap();
-    println!("Running P2IDR tx...");
-    let tx_request = TransactionRequestBuilder::new()
-        .build_pay_to_id(
-            PaymentTransactionData::new(
-                vec![Asset::Fungible(asset)],
-                from_account_id,
-                to_account_id,
-            ),
-            Some(current_block_num + RECALL_HEIGHT_DELTA),
-            NoteType::Private,
-            client.rng(),
-        )
-        .unwrap();
-    execute_tx_and_sync(&mut client, from_account_id, tx_request.clone()).await;
-
-    // Check that note is committed for the second account to consume
-    println!("Fetching Committed Notes...");
-    let notes = client.get_input_notes(NoteFilter::Committed).await.unwrap();
-    assert!(!notes.is_empty());
-
-    // Make the `to_account_id` consume P2IDR note
-    let note_id = tx_request.expected_output_notes().next().unwrap().id();
-    println!("Consuming Note...");
-    let tx_request = TransactionRequestBuilder::new().build_consume_notes(vec![note_id]).unwrap();
-    execute_tx_and_sync(&mut client, to_account_id, tx_request).await;
-    let regular_account = client.get_account(from_account_id).await.unwrap().unwrap();
-
-    // The seed should not be retrieved due to the account not being new
-    assert!(!regular_account.account().is_new() && regular_account.seed().is_none());
-    assert_eq!(regular_account.account().vault().assets().count(), 1);
-    let asset = regular_account.account().vault().assets().next().unwrap();
-
-    // Validate the transfered amounts
-    if let Asset::Fungible(fungible_asset) = asset {
-        assert_eq!(fungible_asset.amount(), from_account_balance - TRANSFER_AMOUNT);
-    } else {
-        panic!("Error: Account should have a fungible asset");
-    }
-
-    let regular_account: Account = client.get_account(to_account_id).await.unwrap().unwrap().into();
-    assert_eq!(regular_account.vault().assets().count(), 1);
-    let asset = regular_account.vault().assets().next().unwrap();
-
-    if let Asset::Fungible(fungible_asset) = asset {
-        assert_eq!(fungible_asset.amount(), to_account_balance + TRANSFER_AMOUNT);
-    } else {
-        panic!("Error: Account should have a fungible asset");
-    }
-
-    assert_note_cannot_be_consumed_twice(&mut client, to_account_id, note_id).await;
-}
-
-#[tokio::test]
-async fn test_p2idr_transfer_consumed_by_sender() {
-    let (mut client, authenticator) = create_test_client().await;
-    wait_for_node(&mut client).await;
-
-    let (first_regular_account, second_regular_account, faucet_account_header) =
-        setup_two_wallets_and_faucet(&mut client, AccountStorageMode::Private, &authenticator)
-            .await;
-
-    let from_account_id = first_regular_account.id();
-    let to_account_id = second_regular_account.id();
-    let faucet_account_id = faucet_account_header.id();
-
-    // First Mint necessary token
-    mint_and_consume(&mut client, from_account_id, faucet_account_id, NoteType::Private).await;
-
-    // Do a transfer from first account to second account with Recall. In this situation we'll do
-    // the happy path where the `to_account_id` consumes the note
-    let from_account_balance = client
-        .get_account(from_account_id)
-        .await
-        .unwrap()
-        .unwrap()
-        .account()
-        .vault()
-        .get_balance(faucet_account_id)
-        .unwrap_or(0);
-    let current_block_num = client.get_sync_height().await.unwrap();
-    let asset = FungibleAsset::new(faucet_account_id, TRANSFER_AMOUNT).unwrap();
-    println!("Running P2IDR tx...");
-    let tx_request = TransactionRequestBuilder::new()
-        .build_pay_to_id(
-            PaymentTransactionData::new(
-                vec![Asset::Fungible(asset)],
-                from_account_id,
-                to_account_id,
-            ),
-            Some(current_block_num + RECALL_HEIGHT_DELTA),
-            NoteType::Private,
-            client.rng(),
-        )
-        .unwrap();
-    execute_tx_and_sync(&mut client, from_account_id, tx_request).await;
-
-    // Check that note is committed
-    println!("Fetching Committed Notes...");
-    let notes = client.get_input_notes(NoteFilter::Committed).await.unwrap();
-    assert!(!notes.is_empty());
-
-    // Check that it's still too early to consume
-    println!("Consuming Note (too early)...");
-    let tx_request = TransactionRequestBuilder::new()
-        .build_consume_notes(vec![notes[0].id()])
-        .unwrap();
-    let transaction_execution_result = client.new_transaction(from_account_id, tx_request).await;
-    assert!(transaction_execution_result.is_err_and(|err| {
-        println!("{:?}", err);
-        matches!(
-            err,
-            ClientError::TransactionExecutorError(
-                TransactionExecutorError::TransactionProgramExecutionFailed(_)
-            )
-        )
-    }));
-
-    // Wait to consume with the sender account
-    println!("Waiting for note to be consumable by sender");
-    wait_for_blocks(&mut client, RECALL_HEIGHT_DELTA).await;
-
-    // Consume the note with the sender account
-    println!("Consuming Note...");
-    let tx_request = TransactionRequestBuilder::new()
-        .build_consume_notes(vec![notes[0].id()])
-        .unwrap();
-    execute_tx_and_sync(&mut client, from_account_id, tx_request).await;
-
-    let regular_account = client.get_account(from_account_id).await.unwrap().unwrap();
-    // The seed should not be retrieved due to the account not being new
-    assert!(!regular_account.account().is_new() && regular_account.seed().is_none());
-    assert_eq!(regular_account.account().vault().assets().count(), 1);
-    let asset = regular_account.account().vault().assets().next().unwrap();
-
-    // Validate the sender hasn't lost funds
-    if let Asset::Fungible(fungible_asset) = asset {
-        assert_eq!(fungible_asset.amount(), from_account_balance);
-    } else {
-        panic!("Error: Account should have a fungible asset");
-    }
-
-    let regular_account: Account = client.get_account(to_account_id).await.unwrap().unwrap().into();
-    assert_eq!(regular_account.vault().assets().count(), 0);
-
-    // Check that the target can't consume the note anymore
-    assert_note_cannot_be_consumed_twice(&mut client, to_account_id, notes[0].id()).await;
-}
-
-// TODO: Change this to a unit test
-#[tokio::test]
-async fn test_get_consumable_notes() {
-    let (mut client, authenticator) = create_test_client().await;
-
-    let (first_regular_account, second_regular_account, faucet_account_header) =
-        setup_two_wallets_and_faucet(&mut client, AccountStorageMode::Private, &authenticator)
-            .await;
-
-    let from_account_id = first_regular_account.id();
-    let to_account_id = second_regular_account.id();
-    let faucet_account_id = faucet_account_header.id();
-
-    //No consumable notes initially
-    assert!(client.get_consumable_notes(None).await.unwrap().is_empty());
-
-    // First Mint necessary token
-    let note = mint_note(&mut client, from_account_id, faucet_account_id, NoteType::Private).await;
-
-    // Check that note is consumable by the account that minted
-    assert!(!client.get_consumable_notes(None).await.unwrap().is_empty());
-    assert!(!client.get_consumable_notes(Some(from_account_id)).await.unwrap().is_empty());
-    assert!(client.get_consumable_notes(Some(to_account_id)).await.unwrap().is_empty());
-
-    consume_notes(&mut client, from_account_id, &[note]).await;
-
-    //After consuming there are no more consumable notes
-    assert!(client.get_consumable_notes(None).await.unwrap().is_empty());
-
-    // Do a transfer from first account to second account
-    let asset = FungibleAsset::new(faucet_account_id, TRANSFER_AMOUNT).unwrap();
-    println!("Running P2IDR tx...");
-    let current_block_num = client.get_sync_height().await.unwrap();
-    let tx_request = TransactionRequestBuilder::new()
-        .build_pay_to_id(
-            PaymentTransactionData::new(
-                vec![Asset::Fungible(asset)],
-                from_account_id,
-                to_account_id,
-            ),
-            Some(current_block_num + RECALL_HEIGHT_DELTA),
-            NoteType::Private,
-            client.rng(),
-        )
-        .unwrap();
-    execute_tx_and_sync(&mut client, from_account_id, tx_request).await;
-
-    // Check that note is consumable by both accounts
-    let consumable_notes = client.get_consumable_notes(None).await.unwrap();
-    let relevant_accounts = &consumable_notes.first().unwrap().1;
-    assert_eq!(relevant_accounts.len(), 2);
-    assert!(!client.get_consumable_notes(Some(from_account_id)).await.unwrap().is_empty());
-    assert!(!client.get_consumable_notes(Some(to_account_id)).await.unwrap().is_empty());
-
-    // Check that the note is only consumable after the specified block for the account that sent
-    // the transaction
-    let from_account_relevance = relevant_accounts
-        .iter()
-        .find(|relevance| relevance.0 == from_account_id)
-        .unwrap()
-        .1;
-    assert_eq!(
-        from_account_relevance,
-        NoteRelevance::After(current_block_num.as_u32() + RECALL_HEIGHT_DELTA)
-    );
-
-    // Check that the note is always consumable for the account that received the transaction
-    let to_account_relevance = relevant_accounts
-        .iter()
-        .find(|relevance| relevance.0 == to_account_id)
-        .unwrap()
-        .1;
-    assert_eq!(to_account_relevance, NoteRelevance::Now);
-
-    wait_for_blocks(&mut client, RECALL_HEIGHT_DELTA).await;
-
-    // After waiting, the note is consumable by the sender account
-    let consumable_notes = client.get_consumable_notes(None).await.unwrap();
-    let relevant_accounts = &consumable_notes.first().unwrap().1;
-    let from_account_relevance = relevant_accounts
-        .iter()
-        .find(|relevance| relevance.0 == from_account_id)
-        .unwrap()
-        .1;
-    assert_eq!(from_account_relevance, NoteRelevance::Now);
-}
-
-#[tokio::test]
-async fn test_get_output_notes() {
-    let (mut client, authenticator) = create_test_client().await;
-
-    let (first_regular_account, faucet_account_header) =
-        setup_wallet_and_faucet(&mut client, AccountStorageMode::Private, &authenticator).await;
-
-    let from_account_id = first_regular_account.id();
-    let faucet_account_id = faucet_account_header.id();
-    let random_account_id = AccountId::try_from(ACCOUNT_ID_REGULAR).unwrap();
-
-    // No output notes initially
-    assert!(client.get_output_notes(NoteFilter::All).await.unwrap().is_empty());
-
-    // First Mint necessary token
-    let note = mint_note(&mut client, from_account_id, faucet_account_id, NoteType::Private).await;
-
-    // Check that there was an output note but it wasn't consumed
-    assert!(client.get_output_notes(NoteFilter::Consumed).await.unwrap().is_empty());
-    assert!(!client.get_output_notes(NoteFilter::All).await.unwrap().is_empty());
-
-    consume_notes(&mut client, from_account_id, &[note]).await;
-
-    //After consuming, the note is returned when using the [NoteFilter::Consumed] filter
-    assert!(!client.get_output_notes(NoteFilter::Consumed).await.unwrap().is_empty());
-
-    // Do a transfer from first account to second account
-    let asset = FungibleAsset::new(faucet_account_id, TRANSFER_AMOUNT).unwrap();
-    println!("Running P2ID tx...");
-    let tx_request = TransactionRequestBuilder::new()
-        .build_pay_to_id(
-            PaymentTransactionData::new(
-                vec![Asset::Fungible(asset)],
-                from_account_id,
-                random_account_id,
-            ),
-            None,
-            NoteType::Private,
-            client.rng(),
-        )
-        .unwrap();
-
-    let output_note_id = tx_request.expected_output_notes().next().unwrap().id();
-
-    // Before executing, the output note is not found
-    assert!(client.get_output_note(output_note_id).await.unwrap().is_none());
-
-    execute_tx_and_sync(&mut client, from_account_id, tx_request).await;
-
-    // After executing, the note is only found in output notes
-    assert!(client.get_output_note(output_note_id).await.unwrap().is_some());
-    assert!(client.get_input_note(output_note_id).await.unwrap().is_none());
-}
-
-#[tokio::test]
-=======
->>>>>>> f98ae87f
 async fn test_import_expected_notes() {
     let (mut client_1, authenticator_1) = create_test_client().await;
     let (first_basic_account, faucet_account) =
@@ -1708,192 +1186,6 @@
 
     assert_eq!(account_delta.nonce(), Some(ONE));
     assert_eq!(*account_delta.vault().fungible().iter().next().unwrap().1, MINT_AMOUNT as i64);
-<<<<<<< HEAD
-}
-
-#[tokio::test]
-async fn test_account_rollback() {
-    let (builder, authenticator) = create_test_client_builder().await;
-
-    let mut client =
-        builder.with_tx_graceful_blocks(Some(TX_GRACEFUL_BLOCKS)).build().await.unwrap();
-
-    client.sync_state().await.unwrap();
-
-    let (regular_account, faucet_account_header) =
-        setup_wallet_and_faucet(&mut client, AccountStorageMode::Private, &authenticator).await;
-
-    let account_id = regular_account.id();
-    let faucet_account_id = faucet_account_header.id();
-
-    // Mint a note
-    let note = mint_note(&mut client, account_id, faucet_account_id, NoteType::Private).await;
-    consume_notes(&mut client, account_id, &[note]).await;
-
-    // Create a transaction but don't submit it to the node
-    let asset = FungibleAsset::new(faucet_account_id, TRANSFER_AMOUNT).unwrap();
-
-    let tx_request = TransactionRequestBuilder::new()
-        .build_pay_to_id(
-            PaymentTransactionData::new(vec![Asset::Fungible(asset)], account_id, account_id),
-            None,
-            NoteType::Public,
-            client.rng(),
-        )
-        .unwrap();
-
-    // Execute the transaction but don't submit it to the node
-    let tx_result = client.new_transaction(account_id, tx_request).await.unwrap();
-    let tx_id = tx_result.executed_transaction().id();
-    client.testing_prove_transaction(&tx_result).await.unwrap();
-
-    // Store the account state before applying the transaction
-    let account_before_tx = client.get_account(account_id).await.unwrap().unwrap();
-    let account_commitment_before_tx = account_before_tx.account().commitment();
-
-    // Apply the transaction
-    client.testing_apply_transaction(tx_result).await.unwrap();
-
-    // Check that the account state has changed after applying the transaction
-    let account_after_tx = client.get_account(account_id).await.unwrap().unwrap();
-    let account_commitment_after_tx = account_after_tx.account().commitment();
-
-    assert_ne!(
-        account_commitment_before_tx, account_commitment_after_tx,
-        "Account commitment should change after applying the transaction"
-    );
-
-    // Verify the transaction is in pending state
-    let tx_record = client
-        .get_transactions(TransactionFilter::All)
-        .await
-        .unwrap()
-        .into_iter()
-        .find(|tx| tx.id == tx_id)
-        .unwrap();
-    assert!(matches!(tx_record.status, TransactionStatus::Pending));
-
-    // Sync the state, which should discard the old pending transaction
-    wait_for_blocks(&mut client, TX_GRACEFUL_BLOCKS + 1).await;
-
-    // Verify the transaction is now discarded
-    let tx_record = client
-        .get_transactions(TransactionFilter::All)
-        .await
-        .unwrap()
-        .into_iter()
-        .find(|tx| tx.id == tx_id)
-        .unwrap();
-
-    assert!(matches!(tx_record.status, TransactionStatus::Discarded(DiscardCause::Stale)));
-
-    // Check that the account state has been rolled back after the transaction was discarded
-    let account_after_sync = client.get_account(account_id).await.unwrap().unwrap();
-    let account_commitment_after_sync = account_after_sync.account().commitment();
-
-    assert_ne!(
-        account_commitment_after_sync, account_commitment_after_tx,
-        "Account commitment should change after transaction was discarded"
-    );
-    assert_eq!(
-        account_commitment_after_sync, account_commitment_before_tx,
-        "Account commitment should be rolled back to the value before the transaction"
-    );
-}
-
-//TODO: This test should be moved to the unit tests as it is mostly client logic
-#[tokio::test]
-async fn test_subsequent_discarded_transactions() {
-    let (mut client, keystore) = create_test_client().await;
-
-    let (regular_account, faucet_account_header) =
-        setup_wallet_and_faucet(&mut client, AccountStorageMode::Public, &keystore).await;
-
-    wait_for_node(&mut client).await;
-
-    let account_id = regular_account.id();
-    let faucet_account_id = faucet_account_header.id();
-
-    let note = mint_note(&mut client, account_id, faucet_account_id, NoteType::Private).await;
-    consume_notes(&mut client, account_id, &[note]).await;
-
-    // Create a transaction that will expire in 2 blocks
-    let asset = FungibleAsset::new(faucet_account_id, TRANSFER_AMOUNT).unwrap();
-    let tx_request = TransactionRequestBuilder::new()
-        .with_expiration_delta(2)
-        .build_pay_to_id(
-            PaymentTransactionData::new(vec![Asset::Fungible(asset)], account_id, account_id),
-            None,
-            NoteType::Public,
-            client.rng(),
-        )
-        .unwrap();
-
-    // Execute the transaction but don't submit it to the node
-    let tx_result = client.new_transaction(account_id, tx_request).await.unwrap();
-    let first_tx_id = tx_result.executed_transaction().id();
-    client.testing_prove_transaction(&tx_result).await.unwrap();
-
-    let account_before_tx = client.get_account(account_id).await.unwrap().unwrap();
-
-    client.testing_apply_transaction(tx_result).await.unwrap();
-
-    // Create a second transaction that will not expire
-    let asset = FungibleAsset::new(faucet_account_id, TRANSFER_AMOUNT).unwrap();
-    let tx_request = TransactionRequestBuilder::new()
-        .build_pay_to_id(
-            PaymentTransactionData::new(vec![Asset::Fungible(asset)], account_id, account_id),
-            None,
-            NoteType::Public,
-            client.rng(),
-        )
-        .unwrap();
-
-    // Execute the transaction but don't submit it to the node
-    let tx_result = client.new_transaction(account_id, tx_request).await.unwrap();
-    let second_tx_id = tx_result.executed_transaction().id();
-    client.testing_prove_transaction(&tx_result).await.unwrap();
-    client.testing_apply_transaction(tx_result).await.unwrap();
-
-    // Sync the state, which should discard the first transaction
-    wait_for_blocks(&mut client, 3).await;
-    client.sync_state().await.unwrap();
-
-    let account_after_sync = client.get_account(account_id).await.unwrap().unwrap();
-
-    // Verify the first transaction is now discarded
-    let first_tx_record = client
-        .get_transactions(TransactionFilter::Ids(vec![first_tx_id]))
-        .await
-        .unwrap()
-        .pop()
-        .unwrap();
-
-    assert!(matches!(
-        first_tx_record.status,
-        TransactionStatus::Discarded(DiscardCause::Expired)
-    ));
-
-    // Verify the second transaction is also discarded
-    let second_tx_record = client
-        .get_transactions(TransactionFilter::Ids(vec![second_tx_id]))
-        .await
-        .unwrap()
-        .pop()
-        .unwrap();
-
-    println!("Second tx record: {:?}", second_tx_record.status);
-
-    assert!(matches!(
-        second_tx_record.status,
-        TransactionStatus::Discarded(DiscardCause::DiscardedInitialState)
-    ));
-
-    // Check that the account state has been rolled back to the value before both transactions
-    assert_eq!(
-        account_after_sync.account().commitment(),
-        account_before_tx.account().commitment(),
-    );
 }
 
 #[tokio::test]
@@ -1930,6 +1222,4 @@
     assert_eq!(consumed_notes.len(), 2);
     assert!(consumed_notes.iter().any(|note| note.id() == note_1.id()));
     assert!(consumed_notes.iter().any(|note| note.id() == note_2.id()));
-=======
->>>>>>> f98ae87f
 }