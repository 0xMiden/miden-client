use std::sync::Arc;

use miden_client::{
    account::Account,
    note::NoteRelevance,
    rpc::{domain::account::AccountDetails, NodeRpcClient, TonicRpcClient},
    store::{
        input_note_states::ConsumedAuthenticatedLocalNoteState, InputNoteRecord, InputNoteState,
        NoteFilter, OutputNoteState, TransactionFilter,
    },
    sync::NoteTagSource,
    transaction::{
        PaymentTransactionData, TransactionExecutorError, TransactionProver,
        TransactionProverError, TransactionRequestBuilder, TransactionStatus,
    },
    ClientError,
};
use miden_objects::{
    account::{AccountId, AccountStorageMode},
    asset::{Asset, FungibleAsset},
    note::{NoteFile, NoteType},
    transaction::{ProvenTransaction, TransactionWitness},
};

mod common;
use common::*;
use winter_maybe_async::maybe_async_trait;

mod custom_transactions_tests;
mod fpi_tests;
mod onchain_tests;
mod swap_transactions_tests;

#[tokio::test]
async fn test_added_notes() {
    let (mut client, authenticator) = create_test_client().await;
    wait_for_node(&mut client).await;

    let (_, _, faucet_account_header) =
        setup(&mut client, AccountStorageMode::Private, &authenticator).await;

    // Mint some asset for an account not tracked by the client. It should not be stored as an
    // input note afterwards since it is not being tracked by the client
    let fungible_asset = FungibleAsset::new(faucet_account_header.id(), MINT_AMOUNT).unwrap();
    let tx_request = TransactionRequestBuilder::mint_fungible_asset(
        fungible_asset,
        AccountId::try_from(ACCOUNT_ID_REGULAR).unwrap(),
        NoteType::Private,
        client.rng(),
    )
    .unwrap()
    .build();
    println!("Running Mint tx...");
    execute_tx_and_sync(&mut client, faucet_account_header.id(), tx_request).await;

    // Check that no new notes were added
    println!("Fetching Committed Notes...");
    let notes = client.get_input_notes(NoteFilter::Committed).await.unwrap();
    assert!(notes.is_empty())
}

#[tokio::test]
async fn test_multiple_tx_on_same_block() {
    let (mut client, authenticator) = create_test_client().await;
    wait_for_node(&mut client).await;

    let (first_regular_account, second_regular_account, faucet_account_header) =
        setup(&mut client, AccountStorageMode::Private, &authenticator).await;

    let from_account_id = first_regular_account.id();
    let to_account_id = second_regular_account.id();
    let faucet_account_id = faucet_account_header.id();

    // First Mint necesary token
    let note = mint_note(&mut client, from_account_id, faucet_account_id, NoteType::Private).await;
    consume_notes(&mut client, from_account_id, &[note]).await;
    assert_account_has_single_asset(&client, from_account_id, faucet_account_id, MINT_AMOUNT).await;

    // Do a transfer from first account to second account
    let asset = FungibleAsset::new(faucet_account_id, TRANSFER_AMOUNT).unwrap();
    let tx_request_1 = TransactionRequestBuilder::pay_to_id(
        PaymentTransactionData::new(vec![Asset::Fungible(asset)], from_account_id, to_account_id),
        None,
        NoteType::Private,
        client.rng(),
    )
    .unwrap()
    .build();
    let tx_request_2 = TransactionRequestBuilder::pay_to_id(
        PaymentTransactionData::new(vec![Asset::Fungible(asset)], from_account_id, to_account_id),
        None,
        NoteType::Private,
        client.rng(),
    )
    .unwrap()
    .build();

    println!("Running P2ID tx...");

    // Create transactions
    let transaction_execution_result_1 =
        client.new_transaction(from_account_id, tx_request_1).await.unwrap();
    let transaction_id_1 = transaction_execution_result_1.executed_transaction().id();
    let tx_prove_1 =
        client.testing_prove_transaction(&transaction_execution_result_1).await.unwrap();
    client.testing_apply_transaction(transaction_execution_result_1).await.unwrap();

    let transaction_execution_result_2 =
        client.new_transaction(from_account_id, tx_request_2).await.unwrap();
    let transaction_id_2 = transaction_execution_result_2.executed_transaction().id();
    let tx_prove_2 =
        client.testing_prove_transaction(&transaction_execution_result_2).await.unwrap();
    client.testing_apply_transaction(transaction_execution_result_2).await.unwrap();

    client.sync_state().await.unwrap();

    // wait for 1 block
    wait_for_blocks(&mut client, 1).await;

    // Submit the proven transactions
    client.testing_submit_proven_transaction(tx_prove_1).await.unwrap();
    client.testing_submit_proven_transaction(tx_prove_2).await.unwrap();

    // wait for 1 block
    wait_for_tx(&mut client, transaction_id_1).await;

    let transactions = client
        .get_transactions(crate::TransactionFilter::All)
        .await
        .unwrap()
        .into_iter()
        .filter(|tx| tx.id == transaction_id_1 || tx.id == transaction_id_2)
        .collect::<Vec<_>>();

    assert_eq!(transactions.len(), 2);
    assert!(matches!(
        transactions[0].transaction_status,
        TransactionStatus::Committed { .. }
    ));
    assert_eq!(transactions[0].transaction_status, transactions[1].transaction_status);

    let note_id = transactions[0].output_notes.iter().next().unwrap().id();
    let note = client.get_output_note(note_id).await.unwrap().unwrap();
    assert!(matches!(note.state(), OutputNoteState::CommittedFull { .. }));

    let sender_account = client.get_account(from_account_id).await.unwrap().unwrap();
    assert_eq!(
        sender_account.account().vault().get_balance(faucet_account_id).unwrap(),
        MINT_AMOUNT - (TRANSFER_AMOUNT * 2)
    );
}

#[tokio::test]
async fn test_p2id_transfer() {
    let (mut client, authenticator) = create_test_client().await;
    wait_for_node(&mut client).await;

    let (first_regular_account, second_regular_account, faucet_account_header) =
        setup(&mut client, AccountStorageMode::Private, &authenticator).await;

    let from_account_id = first_regular_account.id();
    let to_account_id = second_regular_account.id();
    let faucet_account_id = faucet_account_header.id();

    // First Mint necesary token
    let note = mint_note(&mut client, from_account_id, faucet_account_id, NoteType::Private).await;
    consume_notes(&mut client, from_account_id, &[note]).await;
    assert_account_has_single_asset(&client, from_account_id, faucet_account_id, MINT_AMOUNT).await;

    // Do a transfer from first account to second account
    let asset = FungibleAsset::new(faucet_account_id, TRANSFER_AMOUNT).unwrap();
    println!("Running P2ID tx...");
    let tx_request = TransactionRequestBuilder::pay_to_id(
        PaymentTransactionData::new(vec![Asset::Fungible(asset)], from_account_id, to_account_id),
        None,
        NoteType::Private,
        client.rng(),
    )
    .unwrap()
    .build();

    let note = tx_request.expected_output_notes().next().unwrap().clone();
    let transaction_id = execute_tx(&mut client, from_account_id, tx_request).await;

    // Check that a note tag started being tracked for this note.
    assert!(client
        .get_note_tags()
        .await
        .unwrap()
        .into_iter()
        .any(|tag| tag.source == NoteTagSource::Note(note.id())));

    wait_for_tx(&mut client, transaction_id).await;

    // Check that the tag is not longer being tracked
    assert!(!client
        .get_note_tags()
        .await
        .unwrap()
        .into_iter()
        .any(|tag| tag.source == NoteTagSource::Note(note.id())));

    // Check that note is committed for the second account to consume
    println!("Fetching Committed Notes...");
    let notes = client.get_input_notes(NoteFilter::Committed).await.unwrap();
    assert!(!notes.is_empty());

    // Consume P2ID note
    println!("Consuming Note...");
    let tx_request = TransactionRequestBuilder::consume_notes(vec![notes[0].id()]).build();
    execute_tx_and_sync(&mut client, to_account_id, tx_request).await;

    // Ensure we have nothing else to consume
    let current_notes = client.get_input_notes(NoteFilter::Committed).await.unwrap();
    assert!(current_notes.is_empty());

    let regular_account = client.get_account(from_account_id).await.unwrap().unwrap();
    let seed = regular_account.seed().cloned();
    let regular_account: Account = regular_account.into();

    // The seed should not be retrieved due to the account not being new
    assert!(!regular_account.is_new() && seed.is_none());
    assert_eq!(regular_account.vault().assets().count(), 1);
    let asset = regular_account.vault().assets().next().unwrap();

    // Validate the transfered amounts
    if let Asset::Fungible(fungible_asset) = asset {
        assert_eq!(fungible_asset.amount(), MINT_AMOUNT - TRANSFER_AMOUNT);
    } else {
        panic!("Error: Account should have a fungible asset");
    }

    let regular_account: Account = client.get_account(to_account_id).await.unwrap().unwrap().into();
    assert_eq!(regular_account.vault().assets().count(), 1);
    let asset = regular_account.vault().assets().next().unwrap();

    if let Asset::Fungible(fungible_asset) = asset {
        assert_eq!(fungible_asset.amount(), TRANSFER_AMOUNT);
    } else {
        panic!("Error: Account should have a fungible asset");
    }

    assert_note_cannot_be_consumed_twice(&mut client, to_account_id, notes[0].id()).await;
}

#[tokio::test]
async fn test_p2id_transfer_failing_not_enough_balance() {
    let (mut client, authenticator) = create_test_client().await;
    wait_for_node(&mut client).await;

    let (first_regular_account, second_regular_account, faucet_account_header) =
        setup(&mut client, AccountStorageMode::Private, &authenticator).await;

    let from_account_id = first_regular_account.id();
    let to_account_id = second_regular_account.id();
    let faucet_account_id = faucet_account_header.id();

    // First Mint necesary token
    let note = mint_note(&mut client, from_account_id, faucet_account_id, NoteType::Private).await;
    consume_notes(&mut client, from_account_id, &[note]).await;
    assert_account_has_single_asset(&client, from_account_id, faucet_account_id, MINT_AMOUNT).await;

    // Do a transfer from first account to second account
    let asset = FungibleAsset::new(faucet_account_id, MINT_AMOUNT + 1).unwrap();
    println!("Running P2ID tx...");
    let tx_request = TransactionRequestBuilder::pay_to_id(
        PaymentTransactionData::new(vec![Asset::Fungible(asset)], from_account_id, to_account_id),
        None,
        NoteType::Private,
        client.rng(),
    )
    .unwrap()
    .build();
    execute_failing_tx(
        &mut client,
        from_account_id,
        tx_request,
        ClientError::AssetError(miden_objects::AssetError::FungibleAssetAmountNotSufficient {
            minuend: MINT_AMOUNT,
            subtrahend: MINT_AMOUNT + 1,
        }),
    )
    .await;
}

#[tokio::test]
async fn test_p2idr_transfer_consumed_by_target() {
    let (mut client, authenticator) = create_test_client().await;
    wait_for_node(&mut client).await;

    let (first_regular_account, second_regular_account, faucet_account_header) =
        setup(&mut client, AccountStorageMode::Private, &authenticator).await;

    let from_account_id = first_regular_account.id();
    let to_account_id = second_regular_account.id();
    let faucet_account_id = faucet_account_header.id();

    // First Mint necesary token
    let note = mint_note(&mut client, from_account_id, faucet_account_id, NoteType::Private).await;
    println!("about to consume");

    //Check that the note is not consumed by the target account
    assert!(matches!(
        client.get_input_note(note.id()).await.unwrap().unwrap().state(),
        InputNoteState::Committed { .. }
    ));

    consume_notes(&mut client, from_account_id, &[note.clone()]).await;
    assert_account_has_single_asset(&client, from_account_id, faucet_account_id, MINT_AMOUNT).await;

    // Check that the note is consumed by the target account
    let input_note = client.get_input_note(note.id()).await.unwrap().unwrap();
    assert!(matches!(input_note.state(), InputNoteState::ConsumedAuthenticatedLocal { .. }));
    if let InputNoteState::ConsumedAuthenticatedLocal(ConsumedAuthenticatedLocalNoteState {
        submission_data,
        ..
    }) = input_note.state()
    {
        assert_eq!(submission_data.consumer_account, from_account_id);
    } else {
        panic!("Note should be consumed");
    }

    // Do a transfer from first account to second account with Recall. In this situation we'll do
    // the happy path where the `to_account_id` consumes the note
    println!("getting balance");
    let from_account_balance = client
        .get_account(from_account_id)
        .await
        .unwrap()
        .unwrap()
        .account()
        .vault()
        .get_balance(faucet_account_id)
        .unwrap_or(0);
    let to_account_balance = client
        .get_account(to_account_id)
        .await
        .unwrap()
        .unwrap()
        .account()
        .vault()
        .get_balance(faucet_account_id)
        .unwrap_or(0);
    let current_block_num = client.get_sync_height().await.unwrap();
    let asset = FungibleAsset::new(faucet_account_id, TRANSFER_AMOUNT).unwrap();
    println!("Running P2IDR tx...");
    let tx_request = TransactionRequestBuilder::pay_to_id(
        PaymentTransactionData::new(vec![Asset::Fungible(asset)], from_account_id, to_account_id),
        Some(current_block_num + 50),
        NoteType::Private,
        client.rng(),
    )
    .unwrap()
    .build();
    execute_tx_and_sync(&mut client, from_account_id, tx_request.clone()).await;

    // Check that note is committed for the second account to consume
    println!("Fetching Committed Notes...");
    let notes = client.get_input_notes(NoteFilter::Committed).await.unwrap();
    assert!(!notes.is_empty());

    // Make the `to_account_id` consume P2IDR note
    let note_id = tx_request.expected_output_notes().next().unwrap().id();
    println!("Consuming Note...");
    let tx_request = TransactionRequestBuilder::consume_notes(vec![note_id]).build();
    execute_tx_and_sync(&mut client, to_account_id, tx_request).await;
    let regular_account = client.get_account(from_account_id).await.unwrap().unwrap();

    // The seed should not be retrieved due to the account not being new
    assert!(!regular_account.account().is_new() && regular_account.seed().is_none());
    assert_eq!(regular_account.account().vault().assets().count(), 1);
    let asset = regular_account.account().vault().assets().next().unwrap();

    // Validate the transfered amounts
    if let Asset::Fungible(fungible_asset) = asset {
        assert_eq!(fungible_asset.amount(), from_account_balance - TRANSFER_AMOUNT);
    } else {
        panic!("Error: Account should have a fungible asset");
    }

    let regular_account: Account = client.get_account(to_account_id).await.unwrap().unwrap().into();
    assert_eq!(regular_account.vault().assets().count(), 1);
    let asset = regular_account.vault().assets().next().unwrap();

    if let Asset::Fungible(fungible_asset) = asset {
        assert_eq!(fungible_asset.amount(), to_account_balance + TRANSFER_AMOUNT);
    } else {
        panic!("Error: Account should have a fungible asset");
    }

    assert_note_cannot_be_consumed_twice(&mut client, to_account_id, note_id).await;
}

#[tokio::test]
async fn test_p2idr_transfer_consumed_by_sender() {
    let (mut client, authenticator) = create_test_client().await;
    wait_for_node(&mut client).await;

    let (first_regular_account, second_regular_account, faucet_account_header) =
        setup(&mut client, AccountStorageMode::Private, &authenticator).await;

    let from_account_id = first_regular_account.id();
    let to_account_id = second_regular_account.id();
    let faucet_account_id = faucet_account_header.id();

    // First Mint necesary token
    let note = mint_note(&mut client, from_account_id, faucet_account_id, NoteType::Private).await;

    consume_notes(&mut client, from_account_id, &[note]).await;
    assert_account_has_single_asset(&client, from_account_id, faucet_account_id, MINT_AMOUNT).await;
    // Do a transfer from first account to second account with Recall. In this situation we'll do
    // the happy path where the `to_account_id` consumes the note
    let from_account_balance = client
        .get_account(from_account_id)
        .await
        .unwrap()
        .unwrap()
        .account()
        .vault()
        .get_balance(faucet_account_id)
        .unwrap_or(0);
    let current_block_num = client.get_sync_height().await.unwrap();
    let asset = FungibleAsset::new(faucet_account_id, TRANSFER_AMOUNT).unwrap();
    println!("Running P2IDR tx...");
    let tx_request = TransactionRequestBuilder::pay_to_id(
        PaymentTransactionData::new(vec![Asset::Fungible(asset)], from_account_id, to_account_id),
        Some(current_block_num + 5),
        NoteType::Private,
        client.rng(),
    )
    .unwrap()
    .build();
    execute_tx_and_sync(&mut client, from_account_id, tx_request).await;

    // Check that note is committed
    println!("Fetching Committed Notes...");
    let notes = client.get_input_notes(NoteFilter::Committed).await.unwrap();
    assert!(!notes.is_empty());

    // Check that it's still too early to consume
    println!("Consuming Note (too early)...");
    let tx_request = TransactionRequestBuilder::consume_notes(vec![notes[0].id()]).build();
    let transaction_execution_result = client.new_transaction(from_account_id, tx_request).await;
    assert!(transaction_execution_result.is_err_and(|err| {
        matches!(
            err,
            ClientError::TransactionExecutorError(
                TransactionExecutorError::TransactionProgramExecutionFailed(_)
            )
        )
    }));

    // Wait to consume with the sender account
    println!("Waiting for note to be consumable by sender");
    let current_block_num = client.get_sync_height().await.unwrap();

    while client.get_sync_height().await.unwrap() < current_block_num + 5 {
        client.sync_state().await.unwrap();
    }

    // Consume the note with the sender account
    println!("Consuming Note...");
    let tx_request = TransactionRequestBuilder::consume_notes(vec![notes[0].id()]).build();
    execute_tx_and_sync(&mut client, from_account_id, tx_request).await;

    let regular_account = client.get_account(from_account_id).await.unwrap().unwrap();
    // The seed should not be retrieved due to the account not being new
    assert!(!regular_account.account().is_new() && regular_account.seed().is_none());
    assert_eq!(regular_account.account().vault().assets().count(), 1);
    let asset = regular_account.account().vault().assets().next().unwrap();

    // Validate the sender hasn't lost funds
    if let Asset::Fungible(fungible_asset) = asset {
        assert_eq!(fungible_asset.amount(), from_account_balance);
    } else {
        panic!("Error: Account should have a fungible asset");
    }

    let regular_account: Account = client.get_account(to_account_id).await.unwrap().unwrap().into();
    assert_eq!(regular_account.vault().assets().count(), 0);

    // Check that the target can't consume the note anymore
    assert_note_cannot_be_consumed_twice(&mut client, to_account_id, notes[0].id()).await;
}

#[tokio::test]
async fn test_get_consumable_notes() {
    let (mut client, authenticator) = create_test_client().await;

    let (first_regular_account, second_regular_account, faucet_account_header) =
        setup(&mut client, AccountStorageMode::Private, &authenticator).await;

    let from_account_id = first_regular_account.id();
    let to_account_id = second_regular_account.id();
    let faucet_account_id = faucet_account_header.id();

    //No consumable notes initially
    assert!(client.get_consumable_notes(None).await.unwrap().is_empty());

    // First Mint necesary token
    let note = mint_note(&mut client, from_account_id, faucet_account_id, NoteType::Private).await;

    // Check that note is consumable by the account that minted
    assert!(!client.get_consumable_notes(None).await.unwrap().is_empty());
    assert!(!client.get_consumable_notes(Some(from_account_id)).await.unwrap().is_empty());
    assert!(client.get_consumable_notes(Some(to_account_id)).await.unwrap().is_empty());

    consume_notes(&mut client, from_account_id, &[note]).await;

    //After consuming there are no more consumable notes
    assert!(client.get_consumable_notes(None).await.unwrap().is_empty());

    // Do a transfer from first account to second account
    let asset = FungibleAsset::new(faucet_account_id, TRANSFER_AMOUNT).unwrap();
    println!("Running P2IDR tx...");
    let tx_request = TransactionRequestBuilder::pay_to_id(
        PaymentTransactionData::new(vec![Asset::Fungible(asset)], from_account_id, to_account_id),
        Some(100.into()),
        NoteType::Private,
        client.rng(),
    )
    .unwrap()
    .build();
    execute_tx_and_sync(&mut client, from_account_id, tx_request).await;

    // Check that note is consumable by both accounts
    let consumable_notes = client.get_consumable_notes(None).await.unwrap();
    let relevant_accounts = &consumable_notes.first().unwrap().1;
    assert_eq!(relevant_accounts.len(), 2);
    assert!(!client.get_consumable_notes(Some(from_account_id)).await.unwrap().is_empty());
    assert!(!client.get_consumable_notes(Some(to_account_id)).await.unwrap().is_empty());

    // Check that the note is only consumable after block 100 for the account that sent the
    // transaction
    let from_account_relevance = relevant_accounts
        .iter()
        .find(|relevance| relevance.0 == from_account_id)
        .unwrap()
        .1;
    assert_eq!(from_account_relevance, NoteRelevance::After(100));

    // Check that the note is always consumable for the account that received the transaction
    let to_account_relevance = relevant_accounts
        .iter()
        .find(|relevance| relevance.0 == to_account_id)
        .unwrap()
        .1;
    assert_eq!(to_account_relevance, NoteRelevance::Always);
}

#[tokio::test]
async fn test_get_output_notes() {
    let (mut client, authenticator) = create_test_client().await;

    let (first_regular_account, _, faucet_account_header) =
        setup(&mut client, AccountStorageMode::Private, &authenticator).await;

    let from_account_id = first_regular_account.id();
    let faucet_account_id = faucet_account_header.id();
    let random_account_id = AccountId::try_from(ACCOUNT_ID_REGULAR).unwrap();

    // No output notes initially
    assert!(client.get_output_notes(NoteFilter::All).await.unwrap().is_empty());

    // First Mint necesary token
    let note = mint_note(&mut client, from_account_id, faucet_account_id, NoteType::Private).await;

    // Check that there was an output note but it wasn't consumed
    assert!(client.get_output_notes(NoteFilter::Consumed).await.unwrap().is_empty());
    assert!(!client.get_output_notes(NoteFilter::All).await.unwrap().is_empty());

    consume_notes(&mut client, from_account_id, &[note]).await;

    //After consuming, the note is returned when using the [NoteFilter::Consumed] filter
    assert!(!client.get_output_notes(NoteFilter::Consumed).await.unwrap().is_empty());

    // Do a transfer from first account to second account
    let asset = FungibleAsset::new(faucet_account_id, TRANSFER_AMOUNT).unwrap();
    println!("Running P2ID tx...");
    let tx_request = TransactionRequestBuilder::pay_to_id(
        PaymentTransactionData::new(
            vec![Asset::Fungible(asset)],
            from_account_id,
            random_account_id,
        ),
        None,
        NoteType::Private,
        client.rng(),
    )
    .unwrap()
    .build();

    let output_note_id = tx_request.expected_output_notes().next().unwrap().id();

    // Before executing, the output note is not found
    assert!(client.get_output_note(output_note_id).await.unwrap().is_none());

    execute_tx_and_sync(&mut client, from_account_id, tx_request).await;

    // After executing, the note is only found in output notes
    assert!(client.get_output_note(output_note_id).await.unwrap().is_some());
    assert!(client.get_input_note(output_note_id).await.unwrap().is_none());
}

#[tokio::test]
async fn test_import_expected_notes() {
    let (mut client_1, authenticator_1) = create_test_client().await;
    let (first_basic_account, _second_basic_account, faucet_account) =
        setup(&mut client_1, AccountStorageMode::Private, &authenticator_1).await;

    let (mut client_2, authenticator_2) = create_test_client().await;
    let (client_2_account, _seed, _) =
        insert_new_wallet(&mut client_2, AccountStorageMode::Private, &authenticator_2)
            .await
            .unwrap();

    wait_for_node(&mut client_2).await;

    let tx_request = TransactionRequestBuilder::mint_fungible_asset(
        FungibleAsset::new(faucet_account.id(), MINT_AMOUNT).unwrap(),
        client_2_account.id(),
        NoteType::Public,
        client_2.rng(),
    )
    .unwrap()
    .build();
    let note: InputNoteRecord = tx_request.expected_output_notes().next().unwrap().clone().into();
    client_2.sync_state().await.unwrap();

    // If the verification is requested before execution then the import should fail
    assert!(client_2.import_note(NoteFile::NoteId(note.id())).await.is_err());
    execute_tx_and_sync(&mut client_1, faucet_account.id(), tx_request).await;

    // Use client 1 to wait until a couple of blocks have passed
    wait_for_blocks(&mut client_1, 3).await;

    let new_sync_data = client_2.sync_state().await.unwrap();

    client_2.add_note_tag(note.metadata().unwrap().tag()).await.unwrap();
    client_2.import_note(NoteFile::NoteId(note.clone().id())).await.unwrap();
    client_2.sync_state().await.unwrap();
    let input_note = client_2.get_input_note(note.id()).await.unwrap().unwrap();
    assert!(
        new_sync_data.block_num > input_note.inclusion_proof().unwrap().location().block_num() + 1
    );

    // If imported after execution and syncing then the inclusion proof should be Some
    assert!(input_note.inclusion_proof().is_some());

    // If client 2 succesfully consumes the note, we confirm we have MMR and block header data
    consume_notes(&mut client_2, client_2_account.id(), &[input_note.try_into().unwrap()]).await;

    let tx_request = TransactionRequestBuilder::mint_fungible_asset(
        FungibleAsset::new(faucet_account.id(), MINT_AMOUNT).unwrap(),
        first_basic_account.id(),
        NoteType::Private,
        client_2.rng(),
    )
    .unwrap()
    .build();
    let note: InputNoteRecord = tx_request.expected_output_notes().next().unwrap().clone().into();

    // Import an uncommited note without verification
    client_2.add_note_tag(note.metadata().unwrap().tag()).await.unwrap();
    client_2
        .import_note(NoteFile::NoteDetails {
            details: note.clone().into(),
            after_block_num: client_1.get_sync_height().await.unwrap(),
            tag: Some(note.metadata().unwrap().tag()),
        })
        .await
        .unwrap();
    let input_note = client_2.get_input_note(note.id()).await.unwrap().unwrap();

    // If imported before execution then the inclusion proof should be None
    assert!(input_note.inclusion_proof().is_none());

    execute_tx_and_sync(&mut client_1, faucet_account.id(), tx_request).await;
    client_2.sync_state().await.unwrap();

    // After sync, the imported note should have inclusion proof even if it's not relevant for its
    // accounts.
    let input_note = client_2.get_input_note(note.id()).await.unwrap().unwrap();
    assert!(input_note.inclusion_proof().is_some());

    // If inclusion proof is invalid this should panic
    consume_notes(&mut client_1, first_basic_account.id(), &[input_note.try_into().unwrap()]).await;
}

#[tokio::test]
async fn test_import_expected_note_uncommitted() {
    let (mut client_1, authenticator) = create_test_client().await;
    let (_, _second_basic_account, faucet_account) =
        setup(&mut client_1, AccountStorageMode::Private, &authenticator).await;

    let (mut client_2, _) = create_test_client().await;
    let (client_2_account, _seed, _) =
        insert_new_wallet(&mut client_2, AccountStorageMode::Private, &authenticator)
            .await
            .unwrap();

    wait_for_node(&mut client_2).await;

    let tx_request = TransactionRequestBuilder::mint_fungible_asset(
        FungibleAsset::new(faucet_account.id(), MINT_AMOUNT).unwrap(),
        client_2_account.id(),
        NoteType::Public,
        client_1.rng(),
    )
    .unwrap()
    .build();

    let note: InputNoteRecord = tx_request.expected_output_notes().next().unwrap().clone().into();
    client_2.sync_state().await.unwrap();

    // If the verification is requested before execution then the import should fail
    let imported_note_id = client_2
        .import_note(NoteFile::NoteDetails {
            details: note.into(),
            after_block_num: 0.into(),
            tag: None,
        })
        .await
        .unwrap();

    let imported_note = client_2.get_input_note(imported_note_id).await.unwrap().unwrap();

    assert!(matches!(imported_note.state(), InputNoteState::Expected { .. }));
}

#[tokio::test]
async fn test_import_expected_notes_from_the_past_as_committed() {
    let (mut client_1, authenticator_1) = create_test_client().await;
    let (first_basic_account, _second_basic_account, faucet_account) =
        setup(&mut client_1, AccountStorageMode::Private, &authenticator_1).await;

    let (mut client_2, authenticator_2) = create_test_client().await;
    let (_client_2_account, _seed, _) =
        insert_new_wallet(&mut client_2, AccountStorageMode::Private, &authenticator_2)
            .await
            .unwrap();

    wait_for_node(&mut client_2).await;

    let tx_request = TransactionRequestBuilder::mint_fungible_asset(
        FungibleAsset::new(faucet_account.id(), MINT_AMOUNT).unwrap(),
        first_basic_account.id(),
        NoteType::Public,
        client_1.rng(),
    )
    .unwrap()
    .build();
    let note: InputNoteRecord = tx_request.expected_output_notes().next().unwrap().clone().into();

    let block_height_before = client_1.get_sync_height().await.unwrap();

    execute_tx_and_sync(&mut client_1, faucet_account.id(), tx_request).await;

    // Use client 1 to wait until a couple of blocks have passed
    wait_for_blocks(&mut client_1, 3).await;
    client_2.sync_state().await.unwrap();

    // If the verification is requested before execution then the import should fail
    let note_id = client_2
        .import_note(NoteFile::NoteDetails {
            details: note.clone().into(),
            after_block_num: block_height_before,
            tag: Some(note.metadata().unwrap().tag()),
        })
        .await
        .unwrap();

    let imported_note = client_2.get_input_note(note_id).await.unwrap().unwrap();

    // Get the note status in client 1
    let client_1_note = client_1.get_input_note(note_id).await.unwrap().unwrap();

    assert_eq!(imported_note.state(), client_1_note.state());
}

#[tokio::test]
async fn test_get_account_update() {
    // Create a client with both public and private accounts.
    let (mut client, authenticator) = create_test_client().await;

    let (basic_wallet_1, _, faucet_account) =
        setup(&mut client, AccountStorageMode::Private, &authenticator).await;

    let (basic_wallet_2, ..) =
        insert_new_wallet(&mut client, AccountStorageMode::Public, &authenticator)
            .await
            .unwrap();

    // Mint and consume notes with both accounts so they are included in the node.
    let note1 =
        mint_note(&mut client, basic_wallet_1.id(), faucet_account.id(), NoteType::Private).await;
    let note2 =
        mint_note(&mut client, basic_wallet_2.id(), faucet_account.id(), NoteType::Private).await;

    client.sync_state().await.unwrap();

    consume_notes(&mut client, basic_wallet_1.id(), &[note1]).await;
    consume_notes(&mut client, basic_wallet_2.id(), &[note2]).await;

    wait_for_node(&mut client).await;
    client.sync_state().await.unwrap();

    // Request updates from node for both accounts. The request should not fail and both types of
    // [`AccountDetails`] should be received.
    // TODO: should we expose the `get_account_update` endpoint from the Client?
<<<<<<< HEAD
    let (endpoint, timeout, ..) = get_client_config();
    let mut rpc_api = TonicRpcClient::new(endpoint, timeout);
=======
    let (endpoint, timeout, _) = get_client_config();
    let mut rpc_api = TonicRpcClient::new(&endpoint, timeout);
>>>>>>> f4d3688c
    let details1 = rpc_api.get_account_update(basic_wallet_1.id()).await.unwrap();
    let details2 = rpc_api.get_account_update(basic_wallet_2.id()).await.unwrap();

    assert!(matches!(details1, AccountDetails::Private(_, _)));
    assert!(matches!(details2, AccountDetails::Public(_, _)));
}

#[tokio::test]
async fn test_sync_detail_values() {
    let (mut client1, authenticator_1) = create_test_client().await;
    let (mut client2, authenticator_2) = create_test_client().await;
    wait_for_node(&mut client1).await;
    wait_for_node(&mut client2).await;

    let (first_regular_account, _, faucet_account_header) =
        setup(&mut client1, AccountStorageMode::Private, &authenticator_1).await;

    let (second_regular_account, ..) =
        insert_new_wallet(&mut client2, AccountStorageMode::Private, &authenticator_2)
            .await
            .unwrap();

    let from_account_id = first_regular_account.id();
    let to_account_id = second_regular_account.id();
    let faucet_account_id = faucet_account_header.id();

    // First Mint necesary token
    let note = mint_note(&mut client1, from_account_id, faucet_account_id, NoteType::Private).await;
    consume_notes(&mut client1, from_account_id, &[note]).await;
    assert_account_has_single_asset(&client1, from_account_id, faucet_account_id, MINT_AMOUNT)
        .await;

    // Second client sync shouldn't have any new changes
    let new_details = client2.sync_state().await.unwrap();
    assert!(new_details.is_empty());

    // Do a transfer with recall from first account to second account
    let asset = FungibleAsset::new(faucet_account_id, TRANSFER_AMOUNT).unwrap();
    let tx_request = TransactionRequestBuilder::pay_to_id(
        PaymentTransactionData::new(vec![Asset::Fungible(asset)], from_account_id, to_account_id),
        Some(new_details.block_num + 5),
        NoteType::Public,
        client1.rng(),
    )
    .unwrap()
    .build();
    let note_id = tx_request.expected_output_notes().next().unwrap().id();
    execute_tx_and_sync(&mut client1, from_account_id, tx_request).await;

    // Second client sync should have new note
    let new_details = client2.sync_state().await.unwrap();
    assert_eq!(new_details.received_notes.len(), 1);
    assert_eq!(new_details.committed_notes.len(), 0);
    assert_eq!(new_details.consumed_notes.len(), 0);
    assert_eq!(new_details.updated_accounts.len(), 0);

    // Consume the note with the second account
    let tx_request = TransactionRequestBuilder::consume_notes(vec![note_id]).build();
    execute_tx_and_sync(&mut client2, to_account_id, tx_request).await;

    // First client sync should have a new nullifier as the note was consumed
    let new_details = client1.sync_state().await.unwrap();
    assert_eq!(new_details.received_notes.len(), 0);
    assert_eq!(new_details.committed_notes.len(), 0);
    assert_eq!(new_details.consumed_notes.len(), 1);
}

/// This test runs 3 mint transactions that get included in different blocks so that once we sync
/// we can check that each transaction gets marked as committed in the corresponding block.
#[tokio::test]
async fn test_multiple_transactions_can_be_committed_in_different_blocks_without_sync() {
    let (mut client, authenticator) = create_test_client().await;

    let (first_regular_account, _second_regular_account, faucet_account_header) =
        setup(&mut client, AccountStorageMode::Private, &authenticator).await;

    let from_account_id = first_regular_account.id();
    let faucet_account_id = faucet_account_header.id();

    // Mint first note
    let (first_note_id, first_note_tx_id) = {
        // Create a Mint Tx for 1000 units of our fungible asset
        let fungible_asset = FungibleAsset::new(faucet_account_id, MINT_AMOUNT).unwrap();

        println!("Minting Asset");
        let tx_request = TransactionRequestBuilder::mint_fungible_asset(
            fungible_asset,
            from_account_id,
            NoteType::Private,
            client.rng(),
        )
        .unwrap()
        .build();

        println!("Executing transaction...");
        let transaction_execution_result =
            client.new_transaction(faucet_account_id, tx_request.clone()).await.unwrap();
        let transaction_id = transaction_execution_result.executed_transaction().id();

        println!("Sending transaction to node");
        let note_id = tx_request.expected_output_notes().next().unwrap().id();
        client.submit_transaction(transaction_execution_result).await.unwrap();

        (note_id, transaction_id)
    };

    // Mint second note
    let (second_note_id, second_note_tx_id) = {
        // Create a Mint Tx for 1000 units of our fungible asset
        let fungible_asset = FungibleAsset::new(faucet_account_id, MINT_AMOUNT).unwrap();

        println!("Minting Asset");
        let tx_request = TransactionRequestBuilder::mint_fungible_asset(
            fungible_asset,
            from_account_id,
            NoteType::Private,
            client.rng(),
        )
        .unwrap()
        .build();

        println!("Executing transaction...");
        let transaction_execution_result =
            client.new_transaction(faucet_account_id, tx_request.clone()).await.unwrap();
        let transaction_id = transaction_execution_result.executed_transaction().id();

        println!("Sending transaction to node");
        // May need a few attempts until it gets included
        let note_id = tx_request.expected_output_notes().next().unwrap().id();
        while client
            .test_rpc_api()
            .get_notes_by_id(&[first_note_id])
            .await
            .unwrap()
            .is_empty()
        {
            std::thread::sleep(std::time::Duration::from_secs(3));
        }
        client.submit_transaction(transaction_execution_result).await.unwrap();

        (note_id, transaction_id)
    };

    // Mint third note
    let (third_note_id, third_note_tx_id) = {
        // Create a Mint Tx for 1000 units of our fungible asset
        let fungible_asset = FungibleAsset::new(faucet_account_id, MINT_AMOUNT).unwrap();

        println!("Minting Asset");
        let tx_request = TransactionRequestBuilder::mint_fungible_asset(
            fungible_asset,
            from_account_id,
            NoteType::Private,
            client.rng(),
        )
        .unwrap()
        .build();

        println!("Executing transaction...");
        let transaction_execution_result =
            client.new_transaction(faucet_account_id, tx_request.clone()).await.unwrap();
        let transaction_id = transaction_execution_result.executed_transaction().id();

        println!("Sending transaction to node");
        // May need a few attempts until it gets included
        let note_id = tx_request.expected_output_notes().next().unwrap().id();
        while client
            .test_rpc_api()
            .get_notes_by_id(&[second_note_id])
            .await
            .unwrap()
            .is_empty()
        {
            std::thread::sleep(std::time::Duration::from_secs(3));
        }
        client.submit_transaction(transaction_execution_result).await.unwrap();

        (note_id, transaction_id)
    };

    // Wait until the note gets comitted in the node (without syncing)
    while client
        .test_rpc_api()
        .get_notes_by_id(&[third_note_id])
        .await
        .unwrap()
        .is_empty()
    {
        std::thread::sleep(std::time::Duration::from_secs(3));
    }

    client.sync_state().await.unwrap();

    let all_transactions = client.get_transactions(TransactionFilter::All).await.unwrap();
    let first_tx = all_transactions.iter().find(|tx| tx.id == first_note_tx_id).unwrap();
    let second_tx = all_transactions.iter().find(|tx| tx.id == second_note_tx_id).unwrap();
    let third_tx = all_transactions.iter().find(|tx| tx.id == third_note_tx_id).unwrap();

    match (
        first_tx.transaction_status.clone(),
        second_tx.transaction_status.clone(),
        third_tx.transaction_status.clone(),
    ) {
        (
            TransactionStatus::Committed(first_tx_commit_height),
            TransactionStatus::Committed(second_tx_commit_height),
            TransactionStatus::Committed(third_tx_commit_height),
        ) => {
            assert!(first_tx_commit_height < second_tx_commit_height);
            assert!(second_tx_commit_height < third_tx_commit_height);
        },
        _ => {
            panic!("All three TXs should be committed in different blocks")
        },
    }
}

/// Test that checks multiple features:
/// - Consuming multiple notes in a single transaction.
/// - Consuming authenticated notes.
/// - Consuming unauthenticated notes.
#[tokio::test]
async fn test_consume_multiple_expected_notes() {
    let (mut client, authenticator_1) = create_test_client().await;
    let (mut unauth_client, authenticator_2) = create_test_client().await;

    wait_for_node(&mut client).await;

    // Setup accounts
    let (target_basic_account_1, _, faucet_account_header) =
        setup(&mut client, AccountStorageMode::Private, &authenticator_1).await;
    let (target_basic_account_2, ..) =
        insert_new_wallet(&mut unauth_client, AccountStorageMode::Private, &authenticator_2)
            .await
            .unwrap();
    unauth_client.sync_state().await.unwrap();

    let faucet_account_id = faucet_account_header.id();
    let to_account_ids = [target_basic_account_1.id(), target_basic_account_2.id()];

    // Mint tokens to the accounts
    let fungible_asset = FungibleAsset::new(faucet_account_id, TRANSFER_AMOUNT).unwrap();
    let mint_tx_request = mint_multiple_fungible_asset(
        fungible_asset,
        vec![to_account_ids[0], to_account_ids[0], to_account_ids[1], to_account_ids[1]],
        NoteType::Private,
        client.rng(),
    );

    execute_tx_and_sync(&mut client, faucet_account_id, mint_tx_request.clone()).await;
    unauth_client.sync_state().await.unwrap();

    // Filter notes by ownership
    let expected_notes = mint_tx_request.expected_output_notes();
    let client_notes: Vec<_> = client.get_input_notes(NoteFilter::All).await.unwrap();
    let client_notes_ids: Vec<_> = client_notes.iter().map(|note| note.id()).collect();

    let (client_owned_notes, unauth_owned_notes): (Vec<_>, Vec<_>) =
        expected_notes.partition(|note| client_notes_ids.contains(&note.id()));

    // Create and execute transactions
    let tx_request_1 = TransactionRequestBuilder::consume_notes(
        client_owned_notes.iter().map(|note| note.id()).collect(),
    )
    .with_authenticated_input_notes(client_owned_notes.iter().map(|note| (note.id(), None)))
    .build();

    let tx_request_2 = TransactionRequestBuilder::consume_notes(
        unauth_owned_notes.iter().map(|note| note.id()).collect(),
    )
    .with_unauthenticated_input_notes(unauth_owned_notes.iter().map(|note| ((*note).clone(), None)))
    .build();

    let tx_id_1 = execute_tx(&mut client, to_account_ids[0], tx_request_1).await;
    let tx_id_2 = execute_tx(&mut unauth_client, to_account_ids[1], tx_request_2).await;

    // Ensure notes are processed
    assert!(!client.get_input_notes(NoteFilter::Processing).await.unwrap().is_empty());
    assert!(!unauth_client.get_input_notes(NoteFilter::Processing).await.unwrap().is_empty());

    wait_for_tx(&mut client, tx_id_1).await;
    wait_for_tx(&mut unauth_client, tx_id_2).await;

    // Verify no remaining expected notes and all notes are consumed
    assert!(client.get_input_notes(NoteFilter::Expected).await.unwrap().is_empty());
    assert!(unauth_client.get_input_notes(NoteFilter::Expected).await.unwrap().is_empty());

    assert!(
        !client.get_input_notes(NoteFilter::Consumed).await.unwrap().is_empty(),
        "Authenticated notes are consumed"
    );
    assert!(
        !unauth_client.get_input_notes(NoteFilter::Consumed).await.unwrap().is_empty(),
        "Unauthenticated notes are consumed"
    );

    // Validate the final asset amounts in each account
    for (client, account_id) in
        vec![(client, to_account_ids[0]), (unauth_client, to_account_ids[1])]
    {
        assert_account_has_single_asset(
            &client,
            account_id,
            faucet_account_id,
            TRANSFER_AMOUNT * 2,
        )
        .await;
    }
}

#[tokio::test]
async fn test_import_consumed_note_with_proof() {
    let (mut client_1, authenticator_1) = create_test_client().await;
    let (first_regular_account, _, faucet_account_header) =
        setup(&mut client_1, AccountStorageMode::Private, &authenticator_1).await;

    let (mut client_2, authenticator_2) = create_test_client().await;
    let (client_2_account, _seed, _) =
        insert_new_wallet(&mut client_2, AccountStorageMode::Private, &authenticator_2)
            .await
            .unwrap();

    wait_for_node(&mut client_2).await;

    let from_account_id = first_regular_account.id();
    let to_account_id = client_2_account.id();
    let faucet_account_id = faucet_account_header.id();

    let note =
        mint_note(&mut client_1, from_account_id, faucet_account_id, NoteType::Private).await;

    consume_notes(&mut client_1, from_account_id, &[note]).await;

    let current_block_num = client_1.get_sync_height().await.unwrap();
    let asset = FungibleAsset::new(faucet_account_id, TRANSFER_AMOUNT).unwrap();

    println!("Running P2IDR tx...");
    let tx_request = TransactionRequestBuilder::pay_to_id(
        PaymentTransactionData::new(vec![Asset::Fungible(asset)], from_account_id, to_account_id),
        Some(current_block_num),
        NoteType::Private,
        client_1.rng(),
    )
    .unwrap()
    .build();
    execute_tx_and_sync(&mut client_1, from_account_id, tx_request).await;
    let note = client_1
        .get_input_notes(NoteFilter::Committed)
        .await
        .unwrap()
        .first()
        .unwrap()
        .clone();

    // Consume the note with the sender account

    println!("Consuming Note...");
    let tx_request = TransactionRequestBuilder::consume_notes(vec![note.id()]).build();
    execute_tx_and_sync(&mut client_1, from_account_id, tx_request).await;

    // Import the consumed note
    client_2
        .import_note(NoteFile::NoteWithProof(
            note.clone().try_into().unwrap(),
            note.inclusion_proof().unwrap().clone(),
        ))
        .await
        .unwrap();

    let consumed_note = client_2.get_input_note(note.id()).await.unwrap().unwrap();
    assert!(matches!(consumed_note.state(), InputNoteState::ConsumedExternal { .. }));
}

#[tokio::test]
async fn test_import_consumed_note_with_id() {
    let (mut client_1, authenticator) = create_test_client().await;
    let (first_regular_account, second_regular_account, faucet_account_header) =
        setup(&mut client_1, AccountStorageMode::Private, &authenticator).await;

    let (mut client_2, _) = create_test_client().await;

    wait_for_node(&mut client_2).await;

    let from_account_id = first_regular_account.id();
    let to_account_id = second_regular_account.id();
    let faucet_account_id = faucet_account_header.id();

    let note =
        mint_note(&mut client_1, from_account_id, faucet_account_id, NoteType::Private).await;

    consume_notes(&mut client_1, from_account_id, &[note]).await;

    let current_block_num = client_1.get_sync_height().await.unwrap();
    let asset = FungibleAsset::new(faucet_account_id, TRANSFER_AMOUNT).unwrap();

    println!("Running P2IDR tx...");
    let tx_request = TransactionRequestBuilder::pay_to_id(
        PaymentTransactionData::new(vec![Asset::Fungible(asset)], from_account_id, to_account_id),
        Some(current_block_num),
        NoteType::Public,
        client_1.rng(),
    )
    .unwrap()
    .build();
    execute_tx_and_sync(&mut client_1, from_account_id, tx_request).await;
    let note = client_1
        .get_input_notes(NoteFilter::Committed)
        .await
        .unwrap()
        .first()
        .unwrap()
        .clone();

    // Consume the note with the sender account

    println!("Consuming Note...");
    let tx_request = TransactionRequestBuilder::consume_notes(vec![note.id()]).build();
    execute_tx_and_sync(&mut client_1, from_account_id, tx_request).await;
    client_2.sync_state().await.unwrap();

    // Import the consumed note
    client_2.import_note(NoteFile::NoteId(note.id())).await.unwrap();

    let consumed_note = client_2.get_input_note(note.id()).await.unwrap().unwrap();
    assert!(matches!(consumed_note.state(), InputNoteState::ConsumedExternal { .. }));
}

#[tokio::test]
async fn test_discarded_transaction() {
    let (mut client_1, authenticator_1) = create_test_client().await;
    let (first_regular_account, _, faucet_account_header) =
        setup(&mut client_1, AccountStorageMode::Private, &authenticator_1).await;

    let (mut client_2, authenticator_2) = create_test_client().await;
    let (second_regular_account, ..) =
        insert_new_wallet(&mut client_2, AccountStorageMode::Private, &authenticator_2)
            .await
            .unwrap();

    wait_for_node(&mut client_2).await;

    let from_account_id = first_regular_account.id();
    let to_account_id = second_regular_account.id();
    let faucet_account_id = faucet_account_header.id();

    let note =
        mint_note(&mut client_1, from_account_id, faucet_account_id, NoteType::Private).await;

    consume_notes(&mut client_1, from_account_id, &[note]).await;

    let current_block_num = client_1.get_sync_height().await.unwrap();
    let asset = FungibleAsset::new(faucet_account_id, TRANSFER_AMOUNT).unwrap();

    println!("Running P2IDR tx...");
    let tx_request = TransactionRequestBuilder::pay_to_id(
        PaymentTransactionData::new(vec![Asset::Fungible(asset)], from_account_id, to_account_id),
        Some(current_block_num),
        NoteType::Public,
        client_1.rng(),
    )
    .unwrap()
    .build();

    execute_tx_and_sync(&mut client_1, from_account_id, tx_request).await;
    client_2.sync_state().await.unwrap();
    let note = client_1
        .get_input_notes(NoteFilter::Committed)
        .await
        .unwrap()
        .first()
        .unwrap()
        .clone();

    println!("Consuming Note...");
    let tx_request = TransactionRequestBuilder::consume_notes(vec![note.id()]).build();

    // Consume the note in client 1 but dont submit it to the node
    let tx_result = client_1.new_transaction(from_account_id, tx_request.clone()).await.unwrap();
    let tx_id = tx_result.executed_transaction().id();
    client_1.testing_prove_transaction(&tx_result).await.unwrap();
    client_1.testing_apply_transaction(tx_result).await.unwrap();

    let note_record = client_1.get_input_note(note.id()).await.unwrap().unwrap();
    assert!(matches!(note_record.state(), InputNoteState::ProcessingAuthenticated(_)));

    // Consume the note in client 2
    execute_tx_and_sync(&mut client_2, to_account_id, tx_request).await;

    let note_record = client_2.get_input_note(note.id()).await.unwrap().unwrap();
    assert!(matches!(note_record.state(), InputNoteState::ConsumedAuthenticatedLocal(_)));

    // After sync the note in client 1 should be consumed externally and the transaction discarded
    client_1.sync_state().await.unwrap();
    let note_record = client_1.get_input_note(note.id()).await.unwrap().unwrap();
    assert!(matches!(note_record.state(), InputNoteState::ConsumedExternal(_)));
    let tx_record = client_1
        .get_transactions(TransactionFilter::All)
        .await
        .unwrap()
        .into_iter()
        .find(|tx| tx.id == tx_id)
        .unwrap();
    assert!(matches!(tx_record.transaction_status, TransactionStatus::Discarded));
}

#[tokio::test]
async fn test_custom_transaction_prover() {
    struct AlwaysFailingProver;

    impl AlwaysFailingProver {
        pub fn new() -> Self {
            Self
        }
    }

    #[maybe_async_trait]
    impl TransactionProver for AlwaysFailingProver {
        #[maybe_async]
        fn prove(
            &self,
            _tx_witness: TransactionWitness,
        ) -> Result<ProvenTransaction, TransactionProverError> {
            return Err(TransactionProverError::other("This prover always fails"));
        }
    }

    let (mut client, authenticator) = create_test_client().await;
    let (first_regular_account, _, faucet_account_header) =
        setup(&mut client, AccountStorageMode::Private, &authenticator).await;

    let from_account_id = first_regular_account.id();
    let faucet_account_id = faucet_account_header.id();

    let fungible_asset = FungibleAsset::new(faucet_account_id, MINT_AMOUNT).unwrap();

    let tx_request = TransactionRequestBuilder::mint_fungible_asset(
        fungible_asset,
        from_account_id,
        NoteType::Private,
        client.rng(),
    )
    .unwrap()
    .build();

    let transaction_execution_result =
        client.new_transaction(faucet_account_id, tx_request.clone()).await.unwrap();

    let result = client
        .submit_transaction_with_prover(
            transaction_execution_result,
            Arc::new(AlwaysFailingProver::new()),
        )
        .await;

    assert!(matches!(
        result,
        Err(ClientError::TransactionProvingError(TransactionProverError::Other {
            error_msg: _,
            source: _
        }))
    ));
}

#[tokio::test]
async fn test_locked_account() {
    let (mut client_1, authenticator) = create_test_client().await;

    let (faucet_account, ..) =
        insert_new_fungible_faucet(&mut client_1, AccountStorageMode::Private, &authenticator)
            .await
            .unwrap();

    let (private_account, seed, _) =
        insert_new_wallet(&mut client_1, AccountStorageMode::Private, &authenticator)
            .await
            .unwrap();

    let from_account_id = private_account.id();
    let faucet_account_id = faucet_account.id();

    wait_for_node(&mut client_1).await;

    let note =
        mint_note(&mut client_1, from_account_id, faucet_account_id, NoteType::Private).await;

    consume_notes(&mut client_1, from_account_id, &[note]).await;

    let private_account = client_1.get_account(from_account_id).await.unwrap().unwrap().into();

    // Import private account in client 2
    let (mut client_2, _) = create_test_client().await;
    client_2.add_account(&private_account, seed.into(), false).await.unwrap();

    wait_for_node(&mut client_2).await;

    // When imported the account shouldn't be locked
    let account_record = client_2.get_account(from_account_id).await.unwrap().unwrap();
    assert!(!account_record.is_locked());

    // Consume note with private account in client 1
    let note =
        mint_note(&mut client_1, from_account_id, faucet_account_id, NoteType::Private).await;

    consume_notes(&mut client_1, from_account_id, &[note]).await;

    // After sync the private account should be locked in client 2
    let summary = client_2.sync_state().await.unwrap();
    assert!(summary.locked_accounts.contains(&from_account_id));
    let account_record = client_2.get_account(from_account_id).await.unwrap().unwrap();
    assert!(account_record.is_locked());

    // Get updated account from client 1 and import it in client 2 with `overwrite` flag
    let updated_private_account =
        client_1.get_account(from_account_id).await.unwrap().unwrap().into();
    client_2.add_account(&updated_private_account, None, true).await.unwrap();

    // After sync the private account shouldn't be locked in client 2
    client_2.sync_state().await.unwrap();
    let account_record = client_2.get_account(from_account_id).await.unwrap().unwrap();
    assert!(!account_record.is_locked());
}

#[tokio::test]
async fn test_expired_transaction_fails() {
    let (mut client, authenticator) = create_test_client().await;
    let (faucet_account, ..) =
        insert_new_fungible_faucet(&mut client, AccountStorageMode::Private, &authenticator)
            .await
            .unwrap();

    let (private_account, ..) =
        insert_new_wallet(&mut client, AccountStorageMode::Private, &authenticator)
            .await
            .unwrap();

    let from_account_id = private_account.id();
    let faucet_account_id = faucet_account.id();

    wait_for_node(&mut client).await;

    let expiration_delta = 2;

    // Create a Mint Tx for 1000 units of our fungible asset
    let fungible_asset = FungibleAsset::new(faucet_account_id, MINT_AMOUNT).unwrap();
    println!("Minting Asset");
    let tx_request = TransactionRequestBuilder::mint_fungible_asset(
        fungible_asset,
        from_account_id,
        NoteType::Public,
        client.rng(),
    )
    .unwrap()
    .with_expiration_delta(expiration_delta)
    .unwrap()
    .build();

    println!("Executing transaction...");
    let transaction_execution_result =
        client.new_transaction(faucet_account_id, tx_request).await.unwrap();

    println!("Transaction executed successfully");
    wait_for_blocks(&mut client, (expiration_delta + 1).into()).await;

    println!("Sending transaction to node");
    let submited_tx_result = client.submit_transaction(transaction_execution_result).await;

    assert!(submited_tx_result.is_err());
}<|MERGE_RESOLUTION|>--- conflicted
+++ resolved
@@ -809,13 +809,8 @@
     // Request updates from node for both accounts. The request should not fail and both types of
     // [`AccountDetails`] should be received.
     // TODO: should we expose the `get_account_update` endpoint from the Client?
-<<<<<<< HEAD
     let (endpoint, timeout, ..) = get_client_config();
-    let mut rpc_api = TonicRpcClient::new(endpoint, timeout);
-=======
-    let (endpoint, timeout, _) = get_client_config();
     let mut rpc_api = TonicRpcClient::new(&endpoint, timeout);
->>>>>>> f4d3688c
     let details1 = rpc_api.get_account_update(basic_wallet_1.id()).await.unwrap();
     let details2 = rpc_api.get_account_update(basic_wallet_2.id()).await.unwrap();
 
