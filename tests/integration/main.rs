--- conflicted
+++ resolved
@@ -17,11 +17,7 @@
 
 use uuid::Uuid;
 
-<<<<<<< HEAD
 type TestClient = Client<TonicRpcClient, SqliteStore>;
-=======
-type TestClient = Client<TonicRpcClient, SqliteStore, SqliteDataStore>;
->>>>>>> 7f094a6f
 
 fn create_test_client() -> TestClient {
     let client_config = ClientConfig {
@@ -38,16 +34,7 @@
     let store = SqliteStore::new((&client_config).into()).unwrap();
     // TODO: See if we can solve this by wrapping store with a `Rc<Cell<..>>` or a `Rc<RefCell<..>>`
     let data_store_store = SqliteStore::new((&client_config).into()).unwrap();
-<<<<<<< HEAD
     TestClient::new(TonicRpcClient::new(&rpc_endpoint), store, data_store_store).unwrap()
-=======
-    TestClient::new(
-        TonicRpcClient::new(&rpc_endpoint),
-        store,
-        SqliteDataStore::new(data_store_store),
-    )
-    .unwrap()
->>>>>>> 7f094a6f
 }
 
 fn create_test_store_path() -> std::path::PathBuf {
