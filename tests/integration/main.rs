--- conflicted
+++ resolved
@@ -15,11 +15,8 @@
 use miden_objects::{
     accounts::{AccountData, AccountId, AccountStub},
     assets::{Asset, FungibleAsset},
-<<<<<<< HEAD
     crypto::rand::RpoRandomCoin,
-=======
     notes::NoteId,
->>>>>>> 54427b18
     utils::serde::Deserializable,
 };
 use miden_tx::{DataStoreError, TransactionExecutorError};
