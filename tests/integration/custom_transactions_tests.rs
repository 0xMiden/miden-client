--- conflicted
+++ resolved
@@ -57,10 +57,6 @@
 
     // Execute mint transaction in order to create custom note
     let note = mint_custom_note(&mut client, fungible_faucet.id(), regular_account.id()).await;
-<<<<<<< HEAD
-=======
-    println!("sda");
->>>>>>> 65cd748b
     client.sync_state().await.unwrap();
 
     // Prepare transaction
