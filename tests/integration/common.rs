--- conflicted
+++ resolved
@@ -63,13 +63,8 @@
 
     (
         TestClient::new(
-<<<<<<< HEAD
             Arc::new(TonicRpcClient::new(&rpc_endpoint, rpc_timeout)),
-            rng,
-=======
-            Box::new(TonicRpcClient::new(&rpc_endpoint, rpc_timeout)),
             Box::new(rng),
->>>>>>> 370dc7bc
             store,
             Arc::new(keystore.clone()),
             true,
