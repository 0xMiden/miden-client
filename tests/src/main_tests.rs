--- conflicted
+++ resolved
@@ -208,13 +208,8 @@
     // If imported after execution and syncing then the inclusion proof should be Some
     assert!(input_note.inclusion_proof().is_some());
 
-<<<<<<< HEAD
-    // If client 2 succesfully consumes the note, we confirm we have MMR and block header data
+    // If client 2 successfully consumes the note, we confirm we have MMR and block header data
     consume_notes(&mut client_2, client_2_account.id(), &[input_note]).await;
-=======
-    // If client 2 successfully consumes the note, we confirm we have MMR and block header data
-    consume_notes(&mut client_2, client_2_account.id(), &[input_note.try_into().unwrap()]).await;
->>>>>>> 88ccbe4d
 
     let tx_request = TransactionRequestBuilder::new()
         .build_mint_fungible_asset(
