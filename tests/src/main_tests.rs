use std::{sync::Arc, time::Duration};

use miden_client::{
    ClientError, ONE,
    builder::ClientBuilder,
    rpc::{Endpoint, NodeRpcClient, TonicRpcClient, domain::account::FetchedAccount},
    store::{InputNoteRecord, InputNoteState, NoteFilter, OutputNoteState, TransactionFilter},
    testing::common::*,
    transaction::{
        DiscardCause, PaymentTransactionData, TransactionProver, TransactionProverError,
        TransactionRequestBuilder, TransactionStatus,
    },
};
use miden_objects::{
    account::AccountStorageMode,
    asset::{Asset, FungibleAsset},
    note::{NoteFile, NoteType},
    transaction::{ProvenTransaction, ToInputNoteCommitments, TransactionWitness},
};
use winter_maybe_async::maybe_async_trait;

mod custom_transactions_tests;
mod fpi_tests;
mod network_transaction_tests;
mod onchain_tests;
mod swap_transactions_tests;

#[tokio::test]
async fn client_builder_initializes_client_with_endpoint() -> Result<(), ClientError> {
    let (_, _, store_config, auth_path) = get_client_config();

    let mut client = ClientBuilder::new()
        .tonic_rpc_client(&Endpoint::default(), Some(10_000))
        .filesystem_keystore(auth_path.to_str().unwrap())
        .sqlite_store(store_config.to_str().unwrap())
        .in_debug_mode(true)
        .build()
        .await?;

    assert!(client.in_debug_mode());

    let sync_summary = client.sync_state().await.expect("Sync state failed");

    assert!(sync_summary.block_num.as_u32() > 0);

    Ok(())
}

#[tokio::test]
async fn client_builder_fails_without_keystore() {
    let (_, _, store_config, _) = get_client_config();
    let result = ClientBuilder::new()
        .tonic_rpc_client(&Endpoint::default(), Some(10_000))
        .sqlite_store(store_config.to_str().unwrap())
        .in_debug_mode(true)
        .build()
        .await;

    assert!(result.is_err(), "Expected client build to fail without a keystore");
}

#[tokio::test]
async fn multiple_tx_on_same_block() {
    let (mut client, authenticator) = create_test_client().await;
    wait_for_node(&mut client).await;

    let (first_regular_account, second_regular_account, faucet_account_header) =
        setup_two_wallets_and_faucet(&mut client, AccountStorageMode::Private, &authenticator)
            .await;

    let from_account_id = first_regular_account.id();
    let to_account_id = second_regular_account.id();
    let faucet_account_id = faucet_account_header.id();

    // First Mint necessary token
    mint_and_consume(&mut client, from_account_id, faucet_account_id, NoteType::Private).await;

    // Do a transfer from first account to second account
    let asset = FungibleAsset::new(faucet_account_id, TRANSFER_AMOUNT).unwrap();
    let tx_request_1 = TransactionRequestBuilder::new()
        .build_pay_to_id(
            PaymentTransactionData::new(
                vec![Asset::Fungible(asset)],
                from_account_id,
                to_account_id,
            ),
            None,
            NoteType::Private,
            client.rng(),
        )
        .unwrap();
    let tx_request_2 = TransactionRequestBuilder::new()
        .build_pay_to_id(
            PaymentTransactionData::new(
                vec![Asset::Fungible(asset)],
                from_account_id,
                to_account_id,
            ),
            None,
            NoteType::Private,
            client.rng(),
        )
        .unwrap();

    println!("Running P2ID tx...");

    // Create transactions
    let transaction_execution_result_1 =
        client.new_transaction(from_account_id, tx_request_1).await.unwrap();
    let transaction_id_1 = transaction_execution_result_1.executed_transaction().id();
    let tx_prove_1 =
        client.testing_prove_transaction(&transaction_execution_result_1).await.unwrap();
    client.testing_apply_transaction(transaction_execution_result_1).await.unwrap();

    let transaction_execution_result_2 =
        client.new_transaction(from_account_id, tx_request_2).await.unwrap();
    let transaction_id_2 = transaction_execution_result_2.executed_transaction().id();
    let tx_prove_2 =
        client.testing_prove_transaction(&transaction_execution_result_2).await.unwrap();
    client.testing_apply_transaction(transaction_execution_result_2).await.unwrap();

    client.sync_state().await.unwrap();

    // wait for 1 block
    wait_for_blocks(&mut client, 1).await;

    // Submit the proven transactions
    client.testing_submit_proven_transaction(tx_prove_1).await.unwrap();
    client.testing_submit_proven_transaction(tx_prove_2).await.unwrap();

    // wait for 1 block
    wait_for_tx(&mut client, transaction_id_1).await;

    let transactions = client
        .get_transactions(crate::TransactionFilter::All)
        .await
        .unwrap()
        .into_iter()
        .filter(|tx| tx.id == transaction_id_1 || tx.id == transaction_id_2)
        .collect::<Vec<_>>();

    assert_eq!(transactions.len(), 2);
    assert!(matches!(transactions[0].status, TransactionStatus::Committed { .. }));
    assert_eq!(transactions[0].status, transactions[1].status);

    let note_id = transactions[0].details.output_notes.iter().next().unwrap().id();
    let note = client.get_output_note(note_id).await.unwrap().unwrap();
    assert!(matches!(note.state(), OutputNoteState::CommittedFull { .. }));

    let sender_account = client.get_account(from_account_id).await.unwrap().unwrap();
    assert_eq!(
        sender_account.account().vault().get_balance(faucet_account_id).unwrap(),
        MINT_AMOUNT - (TRANSFER_AMOUNT * 2)
    );
}

#[tokio::test]
async fn import_expected_notes() {
    let (mut client_1, authenticator_1) = create_test_client().await;
    let (first_basic_account, faucet_account) =
        setup_wallet_and_faucet(&mut client_1, AccountStorageMode::Private, &authenticator_1).await;

    let (mut client_2, authenticator_2) = create_test_client().await;
    let (client_2_account, _seed, _) =
        insert_new_wallet(&mut client_2, AccountStorageMode::Private, &authenticator_2)
            .await
            .unwrap();

    wait_for_node(&mut client_2).await;

    let tx_request = TransactionRequestBuilder::new()
        .build_mint_fungible_asset(
            FungibleAsset::new(faucet_account.id(), MINT_AMOUNT).unwrap(),
            client_2_account.id(),
            NoteType::Public,
            client_2.rng(),
        )
        .unwrap();
    let note: InputNoteRecord =
        tx_request.expected_output_own_notes().pop().unwrap().clone().into();
    client_2.sync_state().await.unwrap();

    // If the verification is requested before execution then the import should fail
    assert!(client_2.import_note(NoteFile::NoteId(note.id())).await.is_err());
    execute_tx_and_sync(&mut client_1, faucet_account.id(), tx_request).await;

    // Use client 1 to wait until a couple of blocks have passed
    wait_for_blocks(&mut client_1, 3).await;

    let new_sync_data = client_2.sync_state().await.unwrap();

    client_2.add_note_tag(note.metadata().unwrap().tag()).await.unwrap();
    client_2.import_note(NoteFile::NoteId(note.clone().id())).await.unwrap();
    client_2.sync_state().await.unwrap();
    let input_note = client_2.get_input_note(note.id()).await.unwrap().unwrap();
    assert!(
        new_sync_data.block_num > input_note.inclusion_proof().unwrap().location().block_num() + 1
    );

    // If imported after execution and syncing then the inclusion proof should be Some
    assert!(input_note.inclusion_proof().is_some());

    // If client 2 succesfully consumes the note, we confirm we have MMR and block header data
    consume_notes(&mut client_2, client_2_account.id(), &[input_note.try_into().unwrap()]).await;

    let tx_request = TransactionRequestBuilder::new()
        .build_mint_fungible_asset(
            FungibleAsset::new(faucet_account.id(), MINT_AMOUNT).unwrap(),
            first_basic_account.id(),
            NoteType::Private,
            client_2.rng(),
        )
        .unwrap();
    let note: InputNoteRecord =
        tx_request.expected_output_own_notes().pop().unwrap().clone().into();

    // Import an uncommited note without verification
    client_2.add_note_tag(note.metadata().unwrap().tag()).await.unwrap();
    client_2
        .import_note(NoteFile::NoteDetails {
            details: note.clone().into(),
            after_block_num: client_1.get_sync_height().await.unwrap(),
            tag: Some(note.metadata().unwrap().tag()),
        })
        .await
        .unwrap();
    let input_note = client_2.get_input_note(note.id()).await.unwrap().unwrap();

    // If imported before execution then the inclusion proof should be None
    assert!(input_note.inclusion_proof().is_none());

    execute_tx_and_sync(&mut client_1, faucet_account.id(), tx_request).await;
    client_2.sync_state().await.unwrap();

    // After sync, the imported note should have inclusion proof even if it's not relevant for its
    // accounts.
    let input_note = client_2.get_input_note(note.id()).await.unwrap().unwrap();
    assert!(input_note.inclusion_proof().is_some());

    // If inclusion proof is invalid this should panic
    consume_notes(&mut client_1, first_basic_account.id(), &[input_note.try_into().unwrap()]).await;
}

#[tokio::test]
async fn import_expected_note_uncommitted() {
    let (mut client_1, authenticator) = create_test_client().await;
    let faucet_account =
        insert_new_fungible_faucet(&mut client_1, AccountStorageMode::Private, &authenticator)
            .await
            .unwrap()
            .0;

    let (mut client_2, _) = create_test_client().await;
    let (client_2_account, _seed, _) =
        insert_new_wallet(&mut client_2, AccountStorageMode::Private, &authenticator)
            .await
            .unwrap();

    wait_for_node(&mut client_2).await;

    let tx_request = TransactionRequestBuilder::new()
        .build_mint_fungible_asset(
            FungibleAsset::new(faucet_account.id(), MINT_AMOUNT).unwrap(),
            client_2_account.id(),
            NoteType::Public,
            client_1.rng(),
        )
        .unwrap();

    let note: InputNoteRecord =
        tx_request.expected_output_own_notes().pop().unwrap().clone().into();
    client_2.sync_state().await.unwrap();

    // If the verification is requested before execution then the import should fail
    let imported_note_id = client_2
        .import_note(NoteFile::NoteDetails {
            details: note.into(),
            after_block_num: 0.into(),
            tag: None,
        })
        .await
        .unwrap();

    let imported_note = client_2.get_input_note(imported_note_id).await.unwrap().unwrap();

    assert!(matches!(imported_note.state(), InputNoteState::Expected { .. }));
}

#[tokio::test]
async fn import_expected_notes_from_the_past_as_committed() {
    let (mut client_1, authenticator_1) = create_test_client().await;
    let (first_basic_account, faucet_account) =
        setup_wallet_and_faucet(&mut client_1, AccountStorageMode::Private, &authenticator_1).await;

    let (mut client_2, _) = create_test_client().await;

    wait_for_node(&mut client_2).await;

    let tx_request = TransactionRequestBuilder::new()
        .build_mint_fungible_asset(
            FungibleAsset::new(faucet_account.id(), MINT_AMOUNT).unwrap(),
            first_basic_account.id(),
            NoteType::Public,
            client_1.rng(),
        )
        .unwrap();
    let note: InputNoteRecord =
        tx_request.expected_output_own_notes().pop().unwrap().clone().into();

    let block_height_before = client_1.get_sync_height().await.unwrap();

    execute_tx_and_sync(&mut client_1, faucet_account.id(), tx_request).await;

    // Use client 1 to wait until a couple of blocks have passed
    wait_for_blocks(&mut client_1, 3).await;
    client_2.sync_state().await.unwrap();

    // If the verification is requested before execution then the import should fail
    let note_id = client_2
        .import_note(NoteFile::NoteDetails {
            details: note.clone().into(),
            after_block_num: block_height_before,
            tag: Some(note.metadata().unwrap().tag()),
        })
        .await
        .unwrap();

    let imported_note = client_2.get_input_note(note_id).await.unwrap().unwrap();

    // Get the note status in client 1
    let client_1_note = client_1.get_input_note(note_id).await.unwrap().unwrap();

    assert_eq!(imported_note.state(), client_1_note.state());
}

#[tokio::test]
async fn get_account_update() {
    // Create a client with both public and private accounts.
    let (mut client, authenticator) = create_test_client().await;

    let (basic_wallet_1, faucet_account) =
        setup_wallet_and_faucet(&mut client, AccountStorageMode::Private, &authenticator).await;
    wait_for_node(&mut client).await;

    let (basic_wallet_2, ..) =
        insert_new_wallet(&mut client, AccountStorageMode::Public, &authenticator)
            .await
            .unwrap();

    // Mint and consume notes with both accounts so they are included in the node.
    mint_and_consume(&mut client, basic_wallet_1.id(), faucet_account.id(), NoteType::Private)
        .await;
    mint_and_consume(&mut client, basic_wallet_2.id(), faucet_account.id(), NoteType::Private)
        .await;

    // Request updates from node for both accounts. The request should not fail and both types of
    // [`AccountDetails`] should be received.
    // TODO: should we expose the `get_account_update` endpoint from the Client?
    let (endpoint, timeout, ..) = get_client_config();
    let rpc_api = TonicRpcClient::new(&endpoint, timeout);
    let details1 = rpc_api.get_account_details(basic_wallet_1.id()).await.unwrap();
    let details2 = rpc_api.get_account_details(basic_wallet_2.id()).await.unwrap();

    assert!(matches!(details1, FetchedAccount::Private(_, _)));
    assert!(matches!(details2, FetchedAccount::Public(_, _)));
}

#[tokio::test]
async fn sync_detail_values() {
    let (mut client1, authenticator_1) = create_test_client().await;
    let (mut client2, authenticator_2) = create_test_client().await;
    wait_for_node(&mut client1).await;
    wait_for_node(&mut client2).await;

    let (first_regular_account, faucet_account_header) =
        setup_wallet_and_faucet(&mut client1, AccountStorageMode::Private, &authenticator_1).await;

    let (second_regular_account, ..) =
        insert_new_wallet(&mut client2, AccountStorageMode::Private, &authenticator_2)
            .await
            .unwrap();

    let from_account_id = first_regular_account.id();
    let to_account_id = second_regular_account.id();
    let faucet_account_id = faucet_account_header.id();

    // First Mint necessary token
    mint_and_consume(&mut client1, from_account_id, faucet_account_id, NoteType::Private).await;

    // Second client sync shouldn't have any new changes
    let new_details = client2.sync_state().await.unwrap();
    assert!(new_details.is_empty());

    // Do a transfer with recall from first account to second account
    let asset = FungibleAsset::new(faucet_account_id, TRANSFER_AMOUNT).unwrap();
    let tx_request = TransactionRequestBuilder::new()
        .build_pay_to_id(
            PaymentTransactionData::new(
                vec![Asset::Fungible(asset)],
                from_account_id,
                to_account_id,
            ),
            Some(new_details.block_num + 5),
            NoteType::Public,
            client1.rng(),
        )
        .unwrap();
    let note_id = tx_request.expected_output_own_notes().pop().unwrap().id();
    execute_tx_and_sync(&mut client1, from_account_id, tx_request).await;

    // Second client sync should have new note
    let new_details = client2.sync_state().await.unwrap();
    assert_eq!(new_details.new_public_notes.len(), 1);
    assert_eq!(new_details.committed_notes.len(), 0);
    assert_eq!(new_details.consumed_notes.len(), 0);
    assert_eq!(new_details.updated_accounts.len(), 0);

    // Consume the note with the second account
    let tx_request = TransactionRequestBuilder::new().build_consume_notes(vec![note_id]).unwrap();
    execute_tx_and_sync(&mut client2, to_account_id, tx_request).await;

    // First client sync should have a new nullifier as the note was consumed
    let new_details = client1.sync_state().await.unwrap();
    assert_eq!(new_details.committed_notes.len(), 0);
    assert_eq!(new_details.consumed_notes.len(), 1);
}

/// This test runs 3 mint transactions that get included in different blocks so that once we sync
/// we can check that each transaction gets marked as committed in the corresponding block.
#[tokio::test]
async fn multiple_transactions_can_be_committed_in_different_blocks_without_sync() {
    let (mut client, authenticator) = create_test_client().await;

    let (first_regular_account, faucet_account_header) =
        setup_wallet_and_faucet(&mut client, AccountStorageMode::Private, &authenticator).await;

    let from_account_id = first_regular_account.id();
    let faucet_account_id = faucet_account_header.id();

    // Mint first note
    let (first_note_id, first_note_tx_id) = {
        // Create a Mint Tx for 1000 units of our fungible asset
        let fungible_asset = FungibleAsset::new(faucet_account_id, MINT_AMOUNT).unwrap();

        println!("Minting Asset");
        let tx_request = TransactionRequestBuilder::new()
            .build_mint_fungible_asset(
                fungible_asset,
                from_account_id,
                NoteType::Private,
                client.rng(),
            )
            .unwrap();

        println!("Executing transaction...");
        let transaction_execution_result =
            client.new_transaction(faucet_account_id, tx_request.clone()).await.unwrap();
        let transaction_id = transaction_execution_result.executed_transaction().id();

        println!("Sending transaction to node");
        let note_id = tx_request.expected_output_own_notes().pop().unwrap().id();
        client.submit_transaction(transaction_execution_result).await.unwrap();

        (note_id, transaction_id)
    };

    // Mint second note
    let (second_note_id, second_note_tx_id) = {
        // Create a Mint Tx for 1000 units of our fungible asset
        let fungible_asset = FungibleAsset::new(faucet_account_id, MINT_AMOUNT).unwrap();

        println!("Minting Asset");
        let tx_request = TransactionRequestBuilder::new()
            .build_mint_fungible_asset(
                fungible_asset,
                from_account_id,
                NoteType::Private,
                client.rng(),
            )
            .unwrap();

        println!("Executing transaction...");
        let transaction_execution_result =
            client.new_transaction(faucet_account_id, tx_request.clone()).await.unwrap();
        let transaction_id = transaction_execution_result.executed_transaction().id();

        println!("Sending transaction to node");
        // May need a few attempts until it gets included
        let note_id = tx_request.expected_output_own_notes().pop().unwrap().id();
        while client
            .test_rpc_api()
            .get_notes_by_id(&[first_note_id])
            .await
            .unwrap()
            .is_empty()
        {
            std::thread::sleep(Duration::from_secs(3));
        }
        client.submit_transaction(transaction_execution_result).await.unwrap();

        (note_id, transaction_id)
    };

    // Mint third note
    let (third_note_id, third_note_tx_id) = {
        // Create a Mint Tx for 1000 units of our fungible asset
        let fungible_asset = FungibleAsset::new(faucet_account_id, MINT_AMOUNT).unwrap();

        println!("Minting Asset");
        let tx_request = TransactionRequestBuilder::new()
            .build_mint_fungible_asset(
                fungible_asset,
                from_account_id,
                NoteType::Private,
                client.rng(),
            )
            .unwrap();

        println!("Executing transaction...");
        let transaction_execution_result =
            client.new_transaction(faucet_account_id, tx_request.clone()).await.unwrap();
        let transaction_id = transaction_execution_result.executed_transaction().id();

        println!("Sending transaction to node");
        // May need a few attempts until it gets included
        let note_id = tx_request.expected_output_own_notes().pop().unwrap().id();
        while client
            .test_rpc_api()
            .get_notes_by_id(&[second_note_id])
            .await
            .unwrap()
            .is_empty()
        {
            std::thread::sleep(Duration::from_secs(3));
        }
        client.submit_transaction(transaction_execution_result).await.unwrap();

        (note_id, transaction_id)
    };

    // Wait until the note gets comitted in the node (without syncing)
    while client
        .test_rpc_api()
        .get_notes_by_id(&[third_note_id])
        .await
        .unwrap()
        .is_empty()
    {
        std::thread::sleep(Duration::from_secs(3));
    }

    client.sync_state().await.unwrap();

    let all_transactions = client.get_transactions(TransactionFilter::All).await.unwrap();
    let first_tx = all_transactions.iter().find(|tx| tx.id == first_note_tx_id).unwrap();
    let second_tx = all_transactions.iter().find(|tx| tx.id == second_note_tx_id).unwrap();
    let third_tx = all_transactions.iter().find(|tx| tx.id == third_note_tx_id).unwrap();

    match (first_tx.status.clone(), second_tx.status.clone(), third_tx.status.clone()) {
        (
            TransactionStatus::Committed(first_tx_commit_height),
            TransactionStatus::Committed(second_tx_commit_height),
            TransactionStatus::Committed(third_tx_commit_height),
        ) => {
            assert!(first_tx_commit_height < second_tx_commit_height);
            assert!(second_tx_commit_height < third_tx_commit_height);
        },
        _ => {
            panic!("All three TXs should be committed in different blocks")
        },
    }
}

/// Test that checks multiple features:
/// - Consuming multiple notes in a single transaction.
/// - Consuming authenticated notes.
/// - Consuming unauthenticated notes.
#[tokio::test]
async fn consume_multiple_expected_notes() {
    let (mut client, authenticator_1) = create_test_client().await;
    let (mut unauth_client, authenticator_2) = create_test_client().await;

    wait_for_node(&mut client).await;

    // Setup accounts
    let (target_basic_account_1, faucet_account_header) =
        setup_wallet_and_faucet(&mut client, AccountStorageMode::Private, &authenticator_1).await;
    let (target_basic_account_2, ..) =
        insert_new_wallet(&mut unauth_client, AccountStorageMode::Private, &authenticator_2)
            .await
            .unwrap();
    unauth_client.sync_state().await.unwrap();

    let faucet_account_id = faucet_account_header.id();
    let to_account_ids = [target_basic_account_1.id(), target_basic_account_2.id()];

    // Mint tokens to the accounts
    let fungible_asset = FungibleAsset::new(faucet_account_id, TRANSFER_AMOUNT).unwrap();
    let mint_tx_request = mint_multiple_fungible_asset(
        fungible_asset,
        &[to_account_ids[0], to_account_ids[0], to_account_ids[1], to_account_ids[1]],
        NoteType::Private,
        client.rng(),
    );

    execute_tx_and_sync(&mut client, faucet_account_id, mint_tx_request.clone()).await;
    unauth_client.sync_state().await.unwrap();

    // Filter notes by ownership
    let expected_notes = mint_tx_request.expected_output_own_notes().into_iter();
    let client_notes: Vec<_> = client.get_input_notes(NoteFilter::All).await.unwrap();
    let client_notes_ids: Vec<_> = client_notes.iter().map(|note| note.id()).collect();

    let (client_owned_notes, unauth_owned_notes): (Vec<_>, Vec<_>) =
        expected_notes.partition(|note| client_notes_ids.contains(&note.id()));

    // Create and execute transactions
    let tx_request_1 = TransactionRequestBuilder::new()
<<<<<<< HEAD
        .with_authenticated_input_notes(client_owned_notes.iter().map(|note| (note.id(), None)))
        .build()
        .unwrap();

    let tx_request_2 = TransactionRequestBuilder::new()
        .with_unauthenticated_input_notes(
            unauth_owned_notes.iter().map(|note| ((*note).clone(), None)),
        )
        .build()
=======
        .authenticated_input_notes(client_owned_notes.iter().map(|note| (note.id(), None)))
        .build_consume_notes(client_owned_notes.iter().map(|note| note.id()).collect())
        .unwrap();

    let tx_request_2 = TransactionRequestBuilder::new()
        .unauthenticated_input_notes(unauth_owned_notes.iter().map(|note| ((*note).clone(), None)))
        .build_consume_notes(unauth_owned_notes.iter().map(|note| note.id()).collect())
>>>>>>> 62ef4b5f
        .unwrap();

    let tx_id_1 = execute_tx(&mut client, to_account_ids[0], tx_request_1).await;
    let tx_id_2 = execute_tx(&mut unauth_client, to_account_ids[1], tx_request_2).await;

    // Ensure notes are processed
    assert!(!client.get_input_notes(NoteFilter::Processing).await.unwrap().is_empty());
    assert!(!unauth_client.get_input_notes(NoteFilter::Processing).await.unwrap().is_empty());

    wait_for_tx(&mut client, tx_id_1).await;
    wait_for_tx(&mut unauth_client, tx_id_2).await;

    // Verify no remaining expected notes and all notes are consumed
    assert!(client.get_input_notes(NoteFilter::Expected).await.unwrap().is_empty());
    assert!(unauth_client.get_input_notes(NoteFilter::Expected).await.unwrap().is_empty());

    assert!(
        !client.get_input_notes(NoteFilter::Consumed).await.unwrap().is_empty(),
        "Authenticated notes are consumed"
    );
    assert!(
        !unauth_client.get_input_notes(NoteFilter::Consumed).await.unwrap().is_empty(),
        "Unauthenticated notes are consumed"
    );

    // Validate the final asset amounts in each account
    for (client, account_id) in
        vec![(client, to_account_ids[0]), (unauth_client, to_account_ids[1])]
    {
        assert_account_has_single_asset(
            &client,
            account_id,
            faucet_account_id,
            TRANSFER_AMOUNT * 2,
        )
        .await;
    }
}

#[tokio::test]
async fn import_consumed_note_with_proof() {
    let (mut client_1, authenticator_1) = create_test_client().await;
    let (first_regular_account, faucet_account_header) =
        setup_wallet_and_faucet(&mut client_1, AccountStorageMode::Private, &authenticator_1).await;

    let (mut client_2, authenticator_2) = create_test_client().await;
    let (client_2_account, _seed, _) =
        insert_new_wallet(&mut client_2, AccountStorageMode::Private, &authenticator_2)
            .await
            .unwrap();

    wait_for_node(&mut client_2).await;

    let from_account_id = first_regular_account.id();
    let to_account_id = client_2_account.id();
    let faucet_account_id = faucet_account_header.id();

    mint_and_consume(&mut client_1, from_account_id, faucet_account_id, NoteType::Private).await;

    let current_block_num = client_1.get_sync_height().await.unwrap();
    let asset = FungibleAsset::new(faucet_account_id, TRANSFER_AMOUNT).unwrap();

    println!("Running P2IDE tx...");
    let tx_request = TransactionRequestBuilder::new()
        .build_pay_to_id(
            PaymentTransactionData::new(
                vec![Asset::Fungible(asset)],
                from_account_id,
                to_account_id,
            ),
            Some(current_block_num),
            NoteType::Private,
            client_1.rng(),
        )
        .unwrap();
    execute_tx_and_sync(&mut client_1, from_account_id, tx_request).await;
    let note = client_1
        .get_input_notes(NoteFilter::Committed)
        .await
        .unwrap()
        .first()
        .unwrap()
        .clone();

    // Consume the note with the sender account

    println!("Consuming Note...");
    let tx_request = TransactionRequestBuilder::new().build_consume_notes(vec![note.id()]).unwrap();
    execute_tx_and_sync(&mut client_1, from_account_id, tx_request).await;

    // Import the consumed note
    client_2
        .import_note(NoteFile::NoteWithProof(
            note.clone().try_into().unwrap(),
            note.inclusion_proof().unwrap().clone(),
        ))
        .await
        .unwrap();

    let consumed_note = client_2.get_input_note(note.id()).await.unwrap().unwrap();
    assert!(matches!(consumed_note.state(), InputNoteState::ConsumedExternal { .. }));
}

#[tokio::test]
async fn import_consumed_note_with_id() {
    let (mut client_1, authenticator) = create_test_client().await;
    let (first_regular_account, second_regular_account, faucet_account_header) =
        setup_two_wallets_and_faucet(&mut client_1, AccountStorageMode::Private, &authenticator)
            .await;

    let (mut client_2, _) = create_test_client().await;

    wait_for_node(&mut client_2).await;

    let from_account_id = first_regular_account.id();
    let to_account_id = second_regular_account.id();
    let faucet_account_id = faucet_account_header.id();

    mint_and_consume(&mut client_1, from_account_id, faucet_account_id, NoteType::Private).await;

    let current_block_num = client_1.get_sync_height().await.unwrap();
    let asset = FungibleAsset::new(faucet_account_id, TRANSFER_AMOUNT).unwrap();

    println!("Running P2IDE tx...");
    let tx_request = TransactionRequestBuilder::new()
        .build_pay_to_id(
            PaymentTransactionData::new(
                vec![Asset::Fungible(asset)],
                from_account_id,
                to_account_id,
            ),
            Some(current_block_num),
            NoteType::Public,
            client_1.rng(),
        )
        .unwrap();
    execute_tx_and_sync(&mut client_1, from_account_id, tx_request).await;
    let note = client_1
        .get_input_notes(NoteFilter::Committed)
        .await
        .unwrap()
        .first()
        .unwrap()
        .clone();

    // Consume the note with the sender account

    println!("Consuming Note...");
    let tx_request = TransactionRequestBuilder::new().build_consume_notes(vec![note.id()]).unwrap();
    execute_tx_and_sync(&mut client_1, from_account_id, tx_request).await;
    client_2.sync_state().await.unwrap();

    // Import the consumed note
    client_2.import_note(NoteFile::NoteId(note.id())).await.unwrap();

    let consumed_note = client_2.get_input_note(note.id()).await.unwrap().unwrap();
    assert!(matches!(consumed_note.state(), InputNoteState::ConsumedExternal { .. }));
}

#[tokio::test]
async fn import_note_with_proof() {
    let (mut client_1, authenticator) = create_test_client().await;
    let (first_regular_account, second_regular_account, faucet_account_header) =
        setup_two_wallets_and_faucet(&mut client_1, AccountStorageMode::Private, &authenticator)
            .await;

    let (mut client_2, _) = create_test_client().await;

    wait_for_node(&mut client_2).await;

    let from_account_id = first_regular_account.id();
    let to_account_id = second_regular_account.id();
    let faucet_account_id = faucet_account_header.id();

    let note =
        mint_note(&mut client_1, from_account_id, faucet_account_id, NoteType::Private).await;

    consume_notes(&mut client_1, from_account_id, &[note]).await;

    let current_block_num = client_1.get_sync_height().await.unwrap();
    let asset = FungibleAsset::new(faucet_account_id, TRANSFER_AMOUNT).unwrap();

    println!("Running P2IDE tx...");
    let tx_request = TransactionRequestBuilder::new()
        .build_pay_to_id(
            PaymentTransactionData::new(
                vec![Asset::Fungible(asset)],
                from_account_id,
                to_account_id,
            ),
            Some(current_block_num),
            NoteType::Private,
            client_1.rng(),
        )
        .unwrap();
    execute_tx_and_sync(&mut client_1, from_account_id, tx_request).await;

    let note = client_1
        .get_input_notes(NoteFilter::Committed)
        .await
        .unwrap()
        .first()
        .unwrap()
        .clone();

    // Import the consumed note
    client_2
        .import_note(NoteFile::NoteWithProof(
            note.clone().try_into().unwrap(),
            note.inclusion_proof().unwrap().clone(),
        ))
        .await
        .unwrap();

    let imported_note = client_2.get_input_note(note.id()).await.unwrap().unwrap();
    assert!(matches!(imported_note.state(), InputNoteState::Unverified { .. }));

    client_2.sync_state().await.unwrap();
    let imported_note = client_2.get_input_note(note.id()).await.unwrap().unwrap();
    assert!(matches!(imported_note.state(), InputNoteState::Committed { .. }));
}

#[tokio::test]
async fn discarded_transaction() {
    let (mut client_1, authenticator_1) = create_test_client().await;
    let (first_regular_account, faucet_account_header) =
        setup_wallet_and_faucet(&mut client_1, AccountStorageMode::Private, &authenticator_1).await;

    let (mut client_2, authenticator_2) = create_test_client().await;
    let (second_regular_account, ..) =
        insert_new_wallet(&mut client_2, AccountStorageMode::Private, &authenticator_2)
            .await
            .unwrap();

    wait_for_node(&mut client_2).await;

    let from_account_id = first_regular_account.id();
    let to_account_id = second_regular_account.id();
    let faucet_account_id = faucet_account_header.id();

    mint_and_consume(&mut client_1, from_account_id, faucet_account_id, NoteType::Private).await;

    let current_block_num = client_1.get_sync_height().await.unwrap();
    let asset = FungibleAsset::new(faucet_account_id, TRANSFER_AMOUNT).unwrap();

    println!("Running P2IDE tx...");
    let tx_request = TransactionRequestBuilder::new()
        .build_pay_to_id(
            PaymentTransactionData::new(
                vec![Asset::Fungible(asset)],
                from_account_id,
                to_account_id,
            ),
            Some(current_block_num),
            NoteType::Public,
            client_1.rng(),
        )
        .unwrap();

    execute_tx_and_sync(&mut client_1, from_account_id, tx_request).await;
    client_2.sync_state().await.unwrap();
    let note = client_1
        .get_input_notes(NoteFilter::Committed)
        .await
        .unwrap()
        .first()
        .unwrap()
        .clone();

    println!("Consuming Note...");
    let tx_request = TransactionRequestBuilder::new().build_consume_notes(vec![note.id()]).unwrap();

    // Consume the note in client 1 but dont submit it to the node
    let tx_result = client_1.new_transaction(from_account_id, tx_request.clone()).await.unwrap();
    let tx_id = tx_result.executed_transaction().id();
    client_1.testing_prove_transaction(&tx_result).await.unwrap();

    // Store the account state before applying the transaction
    let account_before_tx = client_1.get_account(from_account_id).await.unwrap().unwrap();
    let account_hash_before_tx = account_before_tx.account().commitment();

    // Apply the transaction
    client_1.testing_apply_transaction(tx_result).await.unwrap();

    // Check that the account state has changed after applying the transaction
    let account_after_tx = client_1.get_account(from_account_id).await.unwrap().unwrap();
    let account_hash_after_tx = account_after_tx.account().commitment();

    assert_ne!(
        account_hash_before_tx, account_hash_after_tx,
        "Account hash should change after applying the transaction"
    );

    let note_record = client_1.get_input_note(note.id()).await.unwrap().unwrap();
    assert!(matches!(note_record.state(), InputNoteState::ProcessingAuthenticated(_)));

    // Consume the note in client 2
    execute_tx_and_sync(&mut client_2, to_account_id, tx_request).await;

    let note_record = client_2.get_input_note(note.id()).await.unwrap().unwrap();
    assert!(matches!(note_record.state(), InputNoteState::ConsumedAuthenticatedLocal(_)));

    // After sync the note in client 1 should be consumed externally and the transaction discarded
    client_1.sync_state().await.unwrap();
    let note_record = client_1.get_input_note(note.id()).await.unwrap().unwrap();
    assert!(matches!(note_record.state(), InputNoteState::ConsumedExternal(_)));
    let tx_record = client_1
        .get_transactions(TransactionFilter::All)
        .await
        .unwrap()
        .into_iter()
        .find(|tx| tx.id == tx_id)
        .unwrap();
    assert!(matches!(
        tx_record.status,
        TransactionStatus::Discarded(DiscardCause::InputConsumed)
    ));

    // Check that the account state has been rolled back after the transaction was discarded
    let account_after_sync = client_1.get_account(from_account_id).await.unwrap().unwrap();
    let account_hash_after_sync = account_after_sync.account().commitment();

    assert_ne!(
        account_hash_after_sync, account_hash_after_tx,
        "Account hash should change after transaction was discarded"
    );
    assert_eq!(
        account_hash_after_sync, account_hash_before_tx,
        "Account hash should be rolled back to the value before the transaction"
    );
}

struct AlwaysFailingProver;

impl AlwaysFailingProver {
    pub fn new() -> Self {
        Self
    }
}

#[maybe_async_trait]
impl TransactionProver for AlwaysFailingProver {
    #[maybe_async]
    fn prove(
        &self,
        _tx_witness: TransactionWitness,
    ) -> Result<ProvenTransaction, TransactionProverError> {
        return Err(TransactionProverError::other("This prover always fails"));
    }
}

#[tokio::test]
async fn custom_transaction_prover() {
    let (mut client, authenticator) = create_test_client().await;
    let (first_regular_account, faucet_account_header) =
        setup_wallet_and_faucet(&mut client, AccountStorageMode::Private, &authenticator).await;

    let from_account_id = first_regular_account.id();
    let faucet_account_id = faucet_account_header.id();

    let fungible_asset = FungibleAsset::new(faucet_account_id, MINT_AMOUNT).unwrap();

    let tx_request = TransactionRequestBuilder::new()
        .build_mint_fungible_asset(fungible_asset, from_account_id, NoteType::Private, client.rng())
        .unwrap();

    let transaction_execution_result =
        client.new_transaction(faucet_account_id, tx_request.clone()).await.unwrap();

    let result = client
        .submit_transaction_with_prover(
            transaction_execution_result,
            Arc::new(AlwaysFailingProver::new()),
        )
        .await;

    assert!(matches!(
        result,
        Err(ClientError::TransactionProvingError(TransactionProverError::Other {
            error_msg: _,
            source: _
        }))
    ));
}

#[tokio::test]
async fn locked_account() {
    let (mut client_1, authenticator) = create_test_client().await;

    let (faucet_account, ..) =
        insert_new_fungible_faucet(&mut client_1, AccountStorageMode::Private, &authenticator)
            .await
            .unwrap();

    let (private_account, seed, _) =
        insert_new_wallet(&mut client_1, AccountStorageMode::Private, &authenticator)
            .await
            .unwrap();

    let from_account_id = private_account.id();
    let faucet_account_id = faucet_account.id();

    wait_for_node(&mut client_1).await;

    mint_and_consume(&mut client_1, from_account_id, faucet_account_id, NoteType::Private).await;

    let private_account = client_1.get_account(from_account_id).await.unwrap().unwrap().into();

    // Import private account in client 2
    let (mut client_2, _) = create_test_client().await;
    client_2.add_account(&private_account, seed.into(), false).await.unwrap();

    wait_for_node(&mut client_2).await;

    // When imported the account shouldn't be locked
    let account_record = client_2.get_account(from_account_id).await.unwrap().unwrap();
    assert!(!account_record.is_locked());

    // Consume note with private account in client 1
    mint_and_consume(&mut client_1, from_account_id, faucet_account_id, NoteType::Private).await;

    // After sync the private account should be locked in client 2
    let summary = client_2.sync_state().await.unwrap();
    assert!(summary.locked_accounts.contains(&from_account_id));
    let account_record = client_2.get_account(from_account_id).await.unwrap().unwrap();
    assert!(account_record.is_locked());

    // Get updated account from client 1 and import it in client 2 with `overwrite` flag
    let updated_private_account =
        client_1.get_account(from_account_id).await.unwrap().unwrap().into();
    client_2.add_account(&updated_private_account, None, true).await.unwrap();

    // After sync the private account shouldn't be locked in client 2
    client_2.sync_state().await.unwrap();
    let account_record = client_2.get_account(from_account_id).await.unwrap().unwrap();
    assert!(!account_record.is_locked());
}

#[tokio::test]
async fn expired_transaction_fails() {
    let (mut client, authenticator) = create_test_client().await;
    let (faucet_account, ..) =
        insert_new_fungible_faucet(&mut client, AccountStorageMode::Private, &authenticator)
            .await
            .unwrap();

    let (private_account, ..) =
        insert_new_wallet(&mut client, AccountStorageMode::Private, &authenticator)
            .await
            .unwrap();

    let from_account_id = private_account.id();
    let faucet_account_id = faucet_account.id();

    wait_for_node(&mut client).await;

    let expiration_delta = 2;

    // Create a Mint Tx for 1000 units of our fungible asset
    let fungible_asset = FungibleAsset::new(faucet_account_id, MINT_AMOUNT).unwrap();
    println!("Minting Asset");
    let tx_request = TransactionRequestBuilder::new()
        .expiration_delta(expiration_delta)
        .build_mint_fungible_asset(fungible_asset, from_account_id, NoteType::Public, client.rng())
        .unwrap();

    println!("Executing transaction...");
    let transaction_execution_result =
        client.new_transaction(faucet_account_id, tx_request).await.unwrap();

    println!("Transaction executed successfully");
    wait_for_blocks(&mut client, (expiration_delta + 1).into()).await;

    println!("Sending transaction to node");
    let submited_tx_result = client.submit_transaction(transaction_execution_result).await;

    assert!(submited_tx_result.is_err());
}

/// Tests that RPC methods that are not directly related to the client logic
/// (like GetBlockByNumber) work correctly
#[tokio::test]
async fn unused_rpc_api() {
    let (mut client, keystore) = create_test_client().await;

    let (first_basic_account, faucet_account) =
        setup_wallet_and_faucet(&mut client, AccountStorageMode::Public, &keystore).await;

    wait_for_node(&mut client).await;
    client.sync_state().await.unwrap();

    let first_block_num = client.get_sync_height().await.unwrap();

    let (block_header, _) = client
        .test_rpc_api()
        .get_block_header_by_number(Some(first_block_num), false)
        .await
        .unwrap();
    let block = client.test_rpc_api().get_block_by_number(first_block_num).await.unwrap();

    assert_eq!(&block_header, block.header());

    let note =
        mint_note(&mut client, first_basic_account.id(), faucet_account.id(), NoteType::Public)
            .await;

    consume_notes(&mut client, first_basic_account.id(), std::slice::from_ref(&note)).await;

    client.sync_state().await.unwrap();

    let second_block_num = client.get_sync_height().await.unwrap();

    let nullifier = note.nullifier();

    let node_nullifier = client
        .test_rpc_api()
        .check_nullifiers_by_prefix(&[nullifier.prefix()], 0.into())
        .await
        .unwrap()
        .pop()
        .unwrap();
    let node_nullifier_proof = client
        .test_rpc_api()
        .check_nullifiers(&[nullifier])
        .await
        .unwrap()
        .pop()
        .unwrap();

    assert_eq!(node_nullifier.nullifier, nullifier);
    assert_eq!(node_nullifier_proof.leaf().entries().pop().unwrap().0, nullifier.inner());

    let account_delta = client
        .test_rpc_api()
        .get_account_state_delta(first_basic_account.id(), first_block_num, second_block_num)
        .await
        .unwrap();

    assert_eq!(account_delta.nonce_increment(), ONE);
    assert_eq!(*account_delta.vault().fungible().iter().next().unwrap().1, MINT_AMOUNT as i64);
}

#[tokio::test]
async fn ignore_invalid_notes() {
    let (mut client, authenticator) = create_test_client().await;
    let (regular_account, second_regular_account, faucet_account_header) =
        setup_two_wallets_and_faucet(&mut client, AccountStorageMode::Private, &authenticator)
            .await;

    let account_id = regular_account.id();
    let second_account_id = second_regular_account.id();
    let faucet_account_id = faucet_account_header.id();

    // Mint 2 valid notes
    let note_1 = mint_note(&mut client, account_id, faucet_account_id, NoteType::Private).await;
    let note_2 = mint_note(&mut client, account_id, faucet_account_id, NoteType::Private).await;

    // Mint 2 invalid notes
    let note_3 =
        mint_note(&mut client, second_account_id, faucet_account_id, NoteType::Private).await;
    let note_4 =
        mint_note(&mut client, second_account_id, faucet_account_id, NoteType::Private).await;

    // Create a transaction to consume all 4 notes but ignore the invalid ones
    let tx_request = TransactionRequestBuilder::new()
        .ignore_invalid_input_notes()
        .build_consume_notes(vec![note_1.id(), note_3.id(), note_2.id(), note_4.id()])
        .unwrap();

    execute_tx_and_sync(&mut client, account_id, tx_request).await;

    // Check that only the valid notes were consumed
    let consumed_notes = client.get_input_notes(NoteFilter::Consumed).await.unwrap();
    assert_eq!(consumed_notes.len(), 2);
    assert!(consumed_notes.iter().any(|note| note.id() == note_1.id()));
    assert!(consumed_notes.iter().any(|note| note.id() == note_2.id()));
}<|MERGE_RESOLUTION|>--- conflicted
+++ resolved
@@ -616,25 +616,13 @@
 
     // Create and execute transactions
     let tx_request_1 = TransactionRequestBuilder::new()
-<<<<<<< HEAD
-        .with_authenticated_input_notes(client_owned_notes.iter().map(|note| (note.id(), None)))
+        .authenticated_input_notes(client_owned_notes.iter().map(|note| (note.id(), None)))
         .build()
-        .unwrap();
-
-    let tx_request_2 = TransactionRequestBuilder::new()
-        .with_unauthenticated_input_notes(
-            unauth_owned_notes.iter().map(|note| ((*note).clone(), None)),
-        )
-        .build()
-=======
-        .authenticated_input_notes(client_owned_notes.iter().map(|note| (note.id(), None)))
-        .build_consume_notes(client_owned_notes.iter().map(|note| note.id()).collect())
         .unwrap();
 
     let tx_request_2 = TransactionRequestBuilder::new()
         .unauthenticated_input_notes(unauth_owned_notes.iter().map(|note| ((*note).clone(), None)))
-        .build_consume_notes(unauth_owned_notes.iter().map(|note| note.id()).collect())
->>>>>>> 62ef4b5f
+        .build()
         .unwrap();
 
     let tx_id_1 = execute_tx(&mut client, to_account_ids[0], tx_request_1).await;
