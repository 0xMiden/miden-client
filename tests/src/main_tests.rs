--- conflicted
+++ resolved
@@ -1,29 +1,3 @@
-<<<<<<< HEAD
-=======
-use std::{sync::Arc, time::Duration};
-
-use miden_client::{
-    ClientError, ONE,
-    account::AccountId,
-    builder::ClientBuilder,
-    keystore::FilesystemKeyStore,
-    rpc::{NodeRpcClient, TonicRpcClient, domain::account::FetchedAccount},
-    store::{InputNoteRecord, InputNoteState, NoteFilter, OutputNoteState, TransactionFilter},
-    testing::common::*,
-    transaction::{
-        DiscardCause, PaymentNoteDescription, TransactionProver, TransactionProverError,
-        TransactionRequestBuilder, TransactionStatus,
-    },
-};
-use miden_objects::{
-    account::AccountStorageMode,
-    asset::{Asset, FungibleAsset},
-    note::{NoteFile, NoteType},
-    transaction::{ProvenTransaction, ToInputNoteCommitments, TransactionWitness},
-};
-use winter_maybe_async::maybe_async_trait;
-
->>>>>>> c79c892c
 mod custom_transactions_tests;
 mod fpi_tests;
 mod network_transaction_tests;
@@ -37,14 +11,6 @@
 }
 
 #[tokio::test]
-<<<<<<< HEAD
-async fn client_builder_fails_without_keystore() {
-    miden_client_integration_tests::tests::client::client_builder_fails_without_keystore().await
-}
-
-#[tokio::test]
-=======
->>>>>>> c79c892c
 async fn multiple_tx_on_same_block() {
     miden_client_integration_tests::tests::client::multiple_tx_on_same_block().await
 }
