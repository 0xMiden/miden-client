--- conflicted
+++ resolved
@@ -1,7 +1,7 @@
 use std::{sync::Arc, time::Duration};
 
 use miden_client::{
-    ClientError, Felt,
+    ClientError, ONE,
     builder::ClientBuilder,
     rpc::{Endpoint, NodeRpcClient, TonicRpcClient, domain::account::FetchedAccount},
     store::{InputNoteRecord, InputNoteState, NoteFilter, OutputNoteState, TransactionFilter},
@@ -1195,12 +1195,7 @@
         .await
         .unwrap();
 
-<<<<<<< HEAD
-    // The nonce is 2 because `setup_wallet_and_faucet` also creates a note.
-    assert_eq!(account_delta.nonce(), Some(Felt::new(2)));
-=======
     assert_eq!(account_delta.nonce_increment(), ONE);
->>>>>>> b5fc77f7
     assert_eq!(*account_delta.vault().fungible().iter().next().unwrap().1, MINT_AMOUNT as i64);
 }
 
