--- conflicted
+++ resolved
@@ -79,13 +79,8 @@
         account_id_suffix = foreign_account_id.suffix(),
     );
 
-<<<<<<< HEAD
-    let tx_script = client.compile_tx_script(&code).unwrap();
+    let tx_script = client.script_builder().compile_tx_script(&code).unwrap();
     client.sync_state().await.unwrap();
-=======
-    let tx_script = client.script_builder().compile_tx_script(&code).unwrap();
-    _ = client.sync_state().await.unwrap();
->>>>>>> 7132730b
 
     // Wait for a couple of blocks so that the account gets committed
     client.wait_for_blocks(2).await.unwrap();
