--- conflicted
+++ resolved
@@ -81,13 +81,8 @@
         account_id_suffix = foreign_account_id.suffix(),
     );
 
-<<<<<<< HEAD
-    let tx_script = client.compile_tx_script(vec![], &code).unwrap();
+    let tx_script = client.compile_tx_script(&code).unwrap();
     client.sync_state().await.unwrap();
-=======
-    let tx_script = client.compile_tx_script(&code).unwrap();
-    _ = client.sync_state().await.unwrap();
->>>>>>> 14a3a930
 
     // Wait for a couple of blocks so that the account gets committed
     wait_for_blocks(&mut client, 2).await.unwrap();
