--- conflicted
+++ resolved
@@ -282,15 +282,10 @@
         .build()
         .unwrap();
 
-<<<<<<< HEAD
-    let note = tx_request.expected_output_notes().next().unwrap().clone();
+    let note = tx_request.expected_output_own_notes().pop().unwrap().clone();
     execute_tx_and_sync(&mut client_1, basic_account_1.id(), tx_request)
         .await
         .unwrap();
-=======
-    let note = tx_request.expected_output_own_notes().pop().unwrap().clone();
-    execute_tx_and_sync(&mut client_1, basic_account_1.id(), tx_request).await;
->>>>>>> a4c9aed2
 
     // Load tag into client 2
     client_2
