--- conflicted
+++ resolved
@@ -94,14 +94,9 @@
 
     // FAILURE ATTEMPT
     let transaction_request = TransactionRequestBuilder::new()
-<<<<<<< HEAD
-        .with_unauthenticated_input_notes(note_args_map.clone())
-        .with_custom_script(tx_script)
-=======
-        .authenticated_input_notes(note_args_map.clone())
+        .unauthenticated_input_notes(note_args_map.clone())
         .custom_script(tx_script.clone())
         .script_arg([ZERO, ZERO, ZERO, ZERO])
->>>>>>> 62ef4b5f
         .extend_advice_map(advice_map.clone())
         .build()
         .unwrap();
@@ -111,14 +106,9 @@
 
     // SUCCESS EXECUTION
     let transaction_request = TransactionRequestBuilder::new()
-<<<<<<< HEAD
-        .with_unauthenticated_input_notes(note_args_map)
-        .with_custom_script(tx_script)
-=======
-        .authenticated_input_notes(note_args_map)
+        .unauthenticated_input_notes(note_args_map)
         .custom_script(tx_script)
         .script_arg([Felt::new(1), Felt::new(2), Felt::new(3), Felt::new(4)])
->>>>>>> 62ef4b5f
         .extend_advice_map(advice_map)
         .build()
         .unwrap();
@@ -230,13 +220,8 @@
     let tx_script = client.compile_tx_script(&code).unwrap();
 
     let transaction_request = TransactionRequestBuilder::new()
-<<<<<<< HEAD
-        .with_unauthenticated_input_notes(note_args_map)
-        .with_custom_script(tx_script)
-=======
-        .authenticated_input_notes(note_args_map)
+        .unauthenticated_input_notes(note_args_map)
         .custom_script(tx_script)
->>>>>>> 62ef4b5f
         .extend_advice_map(advice_map)
         .extend_merkle_store(merkle_store.inner_nodes())
         .build()
