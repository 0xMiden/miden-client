--- conflicted
+++ resolved
@@ -234,23 +234,14 @@
         .build()
         .unwrap();
 
-<<<<<<< HEAD
-    // Create the note directed to the network account
-    execute_tx_and_sync(&mut client, wallet.id(), tx_request).await.unwrap();
-=======
     let bump_transaction = client.new_transaction(wallet.id(), tx_request).await.unwrap();
     client.testing_apply_transaction(bump_transaction.clone()).await.unwrap();
->>>>>>> 14a3a930
 
     let tx_request = TransactionRequestBuilder::new()
         .with_unauthenticated_input_notes(vec![(network_note, None)])
         .build()
         .unwrap();
 
-<<<<<<< HEAD
-    // Consume the note before the network transaction
-    execute_tx_and_sync(&mut client, native_account.id(), tx_request).await.unwrap();
-=======
     let consume_transaction =
         client.new_transaction(native_account.id(), tx_request).await.unwrap();
 
@@ -262,7 +253,6 @@
     client.testing_submit_proven_transaction(consume_proof).await.unwrap();
 
     client.testing_apply_transaction(consume_transaction).await.unwrap();
->>>>>>> 14a3a930
 
     wait_for_blocks(&mut client, 2).await.unwrap();
 
