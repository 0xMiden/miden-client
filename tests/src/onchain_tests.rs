--- conflicted
+++ resolved
@@ -1,382 +1,16 @@
 #[tokio::test]
 async fn onchain_notes_flow() {
-<<<<<<< HEAD
     miden_client_integration_tests::tests::onchain::onchain_notes_flow().await
-=======
-    // Client 1 is an private faucet which will mint an onchain note for client 2
-    let (mut client_1, keystore_1) = create_test_client().await;
-    // Client 2 is an private account which will consume the note that it will sync from the node
-    let (mut client_2, keystore_2) = create_test_client().await;
-    // Client 3 will be transferred part of the assets by client 2's account
-    let (mut client_3, keystore_3) = create_test_client().await;
-    wait_for_node(&mut client_3).await;
-
-    // Create faucet account
-    let (faucet_account, ..) =
-        insert_new_fungible_faucet(&mut client_1, AccountStorageMode::Private, &keystore_1)
-            .await
-            .unwrap();
-
-    // Create regular accounts
-    let (basic_wallet_1, ..) =
-        insert_new_wallet(&mut client_2, AccountStorageMode::Private, &keystore_2)
-            .await
-            .unwrap();
-
-    // Create regular accounts
-    let (basic_wallet_2, ..) =
-        insert_new_wallet(&mut client_3, AccountStorageMode::Private, &keystore_3)
-            .await
-            .unwrap();
-
-    client_1.sync_state().await.unwrap();
-    client_2.sync_state().await.unwrap();
-
-    let tx_request = TransactionRequestBuilder::new()
-        .build_mint_fungible_asset(
-            FungibleAsset::new(faucet_account.id(), MINT_AMOUNT).unwrap(),
-            basic_wallet_1.id(),
-            NoteType::Public,
-            client_1.rng(),
-        )
-        .unwrap();
-    let note = tx_request.expected_output_own_notes().pop().unwrap().clone();
-    execute_tx_and_sync(&mut client_1, faucet_account.id(), tx_request).await;
-
-    // Client 2's account should receive the note here:
-    client_2.sync_state().await.unwrap();
-
-    // Assert that the note is the same
-    let received_note: InputNote =
-        client_2.get_input_note(note.id()).await.unwrap().unwrap().try_into().unwrap();
-    assert_eq!(received_note.note().commitment(), note.commitment());
-    assert_eq!(received_note.note(), &note);
-
-    // consume the note
-    let tx_id =
-        consume_notes(&mut client_2, basic_wallet_1.id(), &[received_note.note().clone()]).await;
-    wait_for_tx(&mut client_2, tx_id).await;
-    assert_account_has_single_asset(
-        &client_2,
-        basic_wallet_1.id(),
-        faucet_account.id(),
-        MINT_AMOUNT,
-    )
-    .await;
-
-    let p2id_asset = FungibleAsset::new(faucet_account.id(), TRANSFER_AMOUNT).unwrap();
-    let tx_request = TransactionRequestBuilder::new()
-        .build_pay_to_id(
-            PaymentNoteDescription::new(
-                vec![p2id_asset.into()],
-                basic_wallet_1.id(),
-                basic_wallet_2.id(),
-            ),
-            NoteType::Public,
-            client_2.rng(),
-        )
-        .unwrap();
-    execute_tx_and_sync(&mut client_2, basic_wallet_1.id(), tx_request).await;
-
-    // Create a note for client 3 that is already consumed before syncing
-    let tx_request = TransactionRequestBuilder::new()
-        .build_pay_to_id(
-            PaymentNoteDescription::new(
-                vec![p2id_asset.into()],
-                basic_wallet_1.id(),
-                basic_wallet_2.id(),
-            )
-            .with_reclaim_height(1.into()),
-            NoteType::Public,
-            client_2.rng(),
-        )
-        .unwrap();
-    let note = tx_request.expected_output_own_notes().pop().unwrap().clone();
-    execute_tx_and_sync(&mut client_2, basic_wallet_1.id(), tx_request).await;
-
-    let tx_request = TransactionRequestBuilder::new().build_consume_notes(vec![note.id()]).unwrap();
-    execute_tx_and_sync(&mut client_2, basic_wallet_1.id(), tx_request).await;
-
-    // sync client 3 (basic account 2)
-    client_3.sync_state().await.unwrap();
-
-    // client 3 should have two notes, the one directed to them and the one consumed by client 2
-    // (which should come from the tag added)
-    assert_eq!(client_3.get_input_notes(NoteFilter::Committed).await.unwrap().len(), 1);
-    assert_eq!(client_3.get_input_notes(NoteFilter::Consumed).await.unwrap().len(), 1);
-
-    let note = client_3
-        .get_input_notes(NoteFilter::Committed)
-        .await
-        .unwrap()
-        .first()
-        .unwrap()
-        .clone()
-        .try_into()
-        .unwrap();
-
-    let tx_id = consume_notes(&mut client_3, basic_wallet_2.id(), &[note]).await;
-    wait_for_tx(&mut client_3, tx_id).await;
-    assert_account_has_single_asset(
-        &client_3,
-        basic_wallet_2.id(),
-        faucet_account.id(),
-        TRANSFER_AMOUNT,
-    )
-    .await;
->>>>>>> f475d89f
 }
 
 #[tokio::test]
 async fn onchain_accounts() {
-<<<<<<< HEAD
     miden_client_integration_tests::tests::onchain::onchain_accounts().await
-=======
-    let (mut client_1, keystore_1) = create_test_client().await;
-    let (mut client_2, keystore_2) = create_test_client().await;
-    wait_for_node(&mut client_2).await;
-
-    let (faucet_account_header, _, secret_key) =
-        insert_new_fungible_faucet(&mut client_1, AccountStorageMode::Public, &keystore_1)
-            .await
-            .unwrap();
-
-    let (first_regular_account, ..) =
-        insert_new_wallet(&mut client_1, AccountStorageMode::Private, &keystore_1)
-            .await
-            .unwrap();
-
-    let (second_client_first_regular_account, ..) =
-        insert_new_wallet(&mut client_2, AccountStorageMode::Private, &keystore_2)
-            .await
-            .unwrap();
-
-    let target_account_id = first_regular_account.id();
-    let second_client_target_account_id = second_client_first_regular_account.id();
-    let faucet_account_id = faucet_account_header.id();
-
-    let (_, status) = client_1.get_account_header_by_id(faucet_account_id).await.unwrap().unwrap();
-    let faucet_seed = status.seed().cloned();
-
-    keystore_2.add_key(&AuthSecretKey::RpoFalcon512(secret_key)).unwrap();
-    client_2.add_account(&faucet_account_header, faucet_seed, false).await.unwrap();
-
-    // First Mint necessary token
-    println!("First client consuming note");
-    client_1.sync_state().await.unwrap();
-    let (tx_id, note) =
-        mint_note(&mut client_1, target_account_id, faucet_account_id, NoteType::Private).await;
-    wait_for_tx(&mut client_1, tx_id).await;
-
-    // Update the state in the other client and ensure the onchain faucet commitment is consistent
-    // between clients
-    client_2.sync_state().await.unwrap();
-
-    let (client_1_faucet, _) = client_1
-        .get_account_header_by_id(faucet_account_header.id())
-        .await
-        .unwrap()
-        .unwrap();
-    let (client_2_faucet, _) = client_2
-        .get_account_header_by_id(faucet_account_header.id())
-        .await
-        .unwrap()
-        .unwrap();
-
-    assert_eq!(client_1_faucet.commitment(), client_2_faucet.commitment());
-
-    // Now use the faucet in the second client to mint to its own account
-    println!("Second client consuming note");
-    let (tx_id, second_client_note) = mint_note(
-        &mut client_2,
-        second_client_target_account_id,
-        faucet_account_id,
-        NoteType::Private,
-    )
-    .await;
-    wait_for_tx(&mut client_2, tx_id).await;
-
-    // Update the state in the other client and ensure the onchain faucet commitment is consistent
-    // between clients
-    client_1.sync_state().await.unwrap();
-
-    println!("About to consume");
-    let tx_id = consume_notes(&mut client_1, target_account_id, &[note]).await;
-    wait_for_tx(&mut client_1, tx_id).await;
-    assert_account_has_single_asset(&client_1, target_account_id, faucet_account_id, MINT_AMOUNT)
-        .await;
-    let tx_id =
-        consume_notes(&mut client_2, second_client_target_account_id, &[second_client_note]).await;
-    wait_for_tx(&mut client_2, tx_id).await;
-    assert_account_has_single_asset(
-        &client_2,
-        second_client_target_account_id,
-        faucet_account_id,
-        MINT_AMOUNT,
-    )
-    .await;
-
-    let (client_1_faucet, _) = client_1
-        .get_account_header_by_id(faucet_account_header.id())
-        .await
-        .unwrap()
-        .unwrap();
-    let (client_2_faucet, _) = client_2
-        .get_account_header_by_id(faucet_account_header.id())
-        .await
-        .unwrap()
-        .unwrap();
-
-    assert_eq!(client_1_faucet.commitment(), client_2_faucet.commitment());
-
-    // Now we'll try to do a p2id transfer from an account of one client to the other one
-    let from_account_id = target_account_id;
-    let to_account_id = second_client_target_account_id;
-
-    // get initial balances
-    let from_account_balance = client_1
-        .get_account(from_account_id)
-        .await
-        .unwrap()
-        .unwrap()
-        .account()
-        .vault()
-        .get_balance(faucet_account_id)
-        .unwrap_or(0);
-    let to_account_balance = client_2
-        .get_account(to_account_id)
-        .await
-        .unwrap()
-        .unwrap()
-        .account()
-        .vault()
-        .get_balance(faucet_account_id)
-        .unwrap_or(0);
-
-    let asset = FungibleAsset::new(faucet_account_id, TRANSFER_AMOUNT).unwrap();
-
-    println!("Running P2ID tx...");
-    let tx_request = TransactionRequestBuilder::new()
-        .build_pay_to_id(
-            PaymentNoteDescription::new(
-                vec![Asset::Fungible(asset)],
-                from_account_id,
-                to_account_id,
-            ),
-            NoteType::Public,
-            client_1.rng(),
-        )
-        .unwrap();
-    execute_tx_and_sync(&mut client_1, from_account_id, tx_request).await;
-
-    // sync on second client until we receive the note
-    println!("Syncing on second client...");
-    client_2.sync_state().await.unwrap();
-    let notes = client_2.get_input_notes(NoteFilter::Committed).await.unwrap();
-
-    //Import the note on the first client so that we can later check its consumer account
-    client_1.import_note(NoteFile::NoteId(notes[0].id())).await.unwrap();
-
-    // Consume the note
-    println!("Consuming note on second client...");
-    let tx_request = TransactionRequestBuilder::new()
-        .build_consume_notes(vec![notes[0].id()])
-        .unwrap();
-    execute_tx_and_sync(&mut client_2, to_account_id, tx_request).await;
-
-    // sync on first client
-    println!("Syncing on first client...");
-    client_1.sync_state().await.unwrap();
-
-    // Check that the client doesn't know who consumed the note
-    let input_note = client_1.get_input_note(notes[0].id()).await.unwrap().unwrap();
-    assert!(matches!(input_note.state(), InputNoteState::ConsumedExternal { .. }));
-
-    let new_from_account_balance = client_1
-        .get_account(from_account_id)
-        .await
-        .unwrap()
-        .unwrap()
-        .account()
-        .vault()
-        .get_balance(faucet_account_id)
-        .unwrap_or(0);
-    let new_to_account_balance = client_2
-        .get_account(to_account_id)
-        .await
-        .unwrap()
-        .unwrap()
-        .account()
-        .vault()
-        .get_balance(faucet_account_id)
-        .unwrap_or(0);
-
-    assert_eq!(new_from_account_balance, from_account_balance - TRANSFER_AMOUNT);
-    assert_eq!(new_to_account_balance, to_account_balance + TRANSFER_AMOUNT);
 }
 
 #[tokio::test]
 async fn import_account_by_id() {
-    let (mut client_1, keystore_1) = create_test_client().await;
-    let (mut client_2, keystore_2) = create_test_client().await;
-    wait_for_node(&mut client_1).await;
-
-    let mut user_seed = [0u8; 32];
-    client_1.rng().fill_bytes(&mut user_seed);
-
-    let (faucet_account_header, ..) =
-        insert_new_fungible_faucet(&mut client_1, AccountStorageMode::Public, &keystore_1)
-            .await
-            .unwrap();
-
-    let (first_regular_account, _, secret_key) = insert_new_wallet_with_seed(
-        &mut client_1,
-        AccountStorageMode::Public,
-        &keystore_1,
-        user_seed,
-    )
-    .await
-    .unwrap();
-
-    let target_account_id = first_regular_account.id();
-    let faucet_account_id = faucet_account_header.id();
-
-    // First mint and consume in the first client
-    let tx_id =
-        mint_and_consume(&mut client_1, target_account_id, faucet_account_id, NoteType::Public)
-            .await;
-    wait_for_tx(&mut client_1, tx_id).await;
-
-    // Mint a note for the second client
-    let (tx_id, note) =
-        mint_note(&mut client_1, target_account_id, faucet_account_id, NoteType::Public).await;
-    wait_for_tx(&mut client_1, tx_id).await;
-
-    // Import the public account by id
-    let built_wallet_id =
-        build_wallet_id(user_seed, secret_key.public_key(), AccountStorageMode::Public, false)
-            .unwrap();
-    assert_eq!(built_wallet_id, first_regular_account.id());
-    client_2.import_account_by_id(built_wallet_id).await.unwrap();
-    keystore_2.add_key(&AuthSecretKey::RpoFalcon512(secret_key)).unwrap();
-
-    let original_account = client_1.get_account(first_regular_account.id()).await.unwrap().unwrap();
-    let imported_account = client_2.get_account(first_regular_account.id()).await.unwrap().unwrap();
-    assert_eq!(imported_account.account().commitment(), original_account.account().commitment());
-
-    // Now use the wallet in the second client to consume the generated note
-    println!("Second client consuming note");
-    client_2.sync_state().await.unwrap();
-    let tx_id = consume_notes(&mut client_2, target_account_id, &[note]).await;
-    wait_for_tx(&mut client_2, tx_id).await;
-    assert_account_has_single_asset(
-        &client_2,
-        target_account_id,
-        faucet_account_id,
-        MINT_AMOUNT * 2,
-    )
-    .await;
->>>>>>> f475d89f
+    miden_client_integration_tests::tests::onchain::import_account_by_id().await
 }
 
 #[tokio::test]
