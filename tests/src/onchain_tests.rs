<<<<<<< HEAD
=======
use miden_client::{
    account::build_wallet_id,
    auth::AuthSecretKey,
    store::{InputNoteState, NoteFilter},
    testing::common::*,
    transaction::{PaymentNoteDescription, TransactionRequestBuilder},
};
use miden_objects::{
    EMPTY_WORD,
    account::AccountStorageMode,
    asset::{Asset, FungibleAsset},
    note::{NoteFile, NoteType},
    transaction::InputNote,
};
use rand::RngCore;

// TESTS
// ================================================================================================

>>>>>>> c79c892c
#[tokio::test]
async fn onchain_notes_flow() {
    miden_client_integration_tests::tests::onchain::onchain_notes_flow().await
}

#[tokio::test]
async fn onchain_accounts() {
<<<<<<< HEAD
    miden_client_integration_tests::tests::onchain::onchain_accounts().await
=======
    let (mut client_1, keystore_1) = create_test_client().await;
    let (mut client_2, keystore_2) = create_test_client().await;
    wait_for_node(&mut client_2).await;

    let (faucet_account_header, _, secret_key) =
        insert_new_fungible_faucet(&mut client_1, AccountStorageMode::Public, &keystore_1)
            .await
            .unwrap();

    let (first_regular_account, ..) =
        insert_new_wallet(&mut client_1, AccountStorageMode::Private, &keystore_1)
            .await
            .unwrap();

    let (second_client_first_regular_account, ..) =
        insert_new_wallet(&mut client_2, AccountStorageMode::Private, &keystore_2)
            .await
            .unwrap();

    let target_account_id = first_regular_account.id();
    let second_client_target_account_id = second_client_first_regular_account.id();
    let faucet_account_id = faucet_account_header.id();

    let (_, status) = client_1.get_account_header_by_id(faucet_account_id).await.unwrap().unwrap();
    let faucet_seed = status.seed().cloned();

    keystore_2.add_key(&AuthSecretKey::RpoFalcon512(secret_key)).unwrap();
    client_2.add_account(&faucet_account_header, faucet_seed, false).await.unwrap();

    // First Mint necessary token
    println!("First client consuming note");
    client_1.sync_state().await.unwrap();
    let note =
        mint_note(&mut client_1, target_account_id, faucet_account_id, NoteType::Private).await;

    // Update the state in the other client and ensure the onchain faucet commitment is consistent
    // between clients
    client_2.sync_state().await.unwrap();

    let (client_1_faucet, _) = client_1
        .get_account_header_by_id(faucet_account_header.id())
        .await
        .unwrap()
        .unwrap();
    let (client_2_faucet, _) = client_2
        .get_account_header_by_id(faucet_account_header.id())
        .await
        .unwrap()
        .unwrap();

    assert_eq!(client_1_faucet.commitment(), client_2_faucet.commitment());

    // Now use the faucet in the second client to mint to its own account
    println!("Second client consuming note");
    let second_client_note = mint_note(
        &mut client_2,
        second_client_target_account_id,
        faucet_account_id,
        NoteType::Private,
    )
    .await;

    // Update the state in the other client and ensure the onchain faucet commitment is consistent
    // between clients
    client_1.sync_state().await.unwrap();

    println!("About to consume");
    consume_notes(&mut client_1, target_account_id, &[note]).await;
    assert_account_has_single_asset(&client_1, target_account_id, faucet_account_id, MINT_AMOUNT)
        .await;
    consume_notes(&mut client_2, second_client_target_account_id, &[second_client_note]).await;
    assert_account_has_single_asset(
        &client_2,
        second_client_target_account_id,
        faucet_account_id,
        MINT_AMOUNT,
    )
    .await;

    let (client_1_faucet, _) = client_1
        .get_account_header_by_id(faucet_account_header.id())
        .await
        .unwrap()
        .unwrap();
    let (client_2_faucet, _) = client_2
        .get_account_header_by_id(faucet_account_header.id())
        .await
        .unwrap()
        .unwrap();

    assert_eq!(client_1_faucet.commitment(), client_2_faucet.commitment());

    // Now we'll try to do a p2id transfer from an account of one client to the other one
    let from_account_id = target_account_id;
    let to_account_id = second_client_target_account_id;

    // get initial balances
    let from_account_balance = client_1
        .get_account(from_account_id)
        .await
        .unwrap()
        .unwrap()
        .account()
        .vault()
        .get_balance(faucet_account_id)
        .unwrap_or(0);
    let to_account_balance = client_2
        .get_account(to_account_id)
        .await
        .unwrap()
        .unwrap()
        .account()
        .vault()
        .get_balance(faucet_account_id)
        .unwrap_or(0);

    let asset = FungibleAsset::new(faucet_account_id, TRANSFER_AMOUNT).unwrap();

    println!("Running P2ID tx...");
    let tx_request = TransactionRequestBuilder::new()
        .build_pay_to_id(
            PaymentNoteDescription::new(
                vec![Asset::Fungible(asset)],
                from_account_id,
                to_account_id,
            ),
            NoteType::Public,
            client_1.rng(),
        )
        .unwrap();
    execute_tx_and_sync(&mut client_1, from_account_id, tx_request).await;

    // sync on second client until we receive the note
    println!("Syncing on second client...");
    client_2.sync_state().await.unwrap();
    let notes = client_2.get_input_notes(NoteFilter::Committed).await.unwrap();

    //Import the note on the first client so that we can later check its consumer account
    client_1.import_note(NoteFile::NoteId(notes[0].id())).await.unwrap();

    // Consume the note
    println!("Consuming note on second client...");
    let tx_request = TransactionRequestBuilder::new()
        .build_consume_notes(vec![notes[0].id()])
        .unwrap();
    execute_tx_and_sync(&mut client_2, to_account_id, tx_request).await;

    // sync on first client
    println!("Syncing on first client...");
    client_1.sync_state().await.unwrap();

    // Check that the client doesn't know who consumed the note
    let input_note = client_1.get_input_note(notes[0].id()).await.unwrap().unwrap();
    assert!(matches!(input_note.state(), InputNoteState::ConsumedExternal { .. }));

    let new_from_account_balance = client_1
        .get_account(from_account_id)
        .await
        .unwrap()
        .unwrap()
        .account()
        .vault()
        .get_balance(faucet_account_id)
        .unwrap_or(0);
    let new_to_account_balance = client_2
        .get_account(to_account_id)
        .await
        .unwrap()
        .unwrap()
        .account()
        .vault()
        .get_balance(faucet_account_id)
        .unwrap_or(0);

    assert_eq!(new_from_account_balance, from_account_balance - TRANSFER_AMOUNT);
    assert_eq!(new_to_account_balance, to_account_balance + TRANSFER_AMOUNT);
}

#[tokio::test]
async fn import_account_by_id() {
    let (mut client_1, keystore_1) = create_test_client().await;
    let (mut client_2, keystore_2) = create_test_client().await;
    wait_for_node(&mut client_1).await;

    let mut user_seed = [0u8; 32];
    client_1.rng().fill_bytes(&mut user_seed);

    let (faucet_account_header, ..) =
        insert_new_fungible_faucet(&mut client_1, AccountStorageMode::Public, &keystore_1)
            .await
            .unwrap();

    let (first_regular_account, _, secret_key) = insert_new_wallet_with_seed(
        &mut client_1,
        AccountStorageMode::Public,
        &keystore_1,
        user_seed,
    )
    .await
    .unwrap();

    let target_account_id = first_regular_account.id();
    let faucet_account_id = faucet_account_header.id();

    // First mint and consume in the first client
    mint_and_consume(&mut client_1, target_account_id, faucet_account_id, NoteType::Public).await;

    // Mint a note for the second client
    let note =
        mint_note(&mut client_1, target_account_id, faucet_account_id, NoteType::Public).await;

    // Import the public account by id
    let built_wallet_id =
        build_wallet_id(user_seed, secret_key.public_key(), AccountStorageMode::Public, false)
            .unwrap();
    assert_eq!(built_wallet_id, first_regular_account.id());
    client_2.import_account_by_id(built_wallet_id).await.unwrap();
    keystore_2.add_key(&AuthSecretKey::RpoFalcon512(secret_key)).unwrap();

    let original_account = client_1.get_account(first_regular_account.id()).await.unwrap().unwrap();
    let imported_account = client_2.get_account(first_regular_account.id()).await.unwrap().unwrap();
    assert_eq!(imported_account.account().commitment(), original_account.account().commitment());

    // Now use the wallet in the second client to consume the generated note
    println!("Second client consuming note");
    client_2.sync_state().await.unwrap();
    consume_notes(&mut client_2, target_account_id, &[note]).await;
    assert_account_has_single_asset(
        &client_2,
        target_account_id,
        faucet_account_id,
        MINT_AMOUNT * 2,
    )
    .await;
}

#[tokio::test]
async fn incorrect_genesis() {
    let (builder, _) = create_test_client_builder().await;
    let mut client = builder.build().await.unwrap();

    // Set an incorrect genesis commitment
    client.test_rpc_api().set_genesis_commitment(EMPTY_WORD).await.unwrap();

    // This request would always be valid as it requests the chain tip. But it should fail
    // because the genesis commitment in the request header does not match the one in the node.
    let result = client.test_rpc_api().get_block_header_by_number(None, false).await;

    assert!(result.is_err());
>>>>>>> c79c892c
}<|MERGE_RESOLUTION|>--- conflicted
+++ resolved
@@ -1,25 +1,3 @@
-<<<<<<< HEAD
-=======
-use miden_client::{
-    account::build_wallet_id,
-    auth::AuthSecretKey,
-    store::{InputNoteState, NoteFilter},
-    testing::common::*,
-    transaction::{PaymentNoteDescription, TransactionRequestBuilder},
-};
-use miden_objects::{
-    EMPTY_WORD,
-    account::AccountStorageMode,
-    asset::{Asset, FungibleAsset},
-    note::{NoteFile, NoteType},
-    transaction::InputNote,
-};
-use rand::RngCore;
-
-// TESTS
-// ================================================================================================
-
->>>>>>> c79c892c
 #[tokio::test]
 async fn onchain_notes_flow() {
     miden_client_integration_tests::tests::onchain::onchain_notes_flow().await
@@ -27,257 +5,10 @@
 
 #[tokio::test]
 async fn onchain_accounts() {
-<<<<<<< HEAD
     miden_client_integration_tests::tests::onchain::onchain_accounts().await
-=======
-    let (mut client_1, keystore_1) = create_test_client().await;
-    let (mut client_2, keystore_2) = create_test_client().await;
-    wait_for_node(&mut client_2).await;
-
-    let (faucet_account_header, _, secret_key) =
-        insert_new_fungible_faucet(&mut client_1, AccountStorageMode::Public, &keystore_1)
-            .await
-            .unwrap();
-
-    let (first_regular_account, ..) =
-        insert_new_wallet(&mut client_1, AccountStorageMode::Private, &keystore_1)
-            .await
-            .unwrap();
-
-    let (second_client_first_regular_account, ..) =
-        insert_new_wallet(&mut client_2, AccountStorageMode::Private, &keystore_2)
-            .await
-            .unwrap();
-
-    let target_account_id = first_regular_account.id();
-    let second_client_target_account_id = second_client_first_regular_account.id();
-    let faucet_account_id = faucet_account_header.id();
-
-    let (_, status) = client_1.get_account_header_by_id(faucet_account_id).await.unwrap().unwrap();
-    let faucet_seed = status.seed().cloned();
-
-    keystore_2.add_key(&AuthSecretKey::RpoFalcon512(secret_key)).unwrap();
-    client_2.add_account(&faucet_account_header, faucet_seed, false).await.unwrap();
-
-    // First Mint necessary token
-    println!("First client consuming note");
-    client_1.sync_state().await.unwrap();
-    let note =
-        mint_note(&mut client_1, target_account_id, faucet_account_id, NoteType::Private).await;
-
-    // Update the state in the other client and ensure the onchain faucet commitment is consistent
-    // between clients
-    client_2.sync_state().await.unwrap();
-
-    let (client_1_faucet, _) = client_1
-        .get_account_header_by_id(faucet_account_header.id())
-        .await
-        .unwrap()
-        .unwrap();
-    let (client_2_faucet, _) = client_2
-        .get_account_header_by_id(faucet_account_header.id())
-        .await
-        .unwrap()
-        .unwrap();
-
-    assert_eq!(client_1_faucet.commitment(), client_2_faucet.commitment());
-
-    // Now use the faucet in the second client to mint to its own account
-    println!("Second client consuming note");
-    let second_client_note = mint_note(
-        &mut client_2,
-        second_client_target_account_id,
-        faucet_account_id,
-        NoteType::Private,
-    )
-    .await;
-
-    // Update the state in the other client and ensure the onchain faucet commitment is consistent
-    // between clients
-    client_1.sync_state().await.unwrap();
-
-    println!("About to consume");
-    consume_notes(&mut client_1, target_account_id, &[note]).await;
-    assert_account_has_single_asset(&client_1, target_account_id, faucet_account_id, MINT_AMOUNT)
-        .await;
-    consume_notes(&mut client_2, second_client_target_account_id, &[second_client_note]).await;
-    assert_account_has_single_asset(
-        &client_2,
-        second_client_target_account_id,
-        faucet_account_id,
-        MINT_AMOUNT,
-    )
-    .await;
-
-    let (client_1_faucet, _) = client_1
-        .get_account_header_by_id(faucet_account_header.id())
-        .await
-        .unwrap()
-        .unwrap();
-    let (client_2_faucet, _) = client_2
-        .get_account_header_by_id(faucet_account_header.id())
-        .await
-        .unwrap()
-        .unwrap();
-
-    assert_eq!(client_1_faucet.commitment(), client_2_faucet.commitment());
-
-    // Now we'll try to do a p2id transfer from an account of one client to the other one
-    let from_account_id = target_account_id;
-    let to_account_id = second_client_target_account_id;
-
-    // get initial balances
-    let from_account_balance = client_1
-        .get_account(from_account_id)
-        .await
-        .unwrap()
-        .unwrap()
-        .account()
-        .vault()
-        .get_balance(faucet_account_id)
-        .unwrap_or(0);
-    let to_account_balance = client_2
-        .get_account(to_account_id)
-        .await
-        .unwrap()
-        .unwrap()
-        .account()
-        .vault()
-        .get_balance(faucet_account_id)
-        .unwrap_or(0);
-
-    let asset = FungibleAsset::new(faucet_account_id, TRANSFER_AMOUNT).unwrap();
-
-    println!("Running P2ID tx...");
-    let tx_request = TransactionRequestBuilder::new()
-        .build_pay_to_id(
-            PaymentNoteDescription::new(
-                vec![Asset::Fungible(asset)],
-                from_account_id,
-                to_account_id,
-            ),
-            NoteType::Public,
-            client_1.rng(),
-        )
-        .unwrap();
-    execute_tx_and_sync(&mut client_1, from_account_id, tx_request).await;
-
-    // sync on second client until we receive the note
-    println!("Syncing on second client...");
-    client_2.sync_state().await.unwrap();
-    let notes = client_2.get_input_notes(NoteFilter::Committed).await.unwrap();
-
-    //Import the note on the first client so that we can later check its consumer account
-    client_1.import_note(NoteFile::NoteId(notes[0].id())).await.unwrap();
-
-    // Consume the note
-    println!("Consuming note on second client...");
-    let tx_request = TransactionRequestBuilder::new()
-        .build_consume_notes(vec![notes[0].id()])
-        .unwrap();
-    execute_tx_and_sync(&mut client_2, to_account_id, tx_request).await;
-
-    // sync on first client
-    println!("Syncing on first client...");
-    client_1.sync_state().await.unwrap();
-
-    // Check that the client doesn't know who consumed the note
-    let input_note = client_1.get_input_note(notes[0].id()).await.unwrap().unwrap();
-    assert!(matches!(input_note.state(), InputNoteState::ConsumedExternal { .. }));
-
-    let new_from_account_balance = client_1
-        .get_account(from_account_id)
-        .await
-        .unwrap()
-        .unwrap()
-        .account()
-        .vault()
-        .get_balance(faucet_account_id)
-        .unwrap_or(0);
-    let new_to_account_balance = client_2
-        .get_account(to_account_id)
-        .await
-        .unwrap()
-        .unwrap()
-        .account()
-        .vault()
-        .get_balance(faucet_account_id)
-        .unwrap_or(0);
-
-    assert_eq!(new_from_account_balance, from_account_balance - TRANSFER_AMOUNT);
-    assert_eq!(new_to_account_balance, to_account_balance + TRANSFER_AMOUNT);
-}
-
-#[tokio::test]
-async fn import_account_by_id() {
-    let (mut client_1, keystore_1) = create_test_client().await;
-    let (mut client_2, keystore_2) = create_test_client().await;
-    wait_for_node(&mut client_1).await;
-
-    let mut user_seed = [0u8; 32];
-    client_1.rng().fill_bytes(&mut user_seed);
-
-    let (faucet_account_header, ..) =
-        insert_new_fungible_faucet(&mut client_1, AccountStorageMode::Public, &keystore_1)
-            .await
-            .unwrap();
-
-    let (first_regular_account, _, secret_key) = insert_new_wallet_with_seed(
-        &mut client_1,
-        AccountStorageMode::Public,
-        &keystore_1,
-        user_seed,
-    )
-    .await
-    .unwrap();
-
-    let target_account_id = first_regular_account.id();
-    let faucet_account_id = faucet_account_header.id();
-
-    // First mint and consume in the first client
-    mint_and_consume(&mut client_1, target_account_id, faucet_account_id, NoteType::Public).await;
-
-    // Mint a note for the second client
-    let note =
-        mint_note(&mut client_1, target_account_id, faucet_account_id, NoteType::Public).await;
-
-    // Import the public account by id
-    let built_wallet_id =
-        build_wallet_id(user_seed, secret_key.public_key(), AccountStorageMode::Public, false)
-            .unwrap();
-    assert_eq!(built_wallet_id, first_regular_account.id());
-    client_2.import_account_by_id(built_wallet_id).await.unwrap();
-    keystore_2.add_key(&AuthSecretKey::RpoFalcon512(secret_key)).unwrap();
-
-    let original_account = client_1.get_account(first_regular_account.id()).await.unwrap().unwrap();
-    let imported_account = client_2.get_account(first_regular_account.id()).await.unwrap().unwrap();
-    assert_eq!(imported_account.account().commitment(), original_account.account().commitment());
-
-    // Now use the wallet in the second client to consume the generated note
-    println!("Second client consuming note");
-    client_2.sync_state().await.unwrap();
-    consume_notes(&mut client_2, target_account_id, &[note]).await;
-    assert_account_has_single_asset(
-        &client_2,
-        target_account_id,
-        faucet_account_id,
-        MINT_AMOUNT * 2,
-    )
-    .await;
 }
 
 #[tokio::test]
 async fn incorrect_genesis() {
-    let (builder, _) = create_test_client_builder().await;
-    let mut client = builder.build().await.unwrap();
-
-    // Set an incorrect genesis commitment
-    client.test_rpc_api().set_genesis_commitment(EMPTY_WORD).await.unwrap();
-
-    // This request would always be valid as it requests the chain tip. But it should fail
-    // because the genesis commitment in the request header does not match the one in the node.
-    let result = client.test_rpc_api().get_block_header_by_number(None, false).await;
-
-    assert!(result.is_err());
->>>>>>> c79c892c
+    miden_client_integration_tests::tests::onchain::incorrect_genesis().await
 }