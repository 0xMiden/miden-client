--- conflicted
+++ resolved
@@ -3,15 +3,11 @@
     auth::AuthSecretKey,
     store::{InputNoteState, NoteFilter},
     testing::common::*,
-<<<<<<< HEAD
-    transaction::{PaymentTransactionData, TransactionRequestBuilder},
+    transaction::{PaymentNoteDescription, TransactionRequestBuilder},
     utils::{
         execute_tx_and_sync, insert_new_fungible_faucet, insert_new_wallet,
         insert_new_wallet_with_seed,
     },
-=======
-    transaction::{PaymentNoteDescription, TransactionRequestBuilder},
->>>>>>> ab99c3cc
 };
 use miden_objects::{
     account::AccountStorageMode,
