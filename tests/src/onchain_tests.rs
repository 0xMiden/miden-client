use miden_client::{
    account::build_wallet_id,
    auth::AuthSecretKey,
    store::{InputNoteState, NoteFilter},
<<<<<<< HEAD
    testing::{common::*, note::NoteBuilder},
    transaction::{
        OutputNote, PaymentTransactionData, TransactionRequestBuilder, TransactionScript,
    },
    utils::{
        execute_tx_and_sync, insert_new_fungible_faucet, insert_new_wallet,
        insert_new_wallet_with_seed, wait_for_blocks,
    },
=======
    testing::common::*,
    transaction::{PaymentTransactionData, TransactionRequestBuilder},
>>>>>>> a4c9aed2
};
use miden_objects::{
    account::AccountStorageMode,
    asset::{Asset, FungibleAsset},
    note::{NoteFile, NoteType, compute_note_commitment},
};
use rand::RngCore;

// TESTS
// ================================================================================================

#[tokio::test]
async fn onchain_notes_flow() {
    // Client 1 is an private faucet which will mint an onchain note for client 2
    let (mut client_1, keystore_1) = create_test_client().await;
    // Client 2 is an private account which will consume the note that it will sync from the node
    let (mut client_2, keystore_2) = create_test_client().await;
    // Client 3 will be transferred part of the assets by client 2's account
    let (mut client_3, keystore_3) = create_test_client().await;
    wait_for_node(&mut client_3).await;

    // Create faucet account
    let (faucet_account, ..) =
        insert_new_fungible_faucet(&mut client_1, AccountStorageMode::Private, &keystore_1)
            .await
            .unwrap();

    // Create regular accounts
    let (basic_wallet_1, ..) =
        insert_new_wallet(&mut client_2, AccountStorageMode::Private, &keystore_2)
            .await
            .unwrap();

    // Create regular accounts
    let (basic_wallet_2, ..) =
        insert_new_wallet(&mut client_3, AccountStorageMode::Private, &keystore_3)
            .await
            .unwrap();

    client_1.sync_state().await.unwrap();
    client_2.sync_state().await.unwrap();

    let tx_request = TransactionRequestBuilder::new()
        .build_mint_fungible_asset(
            FungibleAsset::new(faucet_account.id(), MINT_AMOUNT).unwrap(),
            basic_wallet_1.id(),
            NoteType::Public,
            client_1.rng(),
        )
        .unwrap();
<<<<<<< HEAD
    let note = tx_request.expected_output_notes().next().unwrap().clone();
    execute_tx_and_sync(&mut client_1, faucet_account.id(), tx_request)
        .await
        .unwrap();
=======
    let note = tx_request.expected_output_own_notes().pop().unwrap().clone();
    execute_tx_and_sync(&mut client_1, faucet_account.id(), tx_request).await;
>>>>>>> a4c9aed2

    // Client 2's account should receive the note here:
    client_2.sync_state().await.unwrap();

    // Assert that the note is the same
    let received_note = client_2.get_input_note(note.id()).await.unwrap().unwrap();
    assert_eq!(
        compute_note_commitment(received_note.id(), received_note.metadata().unwrap()),
        note.commitment()
    );

    // consume the note
    consume_notes(&mut client_2, basic_wallet_1.id(), &[received_note]).await;
    assert_account_has_single_asset(
        &client_2,
        basic_wallet_1.id(),
        faucet_account.id(),
        MINT_AMOUNT,
    )
    .await;

    let p2id_asset = FungibleAsset::new(faucet_account.id(), TRANSFER_AMOUNT).unwrap();
    let tx_request = TransactionRequestBuilder::new()
        .build_pay_to_id(
            PaymentTransactionData::new(
                vec![p2id_asset.into()],
                basic_wallet_1.id(),
                basic_wallet_2.id(),
            ),
            None,
            NoteType::Public,
            client_2.rng(),
        )
        .unwrap();
    execute_tx_and_sync(&mut client_2, basic_wallet_1.id(), tx_request)
        .await
        .unwrap();

    // Create a note for client 3 that is already consumed before syncing
    let tx_request = TransactionRequestBuilder::new()
        .build_pay_to_id(
            PaymentTransactionData::new(
                vec![p2id_asset.into()],
                basic_wallet_1.id(),
                basic_wallet_2.id(),
            ),
            Some(1.into()),
            NoteType::Public,
            client_2.rng(),
        )
        .unwrap();
<<<<<<< HEAD
    let note = tx_request.expected_output_notes().next().unwrap().clone();
    execute_tx_and_sync(&mut client_2, basic_wallet_1.id(), tx_request)
        .await
        .unwrap();
=======
    let note = tx_request.expected_output_own_notes().pop().unwrap().clone();
    execute_tx_and_sync(&mut client_2, basic_wallet_1.id(), tx_request).await;
>>>>>>> a4c9aed2

    let tx_request = TransactionRequestBuilder::new().build_consume_notes(vec![note.id()]).unwrap();
    execute_tx_and_sync(&mut client_2, basic_wallet_1.id(), tx_request)
        .await
        .unwrap();

    // sync client 3 (basic account 2)
    client_3.sync_state().await.unwrap();

    // client 3 should have two notes, the one directed to them and the one consumed by client 2
    // (which should come from the tag added)
    assert_eq!(client_3.get_input_notes(NoteFilter::Committed).await.unwrap().len(), 1);
    assert_eq!(client_3.get_input_notes(NoteFilter::Consumed).await.unwrap().len(), 1);

    let note = client_3
        .get_input_notes(NoteFilter::Committed)
        .await
        .unwrap()
        .first()
        .unwrap()
        .clone();

    consume_notes(&mut client_3, basic_wallet_2.id(), &[note]).await;
    assert_account_has_single_asset(
        &client_3,
        basic_wallet_2.id(),
        faucet_account.id(),
        TRANSFER_AMOUNT,
    )
    .await;
}

#[tokio::test]
async fn onchain_accounts() {
    let (mut client_1, keystore_1) = create_test_client().await;
    let (mut client_2, keystore_2) = create_test_client().await;
    wait_for_node(&mut client_2).await;

    let (faucet_account_header, _, secret_key) =
        insert_new_fungible_faucet(&mut client_1, AccountStorageMode::Public, &keystore_1)
            .await
            .unwrap();

    let (first_regular_account, ..) =
        insert_new_wallet(&mut client_1, AccountStorageMode::Private, &keystore_1)
            .await
            .unwrap();

    let (second_client_first_regular_account, ..) =
        insert_new_wallet(&mut client_2, AccountStorageMode::Private, &keystore_2)
            .await
            .unwrap();

    let target_account_id = first_regular_account.id();
    let second_client_target_account_id = second_client_first_regular_account.id();
    let faucet_account_id = faucet_account_header.id();

    let (_, status) = client_1.get_account_header_by_id(faucet_account_id).await.unwrap().unwrap();
    let faucet_seed = status.seed().cloned();

    keystore_2.add_key(&AuthSecretKey::RpoFalcon512(secret_key)).unwrap();
    client_2.add_account(&faucet_account_header, faucet_seed, false).await.unwrap();

    // First Mint necesary token
    println!("First client consuming note");
    client_1.sync_state().await.unwrap();
    let note =
        mint_note(&mut client_1, target_account_id, faucet_account_id, NoteType::Private).await;

    // Update the state in the other client and ensure the onchain faucet commitment is consistent
    // between clients
    client_2.sync_state().await.unwrap();

    let (client_1_faucet, _) = client_1
        .get_account_header_by_id(faucet_account_header.id())
        .await
        .unwrap()
        .unwrap();
    let (client_2_faucet, _) = client_2
        .get_account_header_by_id(faucet_account_header.id())
        .await
        .unwrap()
        .unwrap();

    assert_eq!(client_1_faucet.commitment(), client_2_faucet.commitment());

    // Now use the faucet in the second client to mint to its own account
    println!("Second client consuming note");
    let second_client_note = mint_note(
        &mut client_2,
        second_client_target_account_id,
        faucet_account_id,
        NoteType::Private,
    )
    .await;

    // Update the state in the other client and ensure the onchain faucet commitment is consistent
    // between clients
    client_1.sync_state().await.unwrap();

    println!("About to consume");
    consume_notes(&mut client_1, target_account_id, &[note]).await;
    assert_account_has_single_asset(&client_1, target_account_id, faucet_account_id, MINT_AMOUNT)
        .await;
    consume_notes(&mut client_2, second_client_target_account_id, &[second_client_note]).await;
    assert_account_has_single_asset(
        &client_2,
        second_client_target_account_id,
        faucet_account_id,
        MINT_AMOUNT,
    )
    .await;

    let (client_1_faucet, _) = client_1
        .get_account_header_by_id(faucet_account_header.id())
        .await
        .unwrap()
        .unwrap();
    let (client_2_faucet, _) = client_2
        .get_account_header_by_id(faucet_account_header.id())
        .await
        .unwrap()
        .unwrap();

    assert_eq!(client_1_faucet.commitment(), client_2_faucet.commitment());

    // Now we'll try to do a p2id transfer from an account of one client to the other one
    let from_account_id = target_account_id;
    let to_account_id = second_client_target_account_id;

    // get initial balances
    let from_account_balance = client_1
        .get_account(from_account_id)
        .await
        .unwrap()
        .unwrap()
        .account()
        .vault()
        .get_balance(faucet_account_id)
        .unwrap_or(0);
    let to_account_balance = client_2
        .get_account(to_account_id)
        .await
        .unwrap()
        .unwrap()
        .account()
        .vault()
        .get_balance(faucet_account_id)
        .unwrap_or(0);

    let asset = FungibleAsset::new(faucet_account_id, TRANSFER_AMOUNT).unwrap();

    println!("Running P2ID tx...");
    let tx_request = TransactionRequestBuilder::new()
        .build_pay_to_id(
            PaymentTransactionData::new(
                vec![Asset::Fungible(asset)],
                from_account_id,
                to_account_id,
            ),
            None,
            NoteType::Public,
            client_1.rng(),
        )
        .unwrap();
    execute_tx_and_sync(&mut client_1, from_account_id, tx_request).await.unwrap();

    // sync on second client until we receive the note
    println!("Syncing on second client...");
    client_2.sync_state().await.unwrap();
    let notes = client_2.get_input_notes(NoteFilter::Committed).await.unwrap();

    //Import the note on the first client so that we can later check its consumer account
    client_1.import_note(NoteFile::NoteId(notes[0].id())).await.unwrap();

    // Consume the note
    println!("Consuming note on second client...");
    let tx_request = TransactionRequestBuilder::new()
        .build_consume_notes(vec![notes[0].id()])
        .unwrap();
    execute_tx_and_sync(&mut client_2, to_account_id, tx_request).await.unwrap();

    // sync on first client
    println!("Syncing on first client...");
    client_1.sync_state().await.unwrap();

    // Check that the client doesn't know who consumed the note
    let input_note = client_1.get_input_note(notes[0].id()).await.unwrap().unwrap();
    assert!(matches!(input_note.state(), InputNoteState::ConsumedExternal { .. }));

    let new_from_account_balance = client_1
        .get_account(from_account_id)
        .await
        .unwrap()
        .unwrap()
        .account()
        .vault()
        .get_balance(faucet_account_id)
        .unwrap_or(0);
    let new_to_account_balance = client_2
        .get_account(to_account_id)
        .await
        .unwrap()
        .unwrap()
        .account()
        .vault()
        .get_balance(faucet_account_id)
        .unwrap_or(0);

    assert_eq!(new_from_account_balance, from_account_balance - TRANSFER_AMOUNT);
    assert_eq!(new_to_account_balance, to_account_balance + TRANSFER_AMOUNT);
}

#[tokio::test]
async fn import_account_by_id() {
    let (mut client_1, keystore_1) = create_test_client().await;
    let (mut client_2, keystore_2) = create_test_client().await;
    wait_for_node(&mut client_1).await;

    let mut user_seed = [0u8; 32];
    client_1.rng().fill_bytes(&mut user_seed);

    let (faucet_account_header, ..) =
        insert_new_fungible_faucet(&mut client_1, AccountStorageMode::Public, &keystore_1)
            .await
            .unwrap();

    let (first_regular_account, _, secret_key) = insert_new_wallet_with_seed(
        &mut client_1,
        AccountStorageMode::Public,
        &keystore_1,
        user_seed,
    )
    .await
    .unwrap();

    let target_account_id = first_regular_account.id();
    let faucet_account_id = faucet_account_header.id();

    // First mint and consume in the first client
    mint_and_consume(&mut client_1, target_account_id, faucet_account_id, NoteType::Public).await;

    // Mint a note for the second client
    let note =
        mint_note(&mut client_1, target_account_id, faucet_account_id, NoteType::Public).await;

    // Import the public account by id
    let built_wallet_id =
        build_wallet_id(user_seed, secret_key.public_key(), AccountStorageMode::Public, false)
            .unwrap();
    assert_eq!(built_wallet_id, first_regular_account.id());
    client_2.import_account_by_id(built_wallet_id).await.unwrap();
    keystore_2.add_key(&AuthSecretKey::RpoFalcon512(secret_key)).unwrap();

    let original_account = client_1.get_account(first_regular_account.id()).await.unwrap().unwrap();
    let imported_account = client_2.get_account(first_regular_account.id()).await.unwrap().unwrap();
    assert_eq!(imported_account.account().commitment(), original_account.account().commitment());

    // Now use the wallet in the second client to consume the generated note
    println!("Second client consuming note");
    client_2.sync_state().await.unwrap();
    consume_notes(&mut client_2, target_account_id, &[note]).await;
    assert_account_has_single_asset(
        &client_2,
        target_account_id,
        faucet_account_id,
        MINT_AMOUNT * 2,
    )
    .await;
<<<<<<< HEAD
}

#[tokio::test]
async fn test_counter_contract_ntx() {
    const BUMP_NOTE_NUMBER: u64 = 5;
    let (mut client, keystore) = create_test_client().await;
    client.sync_state().await.unwrap();

    let (network_account, library) = deploy_counter_contract(&mut client).await.unwrap();

    assert_eq!(
        client
            .get_account(network_account.id())
            .await
            .unwrap()
            .unwrap()
            .account()
            .storage()
            .get_item(0)
            .unwrap(),
        Digest::from([ZERO, ZERO, ZERO, Felt::new(1)])
    );

    let (native_account, _native_seed, _) =
        insert_new_wallet(&mut client, AccountStorageMode::Public, &keystore)
            .await
            .unwrap();

    let assembler = TransactionKernel::assembler()
        .with_debug_mode(true)
        .with_library(library)
        .unwrap();

    let mut network_notes = vec![];

    for _ in 0..BUMP_NOTE_NUMBER {
        network_notes.push(OutputNote::Full(
            NoteBuilder::new(native_account.id(), client.rng())
                .code(
                    "use.external_contract::counter_contract
                begin
                    call.counter_contract::increment_count
                end",
                )
                .tag(
                    NoteTag::from_account_id(network_account.id(), NoteExecutionMode::Network)
                        .unwrap()
                        .into(),
                )
                .build(&assembler)
                .unwrap(),
        ));
    }

    let tx_request = TransactionRequestBuilder::new()
        .with_own_output_notes(network_notes)
        .build()
        .unwrap();

    execute_tx_and_sync(&mut client, native_account.id(), tx_request).await.unwrap();

    wait_for_blocks(&mut client, 2).await.unwrap();

    let a = client
        .test_rpc_api()
        .get_account_details(network_account.id())
        .await
        .unwrap()
        .account()
        .cloned()
        .unwrap();

    assert_eq!(
        a.storage().get_item(0).unwrap(),
        Digest::from([ZERO, ZERO, ZERO, Felt::new(1 + BUMP_NOTE_NUMBER)])
    );
=======
>>>>>>> a4c9aed2
}<|MERGE_RESOLUTION|>--- conflicted
+++ resolved
@@ -2,19 +2,12 @@
     account::build_wallet_id,
     auth::AuthSecretKey,
     store::{InputNoteState, NoteFilter},
-<<<<<<< HEAD
-    testing::{common::*, note::NoteBuilder},
-    transaction::{
-        OutputNote, PaymentTransactionData, TransactionRequestBuilder, TransactionScript,
-    },
+    testing::common::*,
+    transaction::{PaymentTransactionData, TransactionRequestBuilder},
     utils::{
         execute_tx_and_sync, insert_new_fungible_faucet, insert_new_wallet,
-        insert_new_wallet_with_seed, wait_for_blocks,
+        insert_new_wallet_with_seed,
     },
-=======
-    testing::common::*,
-    transaction::{PaymentTransactionData, TransactionRequestBuilder},
->>>>>>> a4c9aed2
 };
 use miden_objects::{
     account::AccountStorageMode,
@@ -65,15 +58,10 @@
             client_1.rng(),
         )
         .unwrap();
-<<<<<<< HEAD
-    let note = tx_request.expected_output_notes().next().unwrap().clone();
+    let note = tx_request.expected_output_own_notes().pop().unwrap().clone();
     execute_tx_and_sync(&mut client_1, faucet_account.id(), tx_request)
         .await
         .unwrap();
-=======
-    let note = tx_request.expected_output_own_notes().pop().unwrap().clone();
-    execute_tx_and_sync(&mut client_1, faucet_account.id(), tx_request).await;
->>>>>>> a4c9aed2
 
     // Client 2's account should receive the note here:
     client_2.sync_state().await.unwrap();
@@ -125,15 +113,10 @@
             client_2.rng(),
         )
         .unwrap();
-<<<<<<< HEAD
-    let note = tx_request.expected_output_notes().next().unwrap().clone();
+    let note = tx_request.expected_output_own_notes().pop().unwrap().clone();
     execute_tx_and_sync(&mut client_2, basic_wallet_1.id(), tx_request)
         .await
         .unwrap();
-=======
-    let note = tx_request.expected_output_own_notes().pop().unwrap().clone();
-    execute_tx_and_sync(&mut client_2, basic_wallet_1.id(), tx_request).await;
->>>>>>> a4c9aed2
 
     let tx_request = TransactionRequestBuilder::new().build_consume_notes(vec![note.id()]).unwrap();
     execute_tx_and_sync(&mut client_2, basic_wallet_1.id(), tx_request)
@@ -403,83 +386,4 @@
         MINT_AMOUNT * 2,
     )
     .await;
-<<<<<<< HEAD
-}
-
-#[tokio::test]
-async fn test_counter_contract_ntx() {
-    const BUMP_NOTE_NUMBER: u64 = 5;
-    let (mut client, keystore) = create_test_client().await;
-    client.sync_state().await.unwrap();
-
-    let (network_account, library) = deploy_counter_contract(&mut client).await.unwrap();
-
-    assert_eq!(
-        client
-            .get_account(network_account.id())
-            .await
-            .unwrap()
-            .unwrap()
-            .account()
-            .storage()
-            .get_item(0)
-            .unwrap(),
-        Digest::from([ZERO, ZERO, ZERO, Felt::new(1)])
-    );
-
-    let (native_account, _native_seed, _) =
-        insert_new_wallet(&mut client, AccountStorageMode::Public, &keystore)
-            .await
-            .unwrap();
-
-    let assembler = TransactionKernel::assembler()
-        .with_debug_mode(true)
-        .with_library(library)
-        .unwrap();
-
-    let mut network_notes = vec![];
-
-    for _ in 0..BUMP_NOTE_NUMBER {
-        network_notes.push(OutputNote::Full(
-            NoteBuilder::new(native_account.id(), client.rng())
-                .code(
-                    "use.external_contract::counter_contract
-                begin
-                    call.counter_contract::increment_count
-                end",
-                )
-                .tag(
-                    NoteTag::from_account_id(network_account.id(), NoteExecutionMode::Network)
-                        .unwrap()
-                        .into(),
-                )
-                .build(&assembler)
-                .unwrap(),
-        ));
-    }
-
-    let tx_request = TransactionRequestBuilder::new()
-        .with_own_output_notes(network_notes)
-        .build()
-        .unwrap();
-
-    execute_tx_and_sync(&mut client, native_account.id(), tx_request).await.unwrap();
-
-    wait_for_blocks(&mut client, 2).await.unwrap();
-
-    let a = client
-        .test_rpc_api()
-        .get_account_details(network_account.id())
-        .await
-        .unwrap()
-        .account()
-        .cloned()
-        .unwrap();
-
-    assert_eq!(
-        a.storage().get_item(0).unwrap(),
-        Digest::from([ZERO, ZERO, ZERO, Felt::new(1 + BUMP_NOTE_NUMBER)])
-    );
-=======
->>>>>>> a4c9aed2
 }