use crate::{
    client::transactions::{TransactionRecord, TransactionResult},
    errors::{ClientError, StoreError},
};
use clap::error::Result;
use crypto::{
    dsa::rpo_falcon512::KeyPair,
    merkle::{InOrderIndex, MmrPeaks},
    utils::{ByteReader, ByteWriter, Deserializable, DeserializationError, Serializable},
    Word,
};
use objects::{
    accounts::{Account, AccountId, AccountStub},
    notes::{Note, NoteId, NoteInclusionProof, Nullifier},
    transaction::{InputNote, TransactionId},
    utils::collections::BTreeMap,
    BlockHeader, Digest,
};

pub mod data_store;
pub mod sqlite_store;

#[cfg(any(test, feature = "mock"))]
pub mod mock_executor_data_store;

// STORE TRAIT
// ================================================================================================

/// The [Store] trait exposes all methods that the client store needs in order to track the current
/// state.
///
/// All updates are implied to be atomic. That is, if multiple entities are meant to be updated as
/// part of any single function and an error is returned during its execution, any changes that
/// might have happened up to that point need to be discarded
pub trait Store {
    // TRANSACTIONS
    // --------------------------------------------------------------------------------------------

    /// Retrieves stored transactions, filtered by [TransactionFilter].
    fn get_transactions(
        &self,
        filter: TransactionFilter,
    ) -> Result<Vec<TransactionRecord>, StoreError>;

    /// Applies a transaction, atomically updating the current state based on the
    /// [TransactionResult]
    ///
    /// An update involves:
    /// - Applying the resulting [AccountDelta] and storing the new [Account] state
    /// - Storing new notes as a result of the transaction execution
    /// - Inserting the transaction into the store to track
    fn apply_transaction(&mut self, tx_result: TransactionResult) -> Result<(), StoreError>;

    // NOTES
    // --------------------------------------------------------------------------------------------

    /// Retrieves the input notes from the store
    fn get_input_notes(&self, filter: NoteFilter) -> Result<Vec<InputNoteRecord>, StoreError>;

    /// Retrieves the output notes from the store
    fn get_output_notes(&self, filter: NoteFilter) -> Result<Vec<InputNoteRecord>, StoreError>;

    /// Retrieves an [InputNoteRecord] for the input note corresponding to the specified ID from
    /// the store.
    ///
    /// # Errors
    ///
    /// Returns a [StoreError::InputNoteNotFound] if there is no Note with the provided ID
    fn get_input_note(&self, note_id: NoteId) -> Result<InputNoteRecord, StoreError>;

    /// Returns the nullifiers of all unspent input notes
    ///
    /// The default implementation of this method uses [Store::get_input_notes].
    fn get_unspent_input_note_nullifiers(&self) -> Result<Vec<Nullifier>, StoreError> {
        let nullifiers = self
            .get_input_notes(NoteFilter::Committed)?
            .iter()
            .map(|input_note| input_note.note().nullifier())
            .collect();

        Ok(nullifiers)
    }

    /// Inserts the provided input note into the database
    fn insert_input_note(&mut self, note: &InputNoteRecord) -> Result<(), StoreError>;

    // CHAIN DATA
    // --------------------------------------------------------------------------------------------

    /// Retrieves a vector of [BlockHeader]s filtered by the provided block numbers.
    ///
    /// The returned vector may not contain some or all of the requested block headers. It's up to
    /// the callee to check whether all requested block headers were found.
    ///
    /// For each block header an additional boolean value is returned representing whether the block
    /// contains notes relevant to the client.
    fn get_block_headers(
        &self,
        block_numbers: &[u32],
    ) -> Result<Vec<(BlockHeader, bool)>, StoreError>;

    /// Retrieves a [BlockHeader] corresponding to the provided block number and a boolean value
    /// that represents whether the block contains notes relevant to the client.
    ///
    /// The default implementation of this method uses [Store::get_block_headers].
    ///
    /// # Errors
    /// Returns a [StoreError::BlockHeaderNotFound] if the block was not found.
    fn get_block_header_by_num(
        &self,
        block_number: u32,
    ) -> Result<(BlockHeader, bool), StoreError> {
        self.get_block_headers(&[block_number])
            .map(|block_headers_list| block_headers_list.first().cloned())
            .and_then(|block_header| {
                block_header.ok_or(StoreError::BlockHeaderNotFound(block_number))
            })
    }

    /// Retrieves a list of [BlockHeader] that include relevant notes to the client.
    fn get_tracked_block_headers(&self) -> Result<Vec<BlockHeader>, StoreError>;

    /// Retrieves all MMR authentication nodes based on [ChainMmrNodeFilter].
    fn get_chain_mmr_nodes(
        &self,
        filter: ChainMmrNodeFilter,
    ) -> Result<BTreeMap<InOrderIndex, Digest>, StoreError>;

    /// Returns peaks information from the blockchain by a specific block number.
    ///
    /// If there is no chain MMR info stored for the provided block returns an empty [MmrPeaks]
    fn get_chain_mmr_peaks_by_block_num(&self, block_num: u32) -> Result<MmrPeaks, StoreError>;

    /// Inserts a block header into the store, alongside peaks information at the block's height.
    ///
    /// `has_client_notes` describes whether the block has relevant notes to the client; this means
    /// the client might want to authenticate merkle paths based on this value.
    fn insert_block_header(
        &self,
        block_header: BlockHeader,
        chain_mmr_peaks: MmrPeaks,
        has_client_notes: bool,
    ) -> Result<(), StoreError>;

    // ACCOUNT
    // --------------------------------------------------------------------------------------------

    /// Returns the account IDs of all accounts stored in the database
    fn get_account_ids(&self) -> Result<Vec<AccountId>, StoreError>;

    /// Returns a list of [AccountStub] of all accounts stored in the database along with the seeds
    /// used to create them.
    ///
    /// Said accounts' state is the state after the last performed sync.
    fn get_account_stubs(&self) -> Result<Vec<(AccountStub, Option<Word>)>, StoreError>;

    /// Retrieves an [AccountStub] object for the specified [AccountId] along with the seed
    /// used to create it. The seed will be returned if the account is new, otherwise it
    /// will be `None`.
    ///
    /// Said account's state is the state according to the last sync performed.
    ///
    /// # Errors
    /// Returns a `StoreError::AccountDataNotFound` if there is no account for the provided ID
    fn get_account_stub(
        &self,
        account_id: AccountId,
    ) -> Result<(AccountStub, Option<Word>), StoreError>;

    /// Retrieves a full [Account] object. The seed will be returned if the account is new,
    /// otherwise it will be `None`.
    ///
    /// This function returns the [Account]'s latest state. If the account is new (that is, has
    /// never executed a trasaction), the returned seed will be `Some(Word)`; otherwise the seed
    /// will be `None`
    ///
    /// # Errors
    ///
    /// Returns a `StoreError::AccountDataNotFound` if there is no account for the provided ID
    fn get_account(&self, account_id: AccountId) -> Result<(Account, Option<Word>), StoreError>;

    /// Retrieves an account's [AuthInfo], utilized to authenticate the account.
    ///
    /// # Errors
    ///
    /// Returns a `StoreError::AccountDataNotFound` if there is no account for the provided ID
    fn get_account_auth(&self, account_id: AccountId) -> Result<AuthInfo, StoreError>;

    /// Inserts an [Account] along with the seed used to create it and its [AuthInfo]
    fn insert_account(
        &mut self,
        account: &Account,
        account_seed: Option<Word>,
        auth_info: &AuthInfo,
    ) -> Result<(), StoreError>;

<<<<<<< HEAD
=======
    /// Update previously-existing account after a transaction execution
    ///
    /// The account that is to be updated is identified by the Account ID
    ///
    /// # Errors
    ///
    /// Returns a `StoreError::AccountDataNotFound` if the provided account does not correspond to
    /// one persisted by the store.
    fn update_account(&mut self, new_account_state: Account) -> Result<(), StoreError>;

>>>>>>> 7f962ff0
    // SYNC
    // --------------------------------------------------------------------------------------------

    /// Returns the note tags that the client is interested in.
    fn get_note_tags(&self) -> Result<Vec<u64>, StoreError>;

    /// Adds a note tag to the list of tags that the client is interested in.
    fn add_note_tag(&mut self, tag: u64) -> Result<bool, StoreError>;

    /// Returns the block number of the last state sync block.
    fn get_sync_height(&self) -> Result<u32, StoreError>;

    /// Applies the state sync update to the store. An update involves:
    ///
    /// - Inserting the new block header to the store alongside new MMR peaks information
    /// - Updating the notes, marking them as `committed` or `consumed` based on incoming
    ///   inclusion proofs and nullifiers
    /// - Updating transactions in the store, marking as `committed` the ones provided with
    /// `committed_transactions`
    /// - Storing new MMR authentication nodes
    fn apply_state_sync(
        &mut self,
        block_header: BlockHeader,
        nullifiers: Vec<Digest>,
        committed_notes: Vec<(NoteId, NoteInclusionProof)>,
        committed_transactions: &[TransactionId],
        new_mmr_peaks: MmrPeaks,
        new_authentication_nodes: &[(InOrderIndex, Digest)],
    ) -> Result<(), StoreError>;
}

// DATABASE AUTH INFO
// ================================================================================================

/// Represents the types of authentication information of accounts
#[derive(Debug)]
pub enum AuthInfo {
    RpoFalcon512(KeyPair),
}

const RPO_FALCON512_AUTH: u8 = 0;

impl AuthInfo {
    /// Returns byte identifier of specific AuthInfo
    const fn type_byte(&self) -> u8 {
        match self {
            AuthInfo::RpoFalcon512(_) => RPO_FALCON512_AUTH,
        }
    }
}

impl Serializable for AuthInfo {
    fn write_into<W: crypto::utils::ByteWriter>(&self, target: &mut W) {
        let mut bytes = vec![self.type_byte()];
        match self {
            AuthInfo::RpoFalcon512(key_pair) => {
                bytes.append(&mut key_pair.to_bytes());
                target.write_bytes(&bytes);
            }
        }
    }
}

impl Deserializable for AuthInfo {
    fn read_from<R: crypto::utils::ByteReader>(
        source: &mut R,
    ) -> Result<Self, crypto::utils::DeserializationError> {
        let auth_type: u8 = source.read_u8()?;
        match auth_type {
            RPO_FALCON512_AUTH => {
                let key_pair = KeyPair::read_from(source)?;
                Ok(AuthInfo::RpoFalcon512(key_pair))
            }
            val => Err(crypto::utils::DeserializationError::InvalidValue(
                val.to_string(),
            )),
        }
    }
}

// INPUT NOTE RECORD
// ================================================================================================

/// Represents a Note of which the [Store] can keep track and retrieve.
///
/// An [InputNoteRecord] contains all the information of a [Note], in addition of (optionally)
/// the [NoteInclusionProof] that identifies when the note was included in the chain. Once the
/// proof is set, the [InputNoteRecord] can be transformed into an [InputNote] and used as input
/// for transactions.
#[derive(Clone, Debug, PartialEq)]
pub struct InputNoteRecord {
    note: Note,
    inclusion_proof: Option<NoteInclusionProof>,
}

impl InputNoteRecord {
    pub fn new(note: Note, inclusion_proof: Option<NoteInclusionProof>) -> InputNoteRecord {
        InputNoteRecord {
            note,
            inclusion_proof,
        }
    }
    pub fn note(&self) -> &Note {
        &self.note
    }

    pub fn note_id(&self) -> NoteId {
        self.note.id()
    }

    pub fn inclusion_proof(&self) -> Option<&NoteInclusionProof> {
        self.inclusion_proof.as_ref()
    }
}

impl Serializable for InputNoteRecord {
    fn write_into<W: ByteWriter>(&self, target: &mut W) {
        self.note().write_into(target);
        self.inclusion_proof.write_into(target);
    }
}

impl Deserializable for InputNoteRecord {
    fn read_from<R: ByteReader>(
        source: &mut R,
    ) -> std::prelude::v1::Result<Self, DeserializationError> {
        let note: Note = source.read()?;
        let proof: Option<NoteInclusionProof> = source.read()?;
        Ok(InputNoteRecord::new(note, proof))
    }
}

impl From<Note> for InputNoteRecord {
    fn from(note: Note) -> Self {
        InputNoteRecord {
            note,
            inclusion_proof: None,
        }
    }
}

impl From<InputNote> for InputNoteRecord {
    fn from(recorded_note: InputNote) -> Self {
        InputNoteRecord {
            note: recorded_note.note().clone(),
            inclusion_proof: Some(recorded_note.proof().clone()),
        }
    }
}

impl TryInto<InputNote> for InputNoteRecord {
    type Error = ClientError;

    fn try_into(self) -> Result<InputNote, Self::Error> {
        match self.inclusion_proof() {
            Some(proof) => Ok(InputNote::new(self.note().clone(), proof.clone())),
            None => Err(ClientError::NoteError(
                objects::NoteError::invalid_origin_index(
                    "Input Note Record contains no inclusion proof".to_string(),
                ),
            )),
        }
    }
}

// CHAIN MMR NODE FILTER
// ================================================================================================

pub enum ChainMmrNodeFilter<'a> {
    /// Return all nodes.
    All,
    /// Filter by the specified in-order indices.
    List(&'a [InOrderIndex]),
}

// TRANSACTION FILTERS
// ================================================================================================

pub enum TransactionFilter {
    /// Return all transactions.
    All,
    /// Filter by transactions that have not yet been committed to the blockchain as per the last
    /// sync.
    Uncomitted,
}

// NOTE FILTER
// ================================================================================================

pub enum NoteFilter {
    /// Return a list of all [InputNoteRecord].
    All,
    /// Filter by consumed [InputNoteRecord]. notes that have been used as inputs in transactions.
    Consumed,
    /// Return a list of committed [InputNoteRecord]. These represent notes that the blockchain
    /// has included in a block, and for which we are storing anchor data.
    Committed,
    /// Return a list of pending [InputNoteRecord]. These represent notes for which the store
    /// does not have anchor data.
    Pending,
}<|MERGE_RESOLUTION|>--- conflicted
+++ resolved
@@ -194,19 +194,6 @@
         auth_info: &AuthInfo,
     ) -> Result<(), StoreError>;
 
-<<<<<<< HEAD
-=======
-    /// Update previously-existing account after a transaction execution
-    ///
-    /// The account that is to be updated is identified by the Account ID
-    ///
-    /// # Errors
-    ///
-    /// Returns a `StoreError::AccountDataNotFound` if the provided account does not correspond to
-    /// one persisted by the store.
-    fn update_account(&mut self, new_account_state: Account) -> Result<(), StoreError>;
-
->>>>>>> 7f962ff0
     // SYNC
     // --------------------------------------------------------------------------------------------
 
