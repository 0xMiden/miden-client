--- conflicted
+++ resolved
@@ -14,11 +14,9 @@
     utils::collections::BTreeMap,
     BlockHeader, Digest, Word,
 };
-<<<<<<< HEAD
+
+use miden_tx::utils::{ByteReader, ByteWriter, Deserializable, DeserializationError, Serializable};
 use serde::{Deserialize, Serialize};
-=======
-use miden_tx::utils::{ByteReader, ByteWriter, Deserializable, DeserializationError, Serializable};
->>>>>>> 29833cce
 
 pub mod data_store;
 pub mod sqlite_store;
@@ -350,13 +348,8 @@
         match self.inclusion_proof() {
             Some(proof) => Ok(InputNote::new(self.note().clone(), proof.clone())),
             None => Err(ClientError::NoteError(
-<<<<<<< HEAD
-                objects::NoteError::invalid_origin_index(
-                    "Input Note Record contains no proof".to_string(),
-=======
                 miden_objects::NoteError::invalid_origin_index(
                     "Input Note Record contains no inclusion proof".to_string(),
->>>>>>> 29833cce
                 ),
             )),
         }
