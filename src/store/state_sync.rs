--- conflicted
+++ resolved
@@ -114,23 +114,17 @@
 
             let inclusion_proof = Some(inclusion_proof.to_bytes());
             tx.execute(
-<<<<<<< HEAD
                 COMMITTED_INPUT_NOTES_QUERY,
-                params![inclusion_proof, note_id.to_string()],
+                params![inclusion_proof, note_id.inner().to_string()],
             )?;
 
             // Update output notes
             const COMMITTED_OUTPUT_NOTES_QUERY: &str =
                 "UPDATE output_notes SET status = 'committed', inclusion_proof = ? WHERE note_id = ?";
 
-            let inclusion_proof = Some(inclusion_proof.to_bytes());
             tx.execute(
                 COMMITTED_OUTPUT_NOTES_QUERY,
-                params![inclusion_proof, note_id.to_string()],
-=======
-                SPENT_QUERY,
                 params![inclusion_proof, note_id.inner().to_string()],
->>>>>>> 282378ee
             )?;
         }
 
