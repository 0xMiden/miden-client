use std::num::NonZeroUsize;

use super::Store;
use crate::errors::StoreError;
use clap::error::Result;

use crypto::merkle::{InOrderIndex, MerklePath, MmrPeaks};

use objects::utils::collections::{BTreeMap, BTreeSet};
use objects::{BlockHeader, Digest};
use rusqlite::{params, OptionalExtension, Transaction};
type SerializedBlockHeaderData = (i64, String, String, String, String, bool);
type SerializedBlockHeaderParts = (u64, String, String, String, String, bool);

type SerializedChainMmrNodeData = (i64, String);
type SerializedChainMmrNodeParts = (u64, String);

pub enum ChainMmrNodeFilter<'a> {
    All,
    List(&'a [InOrderIndex]),
}

impl ChainMmrNodeFilter<'_> {
    pub fn to_query(&self) -> String {
        let base = String::from("SELECT id, node FROM chain_mmr_nodes");
        match self {
            ChainMmrNodeFilter::All => base,
            ChainMmrNodeFilter::List(ids) => {
                let formatted_list = ids
                    .iter()
                    .map(|id| (Into::<u64>::into(*id)).to_string())
                    .collect::<Vec<String>>()
                    .join(",");
                format!("{base} WHERE id IN ({})", formatted_list)
            }
        }
    }
}

impl Store {
    // CHAIN DATA
    // --------------------------------------------------------------------------------------------

    /// Inserts a block header into the store, alongside peaks information at the block's height.
    ///
    /// `has_client_notes` describes whether the block has relevant notes to the client; this means
    /// the client might want to authenticate merkle paths based on this value.
    pub fn insert_block_header(
        tx: &Transaction<'_>,
        block_header: BlockHeader,
        chain_mmr_peaks: MmrPeaks,
        has_client_notes: bool,
    ) -> Result<(), StoreError> {
        let chain_mmr_peaks = chain_mmr_peaks.peaks().to_vec();
        let (block_num, header, notes_root, sub_hash, chain_mmr, has_client_notes) =
            serialize_block_header(block_header, chain_mmr_peaks, has_client_notes)?;

        const QUERY: &str = "\
        INSERT INTO block_headers
            (block_num, header, notes_root, sub_hash, chain_mmr_peaks, has_client_notes)
         VALUES (?, ?, ?, ?, ?, ?)";

        tx.execute(
            QUERY,
            params![
                block_num,
                header,
                notes_root,
                sub_hash,
                chain_mmr,
                has_client_notes
            ],
        )?;

        Ok(())
    }

    /// Retrieves a [BlockHeader] by number and a boolean value that represents whether the
    /// block contains notes relevant to the client.
    pub fn get_block_header_by_num(
        &self,
        block_number: u32,
    ) -> Result<(BlockHeader, bool), StoreError> {
        const QUERY: &str = "SELECT block_num, header, notes_root, sub_hash, chain_mmr_peaks, has_client_notes FROM block_headers WHERE block_num = ?";
        self.db
            .prepare(QUERY)?
            .query_map(params![block_number as i64], parse_block_headers_columns)?
            .map(|result| Ok(result?).and_then(parse_block_header))
            .next()
            .ok_or(StoreError::BlockHeaderNotFound(block_number))?
    }

    /// Retrieves a list of [BlockHeader] that include relevant notes to the client.
    pub fn get_tracked_block_headers(&self) -> Result<Vec<BlockHeader>, StoreError> {
        const QUERY: &str = "SELECT block_num, header, notes_root, sub_hash, chain_mmr_peaks, has_client_notes FROM block_headers WHERE has_client_notes=true";
        self.db
            .prepare(QUERY)
            .map_err(StoreError::QueryError)?
            .query_map(params![], parse_block_headers_columns)
            .map_err(StoreError::QueryError)?
            .map(|result| {
                result
                    .map_err(StoreError::ColumnParsingError)
                    .and_then(parse_block_header)
                    .map(|(block, _had_notes)| block)
            })
            .collect::<Result<Vec<BlockHeader>, _>>()
    }

    /// Inserts a node represented by its in-order index and the node value.
    fn insert_chain_mmr_node(
        tx: &Transaction<'_>,
        id: InOrderIndex,
        node: Digest,
    ) -> Result<(), StoreError> {
        let (id, node) = serialize_chain_mmr_node(id, node)?;

        const QUERY: &str = "INSERT INTO chain_mmr_nodes (id, node) VALUES (?, ?)";

        tx.execute(QUERY, params![id, node])?;
        Ok(())
    }

    /// Inserts a list of MMR authentication nodes to the Chain MMR nodes table.
    pub(super) fn insert_chain_mmr_nodes(
        tx: &Transaction<'_>,
        nodes: &[(InOrderIndex, Digest)],
    ) -> Result<(), StoreError> {
        for (index, node) in nodes {
            Self::insert_chain_mmr_node(tx, *index, *node)?;
        }

        Ok(())
    }

    /// Retrieves all MMR authentication nodes based on [ChainMmrNodeFilter].
    pub fn get_chain_mmr_nodes(
        &self,
        filter: ChainMmrNodeFilter,
    ) -> Result<BTreeMap<InOrderIndex, Digest>, StoreError> {
        self.db
<<<<<<< HEAD
            .prepare(&filter.to_query())
            .map_err(StoreError::QueryError)?
            .query_map(params![], parse_chain_mmr_nodes_columns)
            .map_err(StoreError::QueryError)?
            .map(|result| {
                result
                    .map_err(StoreError::ColumnParsingError)
                    .and_then(parse_chain_mmr_nodes)
            })
=======
            .prepare(QUERY)?
            .query_map(params![], parse_chain_mmr_nodes_columns)?
            .map(|result| Ok(result?).and_then(parse_chain_mmr_nodes))
>>>>>>> 0b6444b1
            .collect()
    }

    /// Returns peaks information from the blockchain by a specific block number.
    pub fn get_chain_mmr_peaks_by_block_num(&self, block_num: u32) -> Result<MmrPeaks, StoreError> {
        const QUERY: &str = "SELECT chain_mmr_peaks FROM block_headers WHERE block_num = ?";

        let mmr_peaks = self
            .db
            .prepare(QUERY)?
            .query_row(params![block_num], |row| {
                let peaks: String = row.get(0)?;
                Ok(peaks)
            })
            .optional()?;

        if let Some(mmr_peaks) = mmr_peaks {
            return parse_mmr_peaks(block_num, mmr_peaks);
        }

        Ok(MmrPeaks::new(0, vec![])?)
    }

    /// Retrieves all Chain MMR nodes required for authenticating the set of blocks, and then
    /// constructs the path for each of them.
    ///
    /// This method assumes `block_nums` cannot contain `forest`.
    pub fn get_authentication_path_for_blocks(
        &self,
        block_nums: &[u32],
        forest: usize,
    ) -> Result<Vec<MerklePath>, StoreError> {
        let mut node_indices = BTreeSet::new();

        // Calculate all needed nodes indices for generating the paths
        for block_num in block_nums {
            let block_num = *block_num as usize;
            let before = forest & block_num;
            let after = forest ^ before;
            let path_depth = after.ilog2() as usize;

            let mut idx = InOrderIndex::from_leaf_pos(block_num);

            for _ in 0..path_depth {
                node_indices.insert(idx.sibling());
                idx = idx.parent();
            }
        }

        // Get all Mmr nodes based on collected indices
        let node_indices: Vec<InOrderIndex> = node_indices.into_iter().collect();

        let filter = ChainMmrNodeFilter::List(&node_indices);
        let mmr_nodes = self.get_chain_mmr_nodes(filter)?;

        // Construct authentication paths
        let mut authentication_paths = vec![];
        for block_num in block_nums {
            let mut merkle_nodes = vec![];
            let mut idx = InOrderIndex::from_leaf_pos(*block_num as usize);

            while let Some(node) = mmr_nodes.get(&idx.sibling()) {
                merkle_nodes.push(*node);
                idx = idx.parent();
            }
            let path = MerklePath::new(merkle_nodes);
            authentication_paths.push(path);
        }

        Ok(authentication_paths)
    }
}

// HELPERS
// ================================================================================================

fn parse_mmr_peaks(forest: u32, peaks_nodes: String) -> Result<MmrPeaks, StoreError> {
    let mmr_peaks_nodes: Vec<Digest> =
        serde_json::from_str(&peaks_nodes).map_err(StoreError::JsonDataDeserializationError)?;

    MmrPeaks::new(forest as usize, mmr_peaks_nodes).map_err(StoreError::MmrError)
}

fn serialize_block_header(
    block_header: BlockHeader,
    chain_mmr_peaks: Vec<Digest>,
    has_client_notes: bool,
) -> Result<SerializedBlockHeaderData, StoreError> {
    let block_num = block_header.block_num();
    let header =
        serde_json::to_string(&block_header).map_err(StoreError::InputSerializationError)?;
    let notes_root = serde_json::to_string(&block_header.note_root())
        .map_err(StoreError::InputSerializationError)?;
    let sub_hash = serde_json::to_string(&block_header.sub_hash())
        .map_err(StoreError::InputSerializationError)?;
    let chain_mmr_peaks =
        serde_json::to_string(&chain_mmr_peaks).map_err(StoreError::InputSerializationError)?;

    Ok((
        block_num as i64,
        header,
        notes_root,
        sub_hash,
        chain_mmr_peaks,
        has_client_notes,
    ))
}

fn parse_block_headers_columns(
    row: &rusqlite::Row<'_>,
) -> Result<SerializedBlockHeaderParts, rusqlite::Error> {
    let block_num: i64 = row.get(0)?;
    let header: String = row.get(1)?;
    let notes_root: String = row.get(2)?;
    let sub_hash: String = row.get(3)?;
    let chain_mmr: String = row.get(4)?;
    let has_client_notes: bool = row.get(5)?;

    Ok((
        block_num as u64,
        header,
        notes_root,
        sub_hash,
        chain_mmr,
        has_client_notes,
    ))
}

fn parse_block_header(
    serialized_block_header_parts: SerializedBlockHeaderParts,
) -> Result<(BlockHeader, bool), StoreError> {
    let (_, header, _, _, _, has_client_notes) = serialized_block_header_parts;

    Ok((
        serde_json::from_str(&header).map_err(StoreError::JsonDataDeserializationError)?,
        has_client_notes,
    ))
}

fn serialize_chain_mmr_node(
    id: InOrderIndex,
    node: Digest,
) -> Result<SerializedChainMmrNodeData, StoreError> {
    let id: u64 = id.into();
    let node = serde_json::to_string(&node).map_err(StoreError::InputSerializationError)?;
    Ok((id as i64, node))
}

fn parse_chain_mmr_nodes_columns(
    row: &rusqlite::Row<'_>,
) -> Result<SerializedChainMmrNodeParts, rusqlite::Error> {
    let id: i64 = row.get(0)?;
    let node = row.get(1)?;
    Ok((id as u64, node))
}

fn parse_chain_mmr_nodes(
    serialized_chain_mmr_node_parts: SerializedChainMmrNodeParts,
) -> Result<(InOrderIndex, Digest), StoreError> {
    let (id, node) = serialized_chain_mmr_node_parts;

    let id = InOrderIndex::new(NonZeroUsize::new(id as usize).unwrap());
    let node: Digest =
        serde_json::from_str(&node).map_err(StoreError::JsonDataDeserializationError)?;
    Ok((id, node))
}<|MERGE_RESOLUTION|>--- conflicted
+++ resolved
@@ -94,17 +94,14 @@
     pub fn get_tracked_block_headers(&self) -> Result<Vec<BlockHeader>, StoreError> {
         const QUERY: &str = "SELECT block_num, header, notes_root, sub_hash, chain_mmr_peaks, has_client_notes FROM block_headers WHERE has_client_notes=true";
         self.db
-            .prepare(QUERY)
-            .map_err(StoreError::QueryError)?
-            .query_map(params![], parse_block_headers_columns)
-            .map_err(StoreError::QueryError)?
+            .prepare(QUERY)?
+            .query_map(params![], parse_block_headers_columns)?
             .map(|result| {
-                result
-                    .map_err(StoreError::ColumnParsingError)
+                Ok(result?)
                     .and_then(parse_block_header)
-                    .map(|(block, _had_notes)| block)
+                    .and_then(|(block, _)| Ok(block))
             })
-            .collect::<Result<Vec<BlockHeader>, _>>()
+            .collect()
     }
 
     /// Inserts a node represented by its in-order index and the node value.
@@ -139,21 +136,9 @@
         filter: ChainMmrNodeFilter,
     ) -> Result<BTreeMap<InOrderIndex, Digest>, StoreError> {
         self.db
-<<<<<<< HEAD
-            .prepare(&filter.to_query())
-            .map_err(StoreError::QueryError)?
-            .query_map(params![], parse_chain_mmr_nodes_columns)
-            .map_err(StoreError::QueryError)?
-            .map(|result| {
-                result
-                    .map_err(StoreError::ColumnParsingError)
-                    .and_then(parse_chain_mmr_nodes)
-            })
-=======
-            .prepare(QUERY)?
+            .prepare(&filter.to_query())?
             .query_map(params![], parse_chain_mmr_nodes_columns)?
             .map(|result| Ok(result?).and_then(parse_chain_mmr_nodes))
->>>>>>> 0b6444b1
             .collect()
     }
 
