<<<<<<< HEAD
#[cfg(feature = "wasm")]
use async_trait::async_trait;

use alloc::{collections::BTreeSet, rc::Rc};
=======
use alloc::{
    collections::{BTreeMap, BTreeSet},
    rc::Rc,
};
>>>>>>> 058b217b

use miden_objects::{
    accounts::AccountId,
    assembly::ModuleAst,
    crypto::merkle::{InOrderIndex, MerklePath, PartialMmr},
    notes::NoteId,
    transaction::{ChainMmr, InputNote, InputNotes},
    BlockHeader,
};
use miden_tx::{DataStore, DataStoreError, TransactionInputs};

use super::{ChainMmrNodeFilter, InputNoteRecord, NoteFilter, NoteStatus, Store};
use crate::errors::{ClientError, StoreError};

// DATA STORE
// ================================================================================================

/// Wrapper structure that helps automatically implement [DataStore] over any [Store]
pub struct ClientDataStore<S: Store> {
    /// Local database containing information about the accounts managed by this client.
    pub(crate) store: Rc<S>,
}

impl<S: Store> ClientDataStore<S> {
    pub fn new(store: Rc<S>) -> Self {
        Self { store }
    }
}

#[cfg(not(feature = "wasm"))]
impl<S: Store> DataStore for ClientDataStore<S> {
    fn get_transaction_inputs(
        &self,
        account_id: AccountId,
        block_num: u32,
        notes: &[NoteId],
    ) -> Result<TransactionInputs, DataStoreError> {
        let input_note_records: BTreeMap<NoteId, InputNoteRecord> = self
            .store
            .get_input_notes(NoteFilter::List(notes))?
            .into_iter()
            .map(|note_record| (note_record.id(), note_record))
            .collect();

        // First validate that all notes were found and can be consumed
        for note_id in notes {
            if !input_note_records.contains_key(note_id) {
                return Err(DataStoreError::NoteNotFound(*note_id));
            }

            let note_record = input_note_records.get(note_id).expect("should have key");

            match note_record.status() {
                NoteStatus::Pending => {
                    return Err(DataStoreError::InternalError(format!(
                        "The input note ID {} does not contain a note origin.",
                        note_id.to_hex()
                    )));
                },
                NoteStatus::Consumed => {
                    return Err(DataStoreError::NoteAlreadyConsumed(*note_id));
                },
                _ => {},
            }
        }

        // Construct Account
        let (account, seed) = self.store.get_account(account_id)?;

        // Get header data
        let (block_header, _had_notes) = self.store.get_block_header_by_num(block_num)?;

        let mut list_of_notes = vec![];
        let mut notes_blocks: Vec<u32> = vec![];

        for (_note_id, note_record) in input_note_records {
            let input_note: InputNote = note_record
                .try_into()
                .map_err(|err: ClientError| DataStoreError::InternalError(err.to_string()))?;

            list_of_notes.push(input_note.clone());

            let note_block_num = input_note.proof().origin().block_num;

            if note_block_num != block_num {
                notes_blocks.push(note_block_num);
            }
        }

        let notes_blocks: Vec<BlockHeader> = self
            .store
            .get_block_headers(&notes_blocks)?
            .iter()
            .map(|(header, _has_notes)| *header)
            .collect();

        let partial_mmr =
            build_partial_mmr_with_paths(self.store.as_ref(), block_num, &notes_blocks);
        let chain_mmr = ChainMmr::new(partial_mmr?, notes_blocks)
            .map_err(|err| DataStoreError::InternalError(err.to_string()))?;

        let input_notes =
            InputNotes::new(list_of_notes).map_err(DataStoreError::InvalidTransactionInput)?;

        TransactionInputs::new(account, seed, block_header, chain_mmr, input_notes)
            .map_err(DataStoreError::InvalidTransactionInput)
    }

    fn get_account_code(&self, account_id: AccountId) -> Result<ModuleAst, DataStoreError> {
        let (account, _seed) = self.store.get_account(account_id)?;
        let module_ast = account.code().module().clone();

        Ok(module_ast)
    }
}

#[cfg(feature = "wasm")]
impl<S: Store> DataStore for ClientDataStore<S> {
    async fn get_transaction_inputs(
        &self,
        account_id: AccountId,
        block_num: u32,
        notes: &[NoteId],
    ) -> Result<TransactionInputs, DataStoreError> {
        // First validate that no note has already been consumed
        let unspent_notes = self
            .store
            .get_input_notes(NoteFilter::Committed).await?
            .iter()
            .map(|note_record| note_record.id())
            .collect::<Vec<_>>();

        for note_id in notes {
            if !unspent_notes.contains(note_id) {
                return Err(DataStoreError::NoteAlreadyConsumed(*note_id));
            }
        }

        // Construct Account
        let (account, seed) = self.store.get_account(account_id).await?;

        // Get header data
        let (block_header, _had_notes) = self.store.get_block_header_by_num(block_num).await?;

        let mut list_of_notes = vec![];

        let mut notes_blocks: Vec<u32> = vec![];
        let input_note_records = self.store.get_input_notes(NoteFilter::List(notes)).await?;

        for note_record in input_note_records {
            let input_note: InputNote = note_record
                .try_into()
                .map_err(|err: ClientError| DataStoreError::InternalError(err.to_string()))?;

            list_of_notes.push(input_note.clone());

            let note_block_num = input_note.proof().origin().block_num;

            if note_block_num != block_num {
                notes_blocks.push(note_block_num);
            }
        }

        let notes_blocks: Vec<BlockHeader> = self
            .store
            .get_block_headers(&notes_blocks).await?
            .iter()
            .map(|(header, _has_notes)| *header)
            .collect();

        let partial_mmr = build_partial_mmr_with_paths(self.store.as_ref(), block_num, &notes_blocks).await?;
        let chain_mmr = ChainMmr::new(partial_mmr, notes_blocks)
            .map_err(|err| DataStoreError::InternalError(err.to_string()))?;
        let input_notes =
            InputNotes::new(list_of_notes).map_err(DataStoreError::InvalidTransactionInput)?;

        TransactionInputs::new(account, seed, block_header, chain_mmr, input_notes)
            .map_err(DataStoreError::InvalidTransactionInput)
    }

    async fn get_account_code(&self, account_id: AccountId) -> Result<ModuleAst, DataStoreError> {
        let (account, _seed) = self.store.get_account(account_id).await?;
        let module_ast = account.code().module().clone();

        Ok(module_ast)
    }
}

/// Builds a [PartialMmr] with a specified forest number and a list of blocks that should be
/// authenticated.
///
/// `authenticated_blocks` cannot contain `forest`. For authenticating the last block we have,
/// the kernel extends the MMR which is why it's not needed here.
#[cfg(not(feature = "wasm"))]
fn build_partial_mmr_with_paths<S: Store>(
    store: &S,
    forest: u32,
    authenticated_blocks: &[BlockHeader],
) -> Result<PartialMmr, DataStoreError> {
    let mut partial_mmr: PartialMmr = {
        let current_peaks = store.get_chain_mmr_peaks_by_block_num(forest)?;

        PartialMmr::from_peaks(current_peaks)
    };

    let block_nums: Vec<u32> = authenticated_blocks.iter().map(|b| b.block_num()).collect();

    let authentication_paths =
        get_authentication_path_for_blocks(store, &block_nums, partial_mmr.forest())?;

    for (header, path) in authenticated_blocks.iter().zip(authentication_paths.iter()) {
        partial_mmr
            .track(header.block_num() as usize, header.hash(), path)
            .map_err(|err| DataStoreError::InternalError(err.to_string()))?;
    }

    Ok(partial_mmr)
}

#[cfg(feature = "wasm")]
async fn build_partial_mmr_with_paths<S: Store>(
    store: &S,
    forest: u32,
    authenticated_blocks: &[BlockHeader],
) -> Result<PartialMmr, DataStoreError> {
    let mut partial_mmr: PartialMmr = {
        let current_peaks = store.get_chain_mmr_peaks_by_block_num(forest).await?;

        PartialMmr::from_peaks(current_peaks)
    };

    let block_nums: Vec<u32> = authenticated_blocks.iter().map(|b| b.block_num()).collect();

    let authentication_paths =
        get_authentication_path_for_blocks(store, &block_nums, partial_mmr.forest()).await?;

    for (header, path) in authenticated_blocks.iter().zip(authentication_paths.iter()) {
        partial_mmr
            .track(header.block_num() as usize, header.hash(), path)
            .map_err(|err| DataStoreError::InternalError(err.to_string()))?;
    }

    Ok(partial_mmr)
}

/// Retrieves all Chain MMR nodes required for authenticating the set of blocks, and then
/// constructs the path for each of them.
///
/// This method assumes `block_nums` cannot contain `forest`.
#[cfg(not(feature = "wasm"))]
pub fn get_authentication_path_for_blocks<S: Store>(
    store: &S,
    block_nums: &[u32],
    forest: usize,
) -> Result<Vec<MerklePath>, StoreError> {
    let mut node_indices = BTreeSet::new();

    // Calculate all needed nodes indices for generating the paths
    for block_num in block_nums {
        let path_depth = mmr_merkle_path_len(*block_num as usize, forest);

        let mut idx = InOrderIndex::from_leaf_pos(*block_num as usize);

        for _ in 0..path_depth {
            node_indices.insert(idx.sibling());
            idx = idx.parent();
        }
    }

    // Get all Mmr nodes based on collected indices
    let node_indices: Vec<InOrderIndex> = node_indices.into_iter().collect();

    let filter = ChainMmrNodeFilter::List(&node_indices);
    let mmr_nodes = store.get_chain_mmr_nodes(filter)?;

    // Construct authentication paths
    let mut authentication_paths = vec![];
    for block_num in block_nums {
        let mut merkle_nodes = vec![];
        let mut idx = InOrderIndex::from_leaf_pos(*block_num as usize);

        while let Some(node) = mmr_nodes.get(&idx.sibling()) {
            merkle_nodes.push(*node);
            idx = idx.parent();
        }
        let path = MerklePath::new(merkle_nodes);
        authentication_paths.push(path);
    }

    Ok(authentication_paths)
}

#[cfg(feature = "wasm")]
pub async fn get_authentication_path_for_blocks<S: Store>(
    store: &S,
    block_nums: &[u32],
    forest: usize,
) -> Result<Vec<MerklePath>, StoreError> {
    let mut node_indices = BTreeSet::new();

    // Calculate all needed nodes indices for generating the paths
    for block_num in block_nums {
        let path_depth = mmr_merkle_path_len(*block_num as usize, forest);

        let mut idx = InOrderIndex::from_leaf_pos(*block_num as usize);

        for _ in 0..path_depth {
            node_indices.insert(idx.sibling());
            idx = idx.parent();
        }
    }

    // Get all Mmr nodes based on collected indices
    let node_indices: Vec<InOrderIndex> = node_indices.into_iter().collect();

    let filter = ChainMmrNodeFilter::List(&node_indices);
    let mmr_nodes = store.get_chain_mmr_nodes(filter).await?;

    // Construct authentication paths
    let mut authentication_paths = vec![];
    for block_num in block_nums {
        let mut merkle_nodes = vec![];
        let mut idx = InOrderIndex::from_leaf_pos(*block_num as usize);

        while let Some(node) = mmr_nodes.get(&idx.sibling()) {
            merkle_nodes.push(*node);
            idx = idx.parent();
        }
        let path = MerklePath::new(merkle_nodes);
        authentication_paths.push(path);
    }

    Ok(authentication_paths)
}

/// Calculates the merkle path length for an MMR of a specific forest and a leaf index
/// `leaf_index` is a 0-indexed leaf number and `forest` is the total amount of leaves
/// in the MMR at this point.
fn mmr_merkle_path_len(leaf_index: usize, forest: usize) -> usize {
    let before = forest & leaf_index;
    let after = forest ^ before;

    after.ilog2() as usize
}<|MERGE_RESOLUTION|>--- conflicted
+++ resolved
@@ -1,14 +1,7 @@
-<<<<<<< HEAD
-#[cfg(feature = "wasm")]
-use async_trait::async_trait;
-
-use alloc::{collections::BTreeSet, rc::Rc};
-=======
 use alloc::{
     collections::{BTreeMap, BTreeSet},
     rc::Rc,
 };
->>>>>>> 058b217b
 
 use miden_objects::{
     accounts::AccountId,
@@ -133,17 +126,32 @@
         block_num: u32,
         notes: &[NoteId],
     ) -> Result<TransactionInputs, DataStoreError> {
-        // First validate that no note has already been consumed
-        let unspent_notes = self
+        let input_note_records: BTreeMap<NoteId, InputNoteRecord> = self
             .store
-            .get_input_notes(NoteFilter::Committed).await?
-            .iter()
-            .map(|note_record| note_record.id())
-            .collect::<Vec<_>>();
-
+            .get_input_notes(NoteFilter::List(notes)).await?
+            .into_iter()
+            .map(|note_record| (note_record.id(), note_record))
+            .collect();
+
+        // First validate that all notes were found and can be consumed
         for note_id in notes {
-            if !unspent_notes.contains(note_id) {
-                return Err(DataStoreError::NoteAlreadyConsumed(*note_id));
+            if !input_note_records.contains_key(note_id) {
+                return Err(DataStoreError::NoteNotFound(*note_id));
+            }
+
+            let note_record = input_note_records.get(note_id).expect("should have key");
+
+            match note_record.status() {
+                NoteStatus::Pending => {
+                    return Err(DataStoreError::InternalError(format!(
+                        "The input note ID {} does not contain a note origin.",
+                        note_id.to_hex()
+                    )));
+                },
+                NoteStatus::Consumed => {
+                    return Err(DataStoreError::NoteAlreadyConsumed(*note_id));
+                },
+                _ => {},
             }
         }
 
@@ -154,11 +162,9 @@
         let (block_header, _had_notes) = self.store.get_block_header_by_num(block_num).await?;
 
         let mut list_of_notes = vec![];
-
         let mut notes_blocks: Vec<u32> = vec![];
-        let input_note_records = self.store.get_input_notes(NoteFilter::List(notes)).await?;
-
-        for note_record in input_note_records {
+
+        for (_note_id, note_record) in input_note_records {
             let input_note: InputNote = note_record
                 .try_into()
                 .map_err(|err: ClientError| DataStoreError::InternalError(err.to_string()))?;
