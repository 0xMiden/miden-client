use super::Store;

use crate::errors::StoreError;

use clap::error::Result;
use crypto::dsa::rpo_falcon512::KeyPair;
use crypto::hash::rpo::RpoDigest;
use crypto::utils::{Deserializable, Serializable};
use crypto::Word;
<<<<<<< HEAD
use miden_lib::transaction::TransactionKernel;
=======
>>>>>>> 20c9917d
use objects::accounts::AccountStub;
use objects::assembly::AstSerdeOptions;
use objects::assets::AssetVault;
use objects::{
    accounts::{Account, AccountCode, AccountId, AccountStorage},
    assembly::ModuleAst,
    assets::Asset,
    Digest,
};
use rusqlite::{params, Transaction};

// TYPES
// ================================================================================================
type SerializedAccountData = (i64, String, String, String, i64, bool);
type SerializedAccountsParts = (i64, i64, String, String, String, Vec<u8>);

type SerializedAccountAuthData = (i64, Vec<u8>);
type SerializedAccountAuthParts = (i64, Vec<u8>);

type SerializedAccountVaultData = (String, String);
type SerializedAccountVaultParts = (String, String);

type SerializedAccountCodeData = (String, String, Vec<u8>);
type SerializedAccountCodeParts = (String, String, Vec<u8>);

type SerializedAccountStorageData = (String, Vec<u8>);
type SerializedAccountStorageParts = (String, Vec<u8>);

// DATABASE AUTH INFO
// ================================================================================================

/// Type of Authentication Methods supported by the DB
///
/// TODO: add remaining auth types
#[derive(Debug)]
pub enum AuthInfo {
    RpoFalcon512(KeyPair),
}

const RPO_FALCON512_AUTH: u8 = 0;

impl AuthInfo {
    /// Returns byte identifier of specific AuthInfo
    fn type_byte(&self) -> u8 {
        match self {
            AuthInfo::RpoFalcon512(_) => RPO_FALCON512_AUTH,
        }
    }
}

impl Serializable for AuthInfo {
    fn write_into<W: crypto::utils::ByteWriter>(&self, target: &mut W) {
        let mut bytes = vec![self.type_byte()];
        match self {
            AuthInfo::RpoFalcon512(key_pair) => {
                bytes.append(&mut key_pair.to_bytes());
                target.write_bytes(&bytes);
            }
        }
    }
}

impl Deserializable for AuthInfo {
    fn read_from<R: crypto::utils::ByteReader>(
        source: &mut R,
    ) -> Result<Self, crypto::utils::DeserializationError> {
        let auth_type: u8 = source.read_u8()?;
        match auth_type {
            RPO_FALCON512_AUTH => {
                let key_pair = KeyPair::read_from(source)?;
                Ok(AuthInfo::RpoFalcon512(key_pair))
            }
            val => Err(crypto::utils::DeserializationError::InvalidValue(
                val.to_string(),
            )),
        }
    }
}

impl Store {
    // ACCOUNTS
    // --------------------------------------------------------------------------------------------

    /// Returns the account id's of all accounts stored in the database
    pub fn get_account_ids(&self) -> Result<Vec<AccountId>, StoreError> {
        const QUERY: &str = "SELECT id FROM accounts";

        self.db
            .prepare(QUERY)
            .map_err(StoreError::QueryError)?
            .query_map([], |row| row.get(0))
            .expect("no binding parameters used in query")
            .map(|result| {
                result
                    .map_err(StoreError::ColumnParsingError)
                    .map(|id: i64| AccountId::try_from(id as u64).expect("account id is valid"))
            })
            .collect::<Result<Vec<AccountId>, _>>()
    }

    pub fn get_accounts(&self) -> Result<Vec<(AccountStub, Word)>, StoreError> {
        const QUERY: &str =
            "SELECT id, nonce, vault_root, storage_root, code_root, account_seed FROM accounts";
        self.db
            .prepare(QUERY)
            .map_err(StoreError::QueryError)?
            .query_map([], parse_accounts_columns)
            .expect("no binding parameters used in query")
            .map(|result| {
                result
                    .map_err(StoreError::ColumnParsingError)
                    .and_then(parse_accounts)
            })
            .collect()
    }

<<<<<<< HEAD
    pub fn get_account_stub_by_id(
=======
    pub fn get_account_by_id(
>>>>>>> 20c9917d
        &self,
        account_id: AccountId,
    ) -> Result<(AccountStub, Word), StoreError> {
        let account_id_int: u64 = account_id.into();
        const QUERY: &str =
            "SELECT id, nonce, vault_root, storage_root, code_root, account_seed FROM accounts WHERE id = ?";
        self.db
            .prepare(QUERY)
            .map_err(StoreError::QueryError)?
            .query_map(params![account_id_int as i64], parse_accounts_columns)
            .map_err(StoreError::QueryError)?
            .map(|result| {
                result
                    .map_err(StoreError::ColumnParsingError)
                    .and_then(parse_accounts)
            })
            .next()
            .ok_or(StoreError::AccountDataNotFound(account_id))?
    }

    // TODO: Get all parts from a single query
    /// Retrieves a full [Account] object
    pub fn get_account_by_id(&self, account_id: AccountId) -> Result<(Account, Word), StoreError> {
        let (account_stub, seed) = self.get_account_stub_by_id(account_id)?;
        let (_procedures, module_ast) = self.get_account_code(account_stub.code_root())?;

        //let account_code = AccountCode::from_parts(module_ast, procedures);
        let account_code = AccountCode::new(module_ast, &TransactionKernel::assembler()).unwrap();

        let account_storage = self.get_account_storage(account_stub.storage_root())?;

        let account_vault = self.get_vault_assets(account_stub.vault_root())?;
        let account_vault = AssetVault::new(&account_vault).map_err(StoreError::AssetVaultError)?;

        let account = Account::new(
            account_stub.id(),
            account_vault,
            account_storage,
            account_code,
            account_stub.nonce(),
        );

        Ok((account, seed))
    }

    /// Retrieve account keys data by Account Id
    pub fn get_account_auth(&self, account_id: AccountId) -> Result<AuthInfo, StoreError> {
        let account_id_int: u64 = account_id.into();
        const QUERY: &str = "SELECT account_id, auth_info FROM account_auth WHERE account_id = ?";
        self.db
            .prepare(QUERY)
            .map_err(StoreError::QueryError)?
            .query_map(params![account_id_int as i64], parse_account_auth_columns)
            .map_err(StoreError::QueryError)?
            .map(|result| {
                result
                    .map_err(StoreError::ColumnParsingError)
                    .and_then(parse_account_auth)
            })
            .next()
            .ok_or(StoreError::AccountDataNotFound(account_id))?
    }

    /// Retrieve account code-related data by code root
    pub fn get_account_code(
        &self,
        root: Digest,
    ) -> Result<(Vec<RpoDigest>, ModuleAst), StoreError> {
        let root_serialized = root.to_string();
        const QUERY: &str = "SELECT root, procedures, module FROM account_code WHERE root = ?";

        self.db
            .prepare(QUERY)
            .map_err(StoreError::QueryError)?
            .query_map(params![root_serialized], parse_account_code_columns)
            .map_err(StoreError::QueryError)?
            .map(|result| {
                result
                    .map_err(StoreError::ColumnParsingError)
                    .and_then(parse_account_code)
            })
            .next()
            .ok_or(StoreError::AccountCodeDataNotFound(root))?
    }

    /// Retrieve account storage data by vault root
    pub fn get_account_storage(&self, root: RpoDigest) -> Result<AccountStorage, StoreError> {
        let root_serialized = &root.to_string();

        const QUERY: &str = "SELECT root, slots FROM account_storage WHERE root = ?";
        self.db
            .prepare(QUERY)
            .map_err(StoreError::QueryError)?
            .query_map(params![root_serialized], parse_account_storage_columns)
            .map_err(StoreError::QueryError)?
            .map(|result| {
                result
                    .map_err(StoreError::ColumnParsingError)
                    .and_then(parse_account_storage)
            })
            .next()
            .ok_or(StoreError::AccountStorageNotFound(root))?
    }

    /// Retrieve assets by vault root
    pub fn get_vault_assets(&self, root: RpoDigest) -> Result<Vec<Asset>, StoreError> {
        let vault_root =
            serde_json::to_string(&root).map_err(StoreError::InputSerializationError)?;

        const QUERY: &str = "SELECT root, assets FROM account_vaults WHERE root = ?";
        self.db
            .prepare(QUERY)
            .map_err(StoreError::QueryError)?
            .query_map(params![vault_root], parse_account_asset_vault_columns)
            .map_err(StoreError::QueryError)?
            .map(|result| {
                result
                    .map_err(StoreError::ColumnParsingError)
                    .and_then(parse_account_asset_vault)
            })
            .next()
            .ok_or(StoreError::VaultDataNotFound(root))?
    }

    pub fn insert_account(
        &mut self,
        account: &Account,
        account_seed: Word,
        auth_info: &AuthInfo,
    ) -> Result<(), StoreError> {
        let tx = self
            .db
            .transaction()
            .map_err(StoreError::TransactionError)?;

        Self::insert_account_code(&tx, account.code())?;
        Self::insert_account_storage(&tx, account.storage())?;
        Self::insert_account_asset_vault(&tx, account.vault())?;
        Self::insert_account_record(&tx, account, account_seed)?;
        Self::insert_account_auth(&tx, account.id(), auth_info)?;

        tx.commit().map_err(StoreError::TransactionError)
    }

    fn insert_account_record(
        tx: &Transaction<'_>,
        account: &Account,
        account_seed: Word,
    ) -> Result<(), StoreError> {
        let (id, code_root, storage_root, vault_root, nonce, committed) =
            serialize_account(account)?;

<<<<<<< HEAD
        let account_seed = account_seed.to_bytes();

=======
>>>>>>> 20c9917d
        const QUERY: &str =  "INSERT INTO accounts (id, code_root, storage_root, vault_root, nonce, committed, account_seed) VALUES (?, ?, ?, ?, ?, ?, ?)";
        tx.execute(
            QUERY,
            params![
                id,
                code_root,
                storage_root,
                vault_root,
                nonce,
                committed,
<<<<<<< HEAD
                account_seed
=======
                account_seed.to_bytes()
>>>>>>> 20c9917d
            ],
        )
        .map(|_| ())
        .map_err(StoreError::QueryError)
    }

    fn insert_account_code(
        tx: &Transaction<'_>,
        account_code: &AccountCode,
    ) -> Result<(), StoreError> {
        let (code_root, code, module) = serialize_account_code(account_code)?;
        const QUERY: &str =
            "INSERT OR IGNORE INTO account_code (root, procedures, module) VALUES (?, ?, ?)";
        tx.execute(QUERY, params![code_root, code, module,])
            .map(|_| ())
            .map_err(StoreError::QueryError)
    }

    fn insert_account_storage(
        tx: &Transaction<'_>,
        account_storage: &AccountStorage,
    ) -> Result<(), StoreError> {
        let (storage_root, storage_slots) = serialize_account_storage(account_storage)?;
        const QUERY: &str = "INSERT OR IGNORE INTO account_storage (root, slots) VALUES (?, ?)";
        tx.execute(QUERY, params![storage_root, storage_slots])
            .map(|_| ())
            .map_err(StoreError::QueryError)
    }

    fn insert_account_asset_vault(
        tx: &Transaction<'_>,
        asset_vault: &AssetVault,
    ) -> Result<(), StoreError> {
        let (vault_root, assets) = serialize_account_asset_vault(asset_vault)?;
<<<<<<< HEAD
        const QUERY: &str = "INSERT OR IGNORE INTO account_vaults (root, assets) VALUES (?, ?)";
=======
        const QUERY: &str = "INSERT INTO account_vaults (root, assets) VALUES (?, ?)";
>>>>>>> 20c9917d
        tx.execute(QUERY, params![vault_root, assets])
            .map(|_| ())
            .map_err(StoreError::QueryError)
    }

    pub fn insert_account_auth(
        tx: &Transaction<'_>,
        account_id: AccountId,
        auth_info: &AuthInfo,
    ) -> Result<(), StoreError> {
        let (account_id, auth_info) = serialize_account_auth(account_id, auth_info)?;
        const QUERY: &str = "INSERT INTO account_auth (account_id, auth_info) VALUES (?, ?)";
        tx.execute(QUERY, params![account_id, auth_info])
            .map(|_| ())
            .map_err(StoreError::QueryError)
    }
}

// HELPERS
// ================================================================================================

/// Parse accounts colums from the provided row into native types
pub(crate) fn parse_accounts_columns(
    row: &rusqlite::Row<'_>,
) -> Result<SerializedAccountsParts, rusqlite::Error> {
    let id: i64 = row.get(0)?;
    let nonce: i64 = row.get(1)?;
    let vault_root: String = row.get(2)?;
    let storage_root: String = row.get(3)?;
    let code_root: String = row.get(4)?;
    let account_seed: Vec<u8> = row.get(5)?;
    Ok((id, nonce, vault_root, storage_root, code_root, account_seed))
}

/// Parse an account from the provided parts.
pub(crate) fn parse_accounts(
    serialized_account_parts: SerializedAccountsParts,
) -> Result<(AccountStub, Word), StoreError> {
    let (id, nonce, vault_root, storage_root, code_root, account_seed) = serialized_account_parts;
    let account_seed_word: Word =
        Word::read_from_bytes(&account_seed).map_err(StoreError::DataDeserializationError)?;

    Ok((
        AccountStub::new(
            (id as u64)
                .try_into()
                .expect("Conversion from stored AccountID should not panic"),
            (nonce as u64).into(),
            serde_json::from_str(&vault_root).map_err(StoreError::JsonDataDeserializationError)?,
            Digest::try_from(&storage_root).map_err(StoreError::HexParseError)?,
            serde_json::from_str(&code_root).map_err(StoreError::JsonDataDeserializationError)?,
        ),
        account_seed_word,
    ))
}

/// Serialized the provided account into database compatible types.
fn serialize_account(account: &Account) -> Result<SerializedAccountData, StoreError> {
    let id: u64 = account.id().into();
    let code_root = serde_json::to_string(&account.code().root())
        .map_err(StoreError::InputSerializationError)?;
    let storage_root = account.storage().root().to_string();
    let vault_root = serde_json::to_string(&account.vault().commitment())
        .map_err(StoreError::InputSerializationError)?;
    let committed = account.is_on_chain();
    let nonce = account.nonce().inner() as i64;

    Ok((
        id as i64,
        code_root,
        storage_root,
        vault_root,
        nonce,
        committed,
    ))
}

/// Parse account_auth columns from the provided row into native types
fn parse_account_auth_columns(
    row: &rusqlite::Row<'_>,
) -> Result<SerializedAccountAuthParts, rusqlite::Error> {
    let account_id: i64 = row.get(0)?;
    let auth_info_bytes: Vec<u8> = row.get(1)?;
    Ok((account_id, auth_info_bytes))
}

/// Parse an `AuthInfo` from the provided parts.
fn parse_account_auth(
    serialized_account_auth_parts: SerializedAccountAuthParts,
) -> Result<AuthInfo, StoreError> {
    let (_, auth_info_bytes) = serialized_account_auth_parts;
    let auth_info = AuthInfo::read_from_bytes(&auth_info_bytes)
        .map_err(StoreError::DataDeserializationError)?;
    Ok(auth_info)
}

/// Serialized the provided account_auth into database compatible types.
fn serialize_account_auth(
    account_id: AccountId,
    auth_info: &AuthInfo,
) -> Result<SerializedAccountAuthData, StoreError> {
    let account_id: u64 = account_id.into();
    let auth_info = auth_info.to_bytes();
    Ok((account_id as i64, auth_info))
}

/// Parse account_code columns from the provided row into native types.
fn parse_account_code_columns(
    row: &rusqlite::Row<'_>,
) -> Result<SerializedAccountCodeParts, rusqlite::Error> {
    let root: String = row.get(0)?;
    let procedures: String = row.get(1)?;
    let module: Vec<u8> = row.get(2)?;
    Ok((root, procedures, module))
}

/// Parse an account_code from the provided parts.
fn parse_account_code(
    serialized_account_code_parts: SerializedAccountCodeParts,
) -> Result<(Vec<RpoDigest>, ModuleAst), StoreError> {
    let (_, procedures, module) = serialized_account_code_parts;

    let procedures =
        serde_json::from_str(&procedures).map_err(StoreError::JsonDataDeserializationError)?;
    let module = ModuleAst::from_bytes(&module).map_err(StoreError::DataDeserializationError)?;
    Ok((procedures, module))
}

/// Serialize the provided account_code into database compatible types.
fn serialize_account_code(
    account_code: &AccountCode,
) -> Result<SerializedAccountCodeData, StoreError> {
    let root = account_code.root().to_string();
    let procedures = serde_json::to_string(account_code.procedures())
        .map_err(StoreError::InputSerializationError)?;
    let module = account_code.module().to_bytes(AstSerdeOptions {
        serialize_imports: true,
    });

    Ok((root, procedures, module))
}

/// Parse account_storage columns from the provided row into native types.
fn parse_account_storage_columns(
    row: &rusqlite::Row<'_>,
) -> Result<SerializedAccountStorageParts, rusqlite::Error> {
    let root: String = row.get(0)?;
    let storage: Vec<u8> = row.get(1)?;
    Ok((root, storage))
}

/// Parse an account_storage from the provided parts.
fn parse_account_storage(
    serialized_account_storage_parts: SerializedAccountStorageParts,
) -> Result<AccountStorage, StoreError> {
    let (_, storage) = serialized_account_storage_parts;

    let storage =
        AccountStorage::read_from_bytes(&storage).map_err(StoreError::DataDeserializationError)?;
    Ok(storage)
}

/// Serialize the provided account_storage into database compatible types.
fn serialize_account_storage(
    account_storage: &AccountStorage,
) -> Result<SerializedAccountStorageData, StoreError> {
    let root = account_storage.root().to_string();
    let storage = account_storage.to_bytes();

    Ok((root, storage))
}

/// Parse account_vault columns from the provided row into native types.
fn parse_account_asset_vault_columns(
    row: &rusqlite::Row<'_>,
) -> Result<SerializedAccountVaultParts, rusqlite::Error> {
    let root: String = row.get(0)?;
    let assets: String = row.get(1)?;
    Ok((root, assets))
}

/// Parse a vector of assets from the provided parts.
fn parse_account_asset_vault(
    serialized_account_asset_vault_parts: SerializedAccountVaultParts,
) -> Result<Vec<Asset>, StoreError> {
    let (_, assets) = serialized_account_asset_vault_parts;

    let assets = serde_json::from_str(&assets).map_err(StoreError::JsonDataDeserializationError)?;
    Ok(assets)
}

/// Serialize the provided asset_vault into database compatible types.
fn serialize_account_asset_vault(
    asset_vault: &AssetVault,
) -> Result<SerializedAccountVaultData, StoreError> {
    let root = serde_json::to_string(&asset_vault.commitment())
        .map_err(StoreError::InputSerializationError)?;
    let assets: Vec<Asset> = asset_vault.assets().collect();
    let assets = serde_json::to_string(&assets).map_err(StoreError::InputSerializationError)?;
    Ok((root, assets))
}

#[cfg(test)]
pub mod tests {
    use crypto::{
        dsa::rpo_falcon512::KeyPair,
        utils::{Deserializable, Serializable},
    };
    use mock::mock::account;

    use crate::store::{self, tests::create_test_store};

    use super::AuthInfo;

    #[test]
    fn test_account_code_insertion_no_duplicates() {
        let mut store = create_test_store();
        let assembler = miden_lib::transaction::TransactionKernel::assembler();
        let account_code = account::mock_account_code(&assembler);
        let tx = store.db.transaction().unwrap();

        // Table is empty at the beginning
        let mut actual: usize = tx
            .query_row("SELECT Count(*) FROM account_code", [], |row| row.get(0))
            .unwrap();
        assert_eq!(actual, 0);

        // First insertion generates a new row
        store::Store::insert_account_code(&tx, &account_code).unwrap();
        actual = tx
            .query_row("SELECT Count(*) FROM account_code", [], |row| row.get(0))
            .unwrap();
        assert_eq!(actual, 1);

        // Second insertion passes but does not generate a new row
        assert!(store::Store::insert_account_code(&tx, &account_code).is_ok());
        actual = tx
            .query_row("SELECT Count(*) FROM account_code", [], |row| row.get(0))
            .unwrap();
        assert_eq!(actual, 1);
    }

    #[test]
    fn test_auth_info_serialization() {
        let exp_key_pair = KeyPair::new().unwrap();
        let auth_info = AuthInfo::RpoFalcon512(exp_key_pair);
        let bytes = auth_info.to_bytes();
        let actual = AuthInfo::read_from_bytes(&bytes).unwrap();
        match actual {
            AuthInfo::RpoFalcon512(act_key_pair) => {
                assert_eq!(exp_key_pair, act_key_pair)
            }
        }
    }
}<|MERGE_RESOLUTION|>--- conflicted
+++ resolved
@@ -7,10 +7,7 @@
 use crypto::hash::rpo::RpoDigest;
 use crypto::utils::{Deserializable, Serializable};
 use crypto::Word;
-<<<<<<< HEAD
 use miden_lib::transaction::TransactionKernel;
-=======
->>>>>>> 20c9917d
 use objects::accounts::AccountStub;
 use objects::assembly::AstSerdeOptions;
 use objects::assets::AssetVault;
@@ -127,11 +124,7 @@
             .collect()
     }
 
-<<<<<<< HEAD
     pub fn get_account_stub_by_id(
-=======
-    pub fn get_account_by_id(
->>>>>>> 20c9917d
         &self,
         account_id: AccountId,
     ) -> Result<(AccountStub, Word), StoreError> {
@@ -281,14 +274,16 @@
         account: &Account,
         account_seed: Word,
     ) -> Result<(), StoreError> {
+    fn insert_account_record(
+        tx: &Transaction<'_>,
+        account: &Account,
+        account_seed: Word,
+    ) -> Result<(), StoreError> {
         let (id, code_root, storage_root, vault_root, nonce, committed) =
             serialize_account(account)?;
 
-<<<<<<< HEAD
         let account_seed = account_seed.to_bytes();
 
-=======
->>>>>>> 20c9917d
         const QUERY: &str =  "INSERT INTO accounts (id, code_root, storage_root, vault_root, nonce, committed, account_seed) VALUES (?, ?, ?, ?, ?, ?, ?)";
         tx.execute(
             QUERY,
@@ -299,11 +294,7 @@
                 vault_root,
                 nonce,
                 committed,
-<<<<<<< HEAD
                 account_seed
-=======
-                account_seed.to_bytes()
->>>>>>> 20c9917d
             ],
         )
         .map(|_| ())
@@ -338,11 +329,7 @@
         asset_vault: &AssetVault,
     ) -> Result<(), StoreError> {
         let (vault_root, assets) = serialize_account_asset_vault(asset_vault)?;
-<<<<<<< HEAD
         const QUERY: &str = "INSERT OR IGNORE INTO account_vaults (root, assets) VALUES (?, ?)";
-=======
-        const QUERY: &str = "INSERT INTO account_vaults (root, assets) VALUES (?, ?)";
->>>>>>> 20c9917d
         tx.execute(QUERY, params![vault_root, assets])
             .map(|_| ())
             .map_err(StoreError::QueryError)
