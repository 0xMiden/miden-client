--- conflicted
+++ resolved
@@ -11,11 +11,7 @@
 use objects::{
     accounts::AccountId,
     assembly::{AstSerdeOptions, ProgramAst},
-<<<<<<< HEAD
-    notes::Note,
-=======
-    notes::{NoteEnvelope, NoteId},
->>>>>>> 9db4510f
+    notes::{Note, NoteEnvelope, NoteId},
     transaction::{ExecutedTransaction, OutputNotes, ProvenTransaction, TransactionScript},
     Digest,
 };
@@ -81,12 +77,7 @@
             .collect::<Result<Vec<TransactionStub>, _>>()
     }
 
-<<<<<<< HEAD
     pub fn insert_proven_and_submitted_transaction_data(
-=======
-    // TODO: Make a separate table for transaction scripts and only save the root
-    pub fn insert_proven_transaction_data(
->>>>>>> 9db4510f
         &mut self,
         account_id: AccountId,
         proven_transaction: ProvenTransaction,
