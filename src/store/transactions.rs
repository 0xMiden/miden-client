--- conflicted
+++ resolved
@@ -1,4 +1,6 @@
-use crate::{client::transactions::TransactionStub, errors::StoreError};
+use crate::{
+    client::transactions::TransactionStub, errors::StoreError, store::notes::InputNoteRecord,
+};
 use crypto::{
     utils::{collections::BTreeMap, Deserializable, Serializable},
     Felt,
@@ -164,19 +166,16 @@
         .map(|_| ())
         .map_err(StoreError::QueryError)?;
 
-<<<<<<< HEAD
-        let input_notes: Vec<InputNoteRecord> = transaction_result
-            .input_notes()
-            .iter()
-            .map(|n| n.note().clone().into())
-            .collect();
-
-        // Insert input notes
-        insert_input_notes(tx, &input_notes)?;
-=======
-        // commit the transaction
-        tx.commit().map_err(StoreError::QueryError)?;
->>>>>>> 0e2d3587
+        // FIXME: Temporary until nullifier data gets correctly returned from the node
+        for input_note in transaction_result.input_notes().iter() {
+            const SPENT_QUERY: &str =
+                "UPDATE input_notes SET status = 'consumed' WHERE note_id = ?";
+            tx.execute(
+                SPENT_QUERY,
+                rusqlite::params![input_note.id().inner().to_string()],
+            )
+            .unwrap();
+        }
 
         Ok(())
     }
