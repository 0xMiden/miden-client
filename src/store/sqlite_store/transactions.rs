--- conflicted
+++ resolved
@@ -1,18 +1,3 @@
-<<<<<<< HEAD
-use crate::{
-    client::transactions::{TransactionRecord, TransactionResult, TransactionStatus},
-    errors::StoreError,
-    store::{InputNoteRecord, OutputNoteRecord, TransactionFilter},
-};
-use crypto::{
-    utils::{collections::BTreeMap, Deserializable, Serializable},
-    Felt,
-};
-
-use tracing::info;
-
-=======
->>>>>>> 3c8316f6
 use super::{
     accounts::{insert_account_asset_vault, insert_account_record, insert_account_storage},
     notes::{insert_input_note_tx, insert_output_note_tx},
@@ -21,16 +6,16 @@
 use crate::{
     client::transactions::{TransactionRecord, TransactionResult, TransactionStatus},
     errors::StoreError,
-    store::{InputNoteRecord, TransactionFilter},
+    store::{InputNoteRecord, OutputNoteRecord, TransactionFilter},
 };
 use miden_objects::{
     accounts::{Account, AccountId},
     assembly::{AstSerdeOptions, ProgramAst},
+    crypto::utils::{Deserializable, Serializable},
     transaction::{OutputNote, OutputNotes, TransactionId, TransactionScript},
     utils::collections::BTreeMap,
     Digest, Felt,
 };
-use miden_tx::utils::{Deserializable, Serializable};
 use rusqlite::{params, Transaction};
 use tracing::info;
 
