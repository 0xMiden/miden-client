--- conflicted
+++ resolved
@@ -162,20 +162,6 @@
         self.get_account_stubs()
     }
 
-<<<<<<< HEAD
-    fn get_account_stub_by_id(
-        &self,
-        account_id: AccountId,
-    ) -> Result<(AccountStub, Option<Word>), StoreError> {
-        self.get_account_stub_by_id(account_id)
-    }
-
-    fn get_account_by_id(
-        &self,
-        account_id: AccountId,
-    ) -> Result<(Account, Option<Word>), StoreError> {
-        self.get_account_by_id(account_id)
-=======
     fn get_account_stub(&self, account_id: AccountId) -> Result<(AccountStub, Word), StoreError> {
         self.get_account_stub(account_id)
     }
@@ -190,7 +176,6 @@
 
     fn get_account_auth(&self, account_id: AccountId) -> Result<AuthInfo, StoreError> {
         self.get_account_auth(account_id)
->>>>>>> c10f1585
     }
 }
 
