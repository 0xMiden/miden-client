use alloc::collections::BTreeMap;
use core::cell::{RefCell, RefMut};
use std::rc::Rc;

use miden_objects::{
    accounts::{Account, AccountId, AccountStub, AuthSecretKey},
    crypto::merkle::{InOrderIndex, MmrPeaks},
    notes::{NoteTag, Nullifier},
    BlockHeader, Digest, Word,
};
<<<<<<< HEAD
use rusqlite::{types::Value, vtab::array, Connection};
=======
use rusqlite::{vtab::array, Connection};
use winter_maybe_async::maybe_async;
>>>>>>> afd08441

use self::config::SqliteStoreConfig;
use super::{
    ChainMmrNodeFilter, InputNoteRecord, NoteFilter, OutputNoteRecord, Store, TransactionFilter,
};
use crate::{
    client::{
        sync::StateSyncUpdate,
        transactions::{TransactionRecord, TransactionResult},
    },
    errors::StoreError,
    store::note_record::{NOTE_STATUS_COMMITTED, NOTE_STATUS_PROCESSING},
};

mod accounts;
mod chain_data;
pub mod config;
pub(crate) mod migrations;
mod notes;
mod sync;
mod transactions;

// SQLITE STORE
// ================================================================================================
///
/// Represents a connection with an sqlite database
///
///
/// Current table definitions can be found at `store.sql` migration file. One particular column
/// type used is JSON, for which you can look more info at [sqlite's official documentation](https://www.sqlite.org/json1.html).
/// In the case of json, some caveats must be taken:
///
/// - To insert json values you must use sqlite's `json` function in the query alongside named
///   parameters, and the provided parameter must be a valid json. That is:
///
/// ```sql
/// INSERT INTO SOME_TABLE
///     (some_field)
///     VALUES (json(:some_field))")
/// ```
///
/// ```ignore
/// let metadata = format!(r#"{{"some_inner_field": {some_field}, "some_other_inner_field": {some_other_field}}}"#);
/// ```
///
/// (Using raw string literals for the jsons is encouraged if possible)
///
/// - To get data from any of the json fields you can use the `json_extract` function (in some
///   cases you'll need to do some explicit type casting to help rusqlite figure out types):
///
/// ```sql
/// SELECT CAST(json_extract(some_json_col, '$.some_json_field') AS TEXT) from some_table
/// ```
///
/// - For some datatypes you'll need to do some manual serialization/deserialization. For example,
///   suppose one of your json fields is an array of digests. Then you'll need to
///     - Create the json with an array of strings representing the digests:
///
///     ```ignore
///     let some_array_field = some_array
///         .into_iter()
///         .map(array_elem_to_string)
///         .collect::<Vec<_>>()
///         .join(",");
///
///     Some(format!(
///         r#"{{
///             "some_array_field": [{some_array_field}]
///         }}"#
///     )),
///     ```
///
///     - When deserializing, handling the extra symbols (`[`, `]`, `,`, `"`). For that you can use
///       the `parse_json_array` function:
///
///     ```ignore
///         let some_array = parse_json_array(some_array_field)
///         .into_iter()
///         .map(parse_json_byte_str)
///         .collect::<Result<Vec<u8>, _>>()?;
///     ```
/// - Thus, if needed you can create a struct representing the json values and use serde_json to
///   simplify all of the serialization/deserialization logic
pub struct SqliteStore {
    pub(crate) db: RefCell<Connection>,
}

impl SqliteStore {
    // CONSTRUCTORS
    // --------------------------------------------------------------------------------------------

    /// Returns a new instance of [Store] instantiated with the specified configuration options.
    pub fn new(config: &SqliteStoreConfig) -> Result<Self, StoreError> {
        let mut db = Connection::open(config.database_filepath.clone())?;
        array::load_module(&db)?;
        migrations::update_to_latest(&mut db)?;

        Ok(Self { db: RefCell::new(db) })
    }

    /// Returns a mutable reference to the internal [Connection] to the SQL DB
    pub fn db(&self) -> RefMut<'_, Connection> {
        self.db.borrow_mut()
    }
}

// SQLite implementation of the Store trait
//
// To simplify, all implementations rely on inner SqliteStore functions that map 1:1 by name
// This way, the actual implementations are grouped by entity types in their own sub-modules
impl Store for SqliteStore {
    #[maybe_async]
    fn get_note_tags(&self) -> Result<Vec<NoteTag>, StoreError> {
        self.get_note_tags()
    }

    #[maybe_async]
    fn add_note_tag(&self, tag: NoteTag) -> Result<bool, StoreError> {
        self.add_note_tag(tag)
    }

    #[maybe_async]
    fn remove_note_tag(&self, tag: NoteTag) -> Result<bool, StoreError> {
        self.remove_note_tag(tag)
    }

    #[maybe_async]
    fn get_sync_height(&self) -> Result<u32, StoreError> {
        self.get_sync_height()
    }

    #[maybe_async]
    fn apply_state_sync(&self, state_sync_update: StateSyncUpdate) -> Result<(), StoreError> {
        self.apply_state_sync(state_sync_update)
    }

    #[maybe_async]
    fn get_transactions(
        &self,
        transaction_filter: TransactionFilter,
    ) -> Result<Vec<TransactionRecord>, StoreError> {
        self.get_transactions(transaction_filter)
    }

    #[maybe_async]
    fn apply_transaction(&self, tx_result: TransactionResult) -> Result<(), StoreError> {
        self.apply_transaction(tx_result)
    }

    #[maybe_async]
    fn get_input_notes(
        &self,
        note_filter: NoteFilter<'_>,
    ) -> Result<Vec<InputNoteRecord>, StoreError> {
        self.get_input_notes(note_filter)
    }

    #[maybe_async]
    fn get_output_notes(
        &self,
        note_filter: NoteFilter<'_>,
    ) -> Result<Vec<OutputNoteRecord>, StoreError> {
        self.get_output_notes(note_filter)
    }

    #[maybe_async]
    fn insert_input_note(&self, note: &InputNoteRecord) -> Result<(), StoreError> {
        self.insert_input_note(note)
    }

    #[maybe_async]
    fn insert_block_header(
        &self,
        block_header: BlockHeader,
        chain_mmr_peaks: MmrPeaks,
        has_client_notes: bool,
    ) -> Result<(), StoreError> {
        self.insert_block_header(block_header, chain_mmr_peaks, has_client_notes)
    }

    #[maybe_async]
    fn get_block_headers(
        &self,
        block_numbers: &[u32],
    ) -> Result<Vec<(BlockHeader, bool)>, StoreError> {
        self.get_block_headers(block_numbers)
    }

    #[maybe_async]
    fn get_tracked_block_headers(&self) -> Result<Vec<BlockHeader>, StoreError> {
        self.get_tracked_block_headers()
    }

    #[maybe_async]
    fn get_chain_mmr_nodes(
        &self,
        filter: ChainMmrNodeFilter<'_>,
    ) -> Result<BTreeMap<InOrderIndex, Digest>, StoreError> {
        self.get_chain_mmr_nodes(filter)
    }

    #[maybe_async]
    fn insert_chain_mmr_nodes(&self, nodes: &[(InOrderIndex, Digest)]) -> Result<(), StoreError> {
        self.insert_chain_mmr_nodes(nodes)
    }

    #[maybe_async]
    fn get_chain_mmr_peaks_by_block_num(&self, block_num: u32) -> Result<MmrPeaks, StoreError> {
        self.get_chain_mmr_peaks_by_block_num(block_num)
    }

    #[maybe_async]
    fn insert_account(
        &self,
        account: &Account,
        account_seed: Option<Word>,
        auth_info: &AuthSecretKey,
    ) -> Result<(), StoreError> {
        self.insert_account(account, account_seed, auth_info)
    }

    #[maybe_async]
    fn get_account_ids(&self) -> Result<Vec<AccountId>, StoreError> {
        self.get_account_ids()
    }

    #[maybe_async]
    fn get_account_stubs(&self) -> Result<Vec<(AccountStub, Option<Word>)>, StoreError> {
        self.get_account_stubs()
    }

    #[maybe_async]
    fn get_account_stub(
        &self,
        account_id: AccountId,
    ) -> Result<(AccountStub, Option<Word>), StoreError> {
        self.get_account_stub(account_id)
    }

    #[maybe_async]
    fn get_account(&self, account_id: AccountId) -> Result<(Account, Option<Word>), StoreError> {
        self.get_account(account_id)
    }

    #[maybe_async]
    fn get_account_auth(&self, account_id: AccountId) -> Result<AuthSecretKey, StoreError> {
        self.get_account_auth(account_id)
    }

    fn get_account_auth_by_pub_key(&self, pub_key: Word) -> Result<AuthSecretKey, StoreError> {
        self.get_account_auth_by_pub_key(pub_key)
    }

    fn get_unspent_input_note_nullifiers(&self) -> Result<Vec<Nullifier>, StoreError> {
        const QUERY: &str =
                "SELECT json_extract(details, '$.nullifier') FROM input_notes WHERE status IN rarray(?)";
        let unspent_filters = Rc::new(vec![
            Value::from(NOTE_STATUS_COMMITTED.to_string()),
            Value::from(NOTE_STATUS_PROCESSING.to_string()),
        ]);
        self.db()
            .prepare(QUERY)?
            .query_map([unspent_filters], |row| row.get(0))
            .expect("no binding parameters used in query")
            .map(|result| {
                result.map_err(|err| StoreError::ParsingError(err.to_string())).and_then(
                    |v: String| {
                        Digest::try_from(v).map(Nullifier::from).map_err(StoreError::HexParseError)
                    },
                )
            })
            .collect::<Result<Vec<Nullifier>, _>>()
    }
}

// TESTS
// ================================================================================================

#[cfg(test)]
pub mod tests {
    use std::cell::RefCell;

    use rusqlite::{vtab::array, Connection};

    use super::{migrations, SqliteStore};
    use crate::mock::create_test_store_path;

    pub(crate) fn create_test_store() -> SqliteStore {
        let temp_file = create_test_store_path();
        let mut db = Connection::open(temp_file).unwrap();
        array::load_module(&db).unwrap();
        migrations::update_to_latest(&mut db).unwrap();

        SqliteStore { db: RefCell::new(db) }
    }
}<|MERGE_RESOLUTION|>--- conflicted
+++ resolved
@@ -8,12 +8,8 @@
     notes::{NoteTag, Nullifier},
     BlockHeader, Digest, Word,
 };
-<<<<<<< HEAD
 use rusqlite::{types::Value, vtab::array, Connection};
-=======
-use rusqlite::{vtab::array, Connection};
 use winter_maybe_async::maybe_async;
->>>>>>> afd08441
 
 use self::config::SqliteStoreConfig;
 use super::{
