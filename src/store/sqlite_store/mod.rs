use miden_objects::{
    accounts::{Account, AccountId, AccountStub},
    crypto::merkle::{InOrderIndex, MmrPeaks},
    notes::{NoteId, NoteInclusionProof},
    transaction::TransactionId,
    utils::collections::BTreeMap,
    BlockHeader, Digest, Word,
};
<<<<<<< HEAD

use super::{
    AuthInfo, ChainMmrNodeFilter, InputNoteRecord, NoteFilter, OutputNoteRecord, Store,
    TransactionFilter,
};

=======
>>>>>>> a15be6a4
use rusqlite::Connection;

use super::{AuthInfo, ChainMmrNodeFilter, InputNoteRecord, NoteFilter, Store, TransactionFilter};
use crate::{
    client::transactions::{TransactionRecord, TransactionResult},
    config::StoreConfig,
    errors::StoreError,
};

mod accounts;
mod chain_data;
mod migrations;
mod notes;
mod sync;
mod transactions;

// SQLITE STORE
// ================================================================================================
///
/// Represents a connection with an sqlite database
///
///
/// Current table definitions can be found at `store.sql` migration file. One particular column
/// type used is JSON, for which you can look more info at [sqlite's official documentation](https://www.sqlite.org/json1.html).
/// In the case of json, some caveats must be taken:
///
/// - To insert json values you must use sqlite's `json` function in the query alongside named
/// parameters, and the provided parameter must be a valid json. That is:
///
/// ```sql
/// INSERT INTO SOME_TABLE
///     (some_field)
///     VALUES (json(:some_field))")
/// ```
///
/// ```ignore
/// let metadata = format!(r#"{{"some_inner_field": {some_field}, "some_other_inner_field": {some_other_field}}}"#);
/// ```
///
/// (Using raw string literals for the jsons is encouraged if possible)
///
/// - To get data from any of the json fields you can use the `json_extract` function (in some
/// cases you'll need to do some explicit type casting to help rusqlite figure out types):
///
/// ```sql
/// SELECT CAST(json_extract(some_json_col, '$.some_json_field') AS TEXT) from some_table
/// ```
///
/// - For some datatypes you'll need to do some manual serialization/deserialization. For example,
/// suppose one of your json fields is an array of digests. Then you'll need to
///     - Create the json with an array of strings representing the digests:
///
///     ```ignore
///     let some_array_field = some_array
///         .into_iter()
///         .map(array_elem_to_string)
///         .collect::<Vec<_>>()
///         .join(",");
///
///     Some(format!(
///         r#"{{
///             "some_array_field": [{some_array_field}]
///         }}"#
///     )),
///     ```
///
///     - When deserializing, handling the extra symbols (`[`, `]`, `,`, `"`). For that you can use
///     the `parse_json_array` function:
///
///     ```ignore
///         let some_array = parse_json_array(some_array_field)
///         .into_iter()
///         .map(parse_json_byte_str)
///         .collect::<Result<Vec<u8>, _>>()?;
///     ```
/// - Thus, if needed you can create a struct representing the json values and use serde_json to
/// simplify all of the serialization/deserialization logic
pub struct SqliteStore {
    pub(crate) db: Connection,
}

impl SqliteStore {
    // CONSTRUCTORS
    // --------------------------------------------------------------------------------------------

    /// Returns a new instance of [Store] instantiated with the specified configuration options.
    pub fn new(config: StoreConfig) -> Result<Self, StoreError> {
        let mut db = Connection::open(config.database_filepath)?;
        migrations::update_to_latest(&mut db)?;

        Ok(Self { db })
    }
}

// SQLite implementation of the Store trait
//
// To simplify, all implementations rely on inner SqliteStore functions that map 1:1 by name
// This way, the actual implementations are grouped by entity types in their own sub-modules
impl Store for SqliteStore {
    fn get_note_tags(&self) -> Result<Vec<u64>, StoreError> {
        self.get_note_tags()
    }

    fn add_note_tag(
        &mut self,
        tag: u64,
    ) -> Result<bool, StoreError> {
        self.add_note_tag(tag)
    }

    fn get_sync_height(&self) -> Result<u32, StoreError> {
        self.get_sync_height()
    }

    fn apply_state_sync(
        &mut self,
        block_header: BlockHeader,
        nullifiers: Vec<Digest>,
        committed_notes: Vec<(NoteId, NoteInclusionProof)>,
        committed_transactions: &[TransactionId],
        new_mmr_peaks: MmrPeaks,
        new_authentication_nodes: &[(InOrderIndex, Digest)],
    ) -> Result<(), StoreError> {
        self.apply_state_sync(
            block_header,
            nullifiers,
            committed_notes,
            committed_transactions,
            new_mmr_peaks,
            new_authentication_nodes,
        )
    }

    fn get_transactions(
        &self,
        transaction_filter: TransactionFilter,
    ) -> Result<Vec<TransactionRecord>, StoreError> {
        self.get_transactions(transaction_filter)
    }

    fn apply_transaction(
        &mut self,
        tx_result: TransactionResult,
    ) -> Result<(), StoreError> {
        self.apply_transaction(tx_result)
    }

    fn get_input_notes(
        &self,
        note_filter: NoteFilter,
    ) -> Result<Vec<InputNoteRecord>, StoreError> {
        self.get_input_notes(note_filter)
    }

    fn get_output_notes(
        &self,
        note_filter: NoteFilter,
    ) -> Result<Vec<OutputNoteRecord>, StoreError> {
        self.get_output_notes(note_filter)
    }

    fn get_input_note(
        &self,
        note_id: NoteId,
    ) -> Result<InputNoteRecord, StoreError> {
        self.get_input_note(note_id)
    }

    fn insert_input_note(
        &mut self,
        note: &InputNoteRecord,
    ) -> Result<(), StoreError> {
        self.insert_input_note(note)
    }

    fn insert_block_header(
        &self,
        block_header: BlockHeader,
        chain_mmr_peaks: MmrPeaks,
        has_client_notes: bool,
    ) -> Result<(), StoreError> {
        self.insert_block_header(block_header, chain_mmr_peaks, has_client_notes)
    }

    fn get_block_headers(
        &self,
        block_numbers: &[u32],
    ) -> Result<Vec<(BlockHeader, bool)>, StoreError> {
        self.get_block_headers(block_numbers)
    }

    fn get_tracked_block_headers(&self) -> Result<Vec<BlockHeader>, StoreError> {
        self.get_tracked_block_headers()
    }

    fn get_chain_mmr_nodes(
        &self,
        filter: ChainMmrNodeFilter,
    ) -> Result<BTreeMap<InOrderIndex, Digest>, StoreError> {
        self.get_chain_mmr_nodes(filter)
    }

    fn get_chain_mmr_peaks_by_block_num(
        &self,
        block_num: u32,
    ) -> Result<MmrPeaks, StoreError> {
        self.get_chain_mmr_peaks_by_block_num(block_num)
    }

    fn insert_account(
        &mut self,
        account: &Account,
        account_seed: Option<Word>,
        auth_info: &AuthInfo,
    ) -> Result<(), StoreError> {
        self.insert_account(account, account_seed, auth_info)
    }

    fn get_account_ids(&self) -> Result<Vec<AccountId>, StoreError> {
        self.get_account_ids()
    }

    fn get_account_stubs(&self) -> Result<Vec<(AccountStub, Option<Word>)>, StoreError> {
        self.get_account_stubs()
    }

    fn get_account_stub(
        &self,
        account_id: AccountId,
    ) -> Result<(AccountStub, Option<Word>), StoreError> {
        self.get_account_stub(account_id)
    }

    fn get_account(
        &self,
        account_id: AccountId,
    ) -> Result<(Account, Option<Word>), StoreError> {
        self.get_account(account_id)
    }

    fn get_account_auth(
        &self,
        account_id: AccountId,
    ) -> Result<AuthInfo, StoreError> {
        self.get_account_auth(account_id)
    }
}

// TESTS
// ================================================================================================

#[cfg(test)]
pub mod tests {
    use std::env::temp_dir;

    use rusqlite::Connection;
    use uuid::Uuid;

    use super::{migrations, SqliteStore};
    use crate::{
        config::{ClientConfig, RpcConfig},
        mock::{MockClient, MockDataStore, MockRpcApi},
    };

    pub fn create_test_client() -> MockClient {
        let client_config = ClientConfig {
            store: create_test_store_path()
                .into_os_string()
                .into_string()
                .unwrap()
                .try_into()
                .unwrap(),
            rpc: RpcConfig::default(),
        };

        let rpc_endpoint = client_config.rpc.endpoint.to_string();
        let store = SqliteStore::new((&client_config).into()).unwrap();

        MockClient::new(MockRpcApi::new(&rpc_endpoint), store, MockDataStore::default()).unwrap()
    }

    pub(crate) fn create_test_store_path() -> std::path::PathBuf {
        let mut temp_file = temp_dir();
        temp_file.push(format!("{}.sqlite3", Uuid::new_v4()));
        temp_file
    }

    pub(crate) fn create_test_store() -> SqliteStore {
        let temp_file = create_test_store_path();
        let mut db = Connection::open(temp_file).unwrap();
        migrations::update_to_latest(&mut db).unwrap();

        SqliteStore { db }
    }
}<|MERGE_RESOLUTION|>--- conflicted
+++ resolved
@@ -6,18 +6,12 @@
     utils::collections::BTreeMap,
     BlockHeader, Digest, Word,
 };
-<<<<<<< HEAD
+use rusqlite::Connection;
 
 use super::{
     AuthInfo, ChainMmrNodeFilter, InputNoteRecord, NoteFilter, OutputNoteRecord, Store,
     TransactionFilter,
 };
-
-=======
->>>>>>> a15be6a4
-use rusqlite::Connection;
-
-use super::{AuthInfo, ChainMmrNodeFilter, InputNoteRecord, NoteFilter, Store, TransactionFilter};
 use crate::{
     client::transactions::{TransactionRecord, TransactionResult},
     config::StoreConfig,
