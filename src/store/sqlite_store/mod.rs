use miden_objects::{
    accounts::{Account, AccountId, AccountStub},
    crypto::merkle::{InOrderIndex, MmrPeaks},
    notes::{NoteId, NoteInclusionProof},
    transaction::TransactionId,
    utils::collections::BTreeMap,
    BlockHeader, Digest, Word,
};

<<<<<<< HEAD
use super::{
    AuthInfo, ChainMmrNodeFilter, InputNoteRecord, NoteFilter, OutputNoteRecord, Store,
    TransactionFilter,
};
use crypto::{
    merkle::{InOrderIndex, MmrPeaks},
    Word,
};
use objects::{notes::NoteId, BlockHeader};
=======
use super::{AuthInfo, ChainMmrNodeFilter, InputNoteRecord, NoteFilter, Store, TransactionFilter};
>>>>>>> 3c8316f6

use rusqlite::Connection;

use crate::{
    client::transactions::{TransactionRecord, TransactionResult},
    config::StoreConfig,
    errors::StoreError,
};

mod accounts;
mod chain_data;
mod migrations;
mod notes;
mod sync;
mod transactions;

// SQLITE STORE
// ================================================================================================
///
/// Represents a connection with an sqlite database
///
///
/// Current table definitions can be found at `store.sql` migration file. One particular column
/// type used is JSON, for which you can look more info at [sqlite's official documentation](https://www.sqlite.org/json1.html).
/// In the case of json, some caveats must be taken:
///
/// - To insert json values you must use sqlite's `json` function in the query alongside named
/// parameters, and the provided parameter must be a valid json. That is:
///
/// ```sql
/// INSERT INTO SOME_TABLE
///     (some_field)
///     VALUES (json(:some_field))")
/// ```
///
/// ```ignore
/// let metadata = format!(r#"{{"some_inner_field": {some_field}, "some_other_inner_field": {some_other_field}}}"#);
/// ```
///
/// (Using raw string literals for the jsons is encouraged if possible)
///
/// - To get data from any of the json fields you can use the `json_extract` function (in some
/// cases you'll need to do some explicit type casting to help rusqlite figure out types):
///
/// ```sql
/// SELECT CAST(json_extract(some_json_col, '$.some_json_field') AS TEXT) from some_table
/// ```
///
/// - For some datatypes you'll need to do some manual serialization/deserialization. For example,
/// suppose one of your json fields is an array of digests. Then you'll need to
///     - Create the json with an array of strings representing the digests:
///
///     ```ignore
///     let some_array_field = some_array
///         .into_iter()
///         .map(array_elem_to_string)
///         .collect::<Vec<_>>()
///         .join(",");
///
///     Some(format!(
///         r#"{{
///             "some_array_field": [{some_array_field}]
///         }}"#
///     )),
///     ```
///
///     - When deserializing, handling the extra symbols (`[`, `]`, `,`, `"`). For that you can use
///     the `parse_json_array` function:
///
///     ```ignore
///         let some_array = parse_json_array(some_array_field)
///         .into_iter()
///         .map(parse_json_byte_str)
///         .collect::<Result<Vec<u8>, _>>()?;
///     ```
/// - Thus, if needed you can create a struct representing the json values and use serde_json to
/// simplify all of the serialization/deserialization logic
pub struct SqliteStore {
    pub(crate) db: Connection,
}

impl SqliteStore {
    // CONSTRUCTORS
    // --------------------------------------------------------------------------------------------

    /// Returns a new instance of [Store] instantiated with the specified configuration options.
    pub fn new(config: StoreConfig) -> Result<Self, StoreError> {
        let mut db = Connection::open(config.database_filepath)?;
        migrations::update_to_latest(&mut db)?;

        Ok(Self { db })
    }
}

// SQLite implementation of the Store trait
//
// To simplify, all implementations rely on inner SqliteStore functions that map 1:1 by name
// This way, the actual implementations are grouped by entity types in their own sub-modules
impl Store for SqliteStore {
    fn get_note_tags(&self) -> Result<Vec<u64>, StoreError> {
        self.get_note_tags()
    }

    fn add_note_tag(&mut self, tag: u64) -> Result<bool, StoreError> {
        self.add_note_tag(tag)
    }

    fn get_sync_height(&self) -> Result<u32, StoreError> {
        self.get_sync_height()
    }

    fn apply_state_sync(
        &mut self,
        block_header: BlockHeader,
        nullifiers: Vec<Digest>,
        committed_notes: Vec<(NoteId, NoteInclusionProof)>,
        committed_transactions: &[TransactionId],
        new_mmr_peaks: MmrPeaks,
        new_authentication_nodes: &[(InOrderIndex, Digest)],
    ) -> Result<(), StoreError> {
        self.apply_state_sync(
            block_header,
            nullifiers,
            committed_notes,
            committed_transactions,
            new_mmr_peaks,
            new_authentication_nodes,
        )
    }

    fn get_transactions(
        &self,
        transaction_filter: TransactionFilter,
    ) -> Result<Vec<TransactionRecord>, StoreError> {
        self.get_transactions(transaction_filter)
    }

    fn apply_transaction(&mut self, tx_result: TransactionResult) -> Result<(), StoreError> {
        self.apply_transaction(tx_result)
    }

    fn get_input_notes(&self, note_filter: NoteFilter) -> Result<Vec<InputNoteRecord>, StoreError> {
        self.get_input_notes(note_filter)
    }

    fn get_output_notes(
        &self,
        note_filter: NoteFilter,
    ) -> Result<Vec<OutputNoteRecord>, StoreError> {
        self.get_output_notes(note_filter)
    }

    fn get_input_note(&self, note_id: NoteId) -> Result<InputNoteRecord, StoreError> {
        self.get_input_note(note_id)
    }

    fn insert_input_note(&mut self, note: &InputNoteRecord) -> Result<(), StoreError> {
        self.insert_input_note(note)
    }

    fn insert_block_header(
        &self,
        block_header: BlockHeader,
        chain_mmr_peaks: MmrPeaks,
        has_client_notes: bool,
    ) -> Result<(), StoreError> {
        self.insert_block_header(block_header, chain_mmr_peaks, has_client_notes)
    }

    fn get_block_headers(
        &self,
        block_numbers: &[u32],
    ) -> Result<Vec<(BlockHeader, bool)>, StoreError> {
        self.get_block_headers(block_numbers)
    }

    fn get_tracked_block_headers(&self) -> Result<Vec<BlockHeader>, StoreError> {
        self.get_tracked_block_headers()
    }

    fn get_chain_mmr_nodes(
        &self,
        filter: ChainMmrNodeFilter,
    ) -> Result<BTreeMap<InOrderIndex, Digest>, StoreError> {
        self.get_chain_mmr_nodes(filter)
    }

    fn get_chain_mmr_peaks_by_block_num(&self, block_num: u32) -> Result<MmrPeaks, StoreError> {
        self.get_chain_mmr_peaks_by_block_num(block_num)
    }

    fn insert_account(
        &mut self,
        account: &Account,
        account_seed: Option<Word>,
        auth_info: &AuthInfo,
    ) -> Result<(), StoreError> {
        self.insert_account(account, account_seed, auth_info)
    }

    fn get_account_ids(&self) -> Result<Vec<AccountId>, StoreError> {
        self.get_account_ids()
    }

    fn get_account_stubs(&self) -> Result<Vec<(AccountStub, Option<Word>)>, StoreError> {
        self.get_account_stubs()
    }

    fn get_account_stub(
        &self,
        account_id: AccountId,
    ) -> Result<(AccountStub, Option<Word>), StoreError> {
        self.get_account_stub(account_id)
    }

    fn get_account(&self, account_id: AccountId) -> Result<(Account, Option<Word>), StoreError> {
        self.get_account(account_id)
    }

    fn get_account_auth(&self, account_id: AccountId) -> Result<AuthInfo, StoreError> {
        self.get_account_auth(account_id)
    }
}

// TESTS
// ================================================================================================

#[cfg(test)]
pub mod tests {
    use std::env::temp_dir;
    use uuid::Uuid;

    use rusqlite::Connection;

    use crate::{
        config::{ClientConfig, RpcConfig},
        mock::{MockClient, MockDataStore, MockRpcApi},
    };

    use super::{migrations, SqliteStore};

    pub fn create_test_client() -> MockClient {
        let client_config = ClientConfig {
            store: create_test_store_path()
                .into_os_string()
                .into_string()
                .unwrap()
                .try_into()
                .unwrap(),
            rpc: RpcConfig::default(),
        };

        let rpc_endpoint = client_config.rpc.endpoint.to_string();
        let store = SqliteStore::new((&client_config).into()).unwrap();

        MockClient::new(
            MockRpcApi::new(&rpc_endpoint),
            store,
            MockDataStore::default(),
        )
        .unwrap()
    }

    pub(crate) fn create_test_store_path() -> std::path::PathBuf {
        let mut temp_file = temp_dir();
        temp_file.push(format!("{}.sqlite3", Uuid::new_v4()));
        temp_file
    }

    pub(crate) fn create_test_store() -> SqliteStore {
        let temp_file = create_test_store_path();
        let mut db = Connection::open(temp_file).unwrap();
        migrations::update_to_latest(&mut db).unwrap();

        SqliteStore { db }
    }
}<|MERGE_RESOLUTION|>--- conflicted
+++ resolved
@@ -7,19 +7,10 @@
     BlockHeader, Digest, Word,
 };
 
-<<<<<<< HEAD
 use super::{
     AuthInfo, ChainMmrNodeFilter, InputNoteRecord, NoteFilter, OutputNoteRecord, Store,
     TransactionFilter,
 };
-use crypto::{
-    merkle::{InOrderIndex, MmrPeaks},
-    Word,
-};
-use objects::{notes::NoteId, BlockHeader};
-=======
-use super::{AuthInfo, ChainMmrNodeFilter, InputNoteRecord, NoteFilter, Store, TransactionFilter};
->>>>>>> 3c8316f6
 
 use rusqlite::Connection;
 
