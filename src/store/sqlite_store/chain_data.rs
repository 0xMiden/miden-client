--- conflicted
+++ resolved
@@ -59,27 +59,14 @@
     ) -> Result<Vec<(BlockHeader, bool)>, StoreError> {
         let block_number_list = block_numbers
             .iter()
-<<<<<<< HEAD
-            .map(|block_number| (*block_number as i64).to_string())
-            .collect::<Vec<String>>()
-            .join(",");
-        let query = format!(
-            "SELECT block_num, header, chain_mmr_peaks, has_client_notes FROM block_headers WHERE block_num IN ({})",
-            formatted_block_numbers_list
-        );
-        self.db()
-            .prepare(&query)?
-            .query_map(params![], parse_block_headers_columns)?
-=======
             .map(|block_number| Value::Integer(*block_number as i64))
             .collect::<Vec<Value>>();
 
         const QUERY : &str = "SELECT block_num, header, chain_mmr_peaks, has_client_notes FROM block_headers WHERE block_num IN rarray(?)";
 
-        self.db
+        self.db()
             .prepare(QUERY)?
             .query_map(params![Rc::new(block_number_list)], parse_block_headers_columns)?
->>>>>>> 31900337
             .map(|result| Ok(result?).and_then(parse_block_header))
             .collect()
     }
@@ -97,9 +84,6 @@
         &self,
         filter: ChainMmrNodeFilter,
     ) -> Result<BTreeMap<InOrderIndex, Digest>, StoreError> {
-<<<<<<< HEAD
-        self.db()
-=======
         let mut params = Vec::new();
         if let ChainMmrNodeFilter::List(ids) = filter {
             let id_values = ids
@@ -110,8 +94,7 @@
             params.push(Rc::new(id_values));
         }
 
-        self.db
->>>>>>> 31900337
+        self.db()
             .prepare(&filter.to_query())?
             .query_map(params_from_iter(params), parse_chain_mmr_nodes_columns)?
             .map(|result| Ok(result?).and_then(parse_chain_mmr_nodes))
