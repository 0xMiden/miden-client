use super::SqliteStore;

use crate::{errors::StoreError, store::AuthInfo};

use clap::error::Result;
use crypto::{
    hash::rpo::RpoDigest,
    utils::{Deserializable, Serializable},
    Felt, Word,
};
use miden_lib::transaction::TransactionKernel;
use objects::{
    accounts::{Account, AccountCode, AccountId, AccountStorage, AccountStub},
    assembly::{AstSerdeOptions, ModuleAst},
    assets::{Asset, AssetVault},
    Digest,
};
use rusqlite::{params, Transaction};

// TYPES
// ================================================================================================
type SerializedAccountData = (i64, String, String, String, i64, bool);
type SerializedAccountsParts = (i64, i64, String, String, String, Option<Vec<u8>>);

type SerializedAccountAuthData = (i64, Vec<u8>);
type SerializedAccountAuthParts = (i64, Vec<u8>);

type SerializedAccountVaultData = (String, String);
type SerializedAccountVaultParts = (String, String);

type SerializedAccountCodeData = (String, String, Vec<u8>);
type SerializedAccountCodeParts = (String, String, Vec<u8>);

type SerializedAccountStorageData = (String, Vec<u8>);
type SerializedAccountStorageParts = (String, Vec<u8>);

impl SqliteStore {
    // ACCOUNTS
    // --------------------------------------------------------------------------------------------

    pub(super) fn get_account_ids(&self) -> Result<Vec<AccountId>, StoreError> {
        const QUERY: &str = "SELECT DISTINCT id FROM accounts";

        self.db
            .prepare(QUERY)?
            .query_map([], |row| row.get(0))
            .expect("no binding parameters used in query")
            .map(|result| {
                Ok(result
                    .map(|id: i64| AccountId::try_from(id as u64).expect("account id is valid"))?)
            })
            .collect::<Result<Vec<AccountId>, StoreError>>()
    }

    pub(super) fn get_account_stubs(&self) -> Result<Vec<(AccountStub, Option<Word>)>, StoreError> {
        const QUERY: &str =
            "SELECT a.id, a.nonce, a.vault_root, a.storage_root, a.code_root, a.account_seed \
            FROM accounts a \
            WHERE a.nonce = (SELECT MAX(b.nonce) FROM accounts b WHERE b.id = a.id)";

        self.db
            .prepare(QUERY)?
            .query_map([], parse_accounts_columns)
            .expect("no binding parameters used in query")
            .map(|result| Ok(result?).and_then(parse_accounts))
            .collect()
    }

    pub(crate) fn get_account_stub(
        &self,
        account_id: AccountId,
    ) -> Result<(AccountStub, Option<Word>), StoreError> {
        let account_id_int: u64 = account_id.into();
        const QUERY: &str = "SELECT id, nonce, vault_root, storage_root, code_root, account_seed \
            FROM accounts WHERE id = ? \
            ORDER BY nonce DESC \
            LIMIT 1";
        self.db
            .prepare(QUERY)?
            .query_map(params![account_id_int as i64], parse_accounts_columns)?
            .map(|result| Ok(result?).and_then(parse_accounts))
            .next()
            .ok_or(StoreError::AccountDataNotFound(account_id))?
    }

<<<<<<< HEAD
=======
    // NOTE: This is currently used to retrieve the account code for the `DataStore` method
    /// Retrieves an account's [ModuleAst] and the code root by [AccountId]
    pub(crate) fn get_account_code_by_account_id(
        &self,
        account_id: AccountId,
    ) -> Result<(Vec<Digest>, ModuleAst), StoreError> {
        // TODO: This could be done via a single query
        let (_account, _seed) = self.get_account_stub(account_id)?;
        let (account, _seed) = self.get_account_stub(account_id)?;

        self.get_account_code(account.code_root())
    }

>>>>>>> 3ec0d798
    // TODO: Get all parts from a single query
    pub(crate) fn get_account(
        &self,
        account_id: AccountId,
    ) -> Result<(Account, Option<Word>), StoreError> {
        let (account_stub, seed) = self.get_account_stub(account_id)?;
        let (_procedures, module_ast) = self.get_account_code(account_stub.code_root())?;

        let account_code = AccountCode::new(module_ast, &TransactionKernel::assembler()).unwrap();

        let account_storage = self.get_account_storage(account_stub.storage_root())?;

        let account_vault = self.get_vault_assets(account_stub.vault_root())?;
        let account_vault = AssetVault::new(&account_vault)?;

        let account = Account::new(
            account_stub.id(),
            account_vault,
            account_storage,
            account_code,
            account_stub.nonce(),
        );

        Ok((account, seed))
    }

    /// Retrieve account keys data by Account Id
    pub(crate) fn get_account_auth(&self, account_id: AccountId) -> Result<AuthInfo, StoreError> {
        let account_id_int: u64 = account_id.into();
        const QUERY: &str = "SELECT account_id, auth_info FROM account_auth WHERE account_id = ?";
        self.db
            .prepare(QUERY)?
            .query_map(params![account_id_int as i64], parse_account_auth_columns)?
            .map(|result| Ok(result?).and_then(parse_account_auth))
            .next()
            .ok_or(StoreError::AccountDataNotFound(account_id))?
    }

    /// Update previously-existing account after a transaction execution
    ///
    /// Because the Client retrieves the account by account ID before applying the delta, we don't
    /// need to check that it exists here. This inserts a new row into the accounts table.
    /// We can later identify the proper account state by looking at the nonce.
    pub(crate) fn update_account(&mut self, new_account_state: Account) -> Result<(), StoreError> {
        let tx = self.db.transaction()?;

        insert_account_storage(&tx, new_account_state.storage())?;
        insert_account_asset_vault(&tx, new_account_state.vault())?;
        insert_account_record(&tx, &new_account_state, None)?;

        Ok(tx.commit()?)
    }

    /// Retrieve account code-related data by code root
    pub(super) fn get_account_code(
        &self,
        root: Digest,
    ) -> Result<(Vec<RpoDigest>, ModuleAst), StoreError> {
        let root_serialized = root.to_string();
        const QUERY: &str = "SELECT root, procedures, module FROM account_code WHERE root = ?";

        self.db
            .prepare(QUERY)?
            .query_map(params![root_serialized], parse_account_code_columns)?
            .map(|result| Ok(result?).and_then(parse_account_code))
            .next()
            .ok_or(StoreError::AccountCodeDataNotFound(root))?
    }

    /// Retrieve account storage data by vault root
    pub(super) fn get_account_storage(
        &self,
        root: RpoDigest,
    ) -> Result<AccountStorage, StoreError> {
        let root_serialized = &root.to_string();

        const QUERY: &str = "SELECT root, slots FROM account_storage WHERE root = ?";
        self.db
            .prepare(QUERY)?
            .query_map(params![root_serialized], parse_account_storage_columns)?
            .map(|result| Ok(result?).and_then(parse_account_storage))
            .next()
            .ok_or(StoreError::AccountStorageNotFound(root))?
    }

    /// Retrieve assets by vault root
    pub(super) fn get_vault_assets(&self, root: Digest) -> Result<Vec<Asset>, StoreError> {
        let vault_root =
            serde_json::to_string(&root).map_err(StoreError::InputSerializationError)?;

        const QUERY: &str = "SELECT root, assets FROM account_vaults WHERE root = ?";
        self.db
            .prepare(QUERY)?
            .query_map(params![vault_root], parse_account_asset_vault_columns)?
            .map(|result| Ok(result?).and_then(parse_account_asset_vault))
            .next()
            .ok_or(StoreError::VaultDataNotFound(root))?
    }

    pub(crate) fn insert_account(
        &mut self,
        account: &Account,
        account_seed: Option<Word>,
        auth_info: &AuthInfo,
    ) -> Result<(), StoreError> {
        let tx = self.db.transaction()?;

        insert_account_code(&tx, account.code())?;
        insert_account_storage(&tx, account.storage())?;
        insert_account_asset_vault(&tx, account.vault())?;
        insert_account_record(&tx, account, account_seed)?;
        insert_account_auth(&tx, account.id(), auth_info)?;

        Ok(tx.commit()?)
    }
}

// HELPERS
// ================================================================================================

pub(super) fn insert_account_record(
    tx: &Transaction<'_>,
    account: &Account,
    account_seed: Option<Word>,
) -> Result<(), StoreError> {
    let (id, code_root, storage_root, vault_root, nonce, committed) = serialize_account(account)?;

    let account_seed = account_seed.map(|seed| seed.to_bytes());

    const QUERY: &str =  "INSERT INTO accounts (id, code_root, storage_root, vault_root, nonce, committed, account_seed) VALUES (?, ?, ?, ?, ?, ?, ?)";
    tx.execute(
        QUERY,
        params![
            id,
            code_root,
            storage_root,
            vault_root,
            nonce,
            committed,
            account_seed
        ],
    )?;
    Ok(())
}

/// Inserts an [AccountCode]
fn insert_account_code(tx: &Transaction<'_>, account_code: &AccountCode) -> Result<(), StoreError> {
    let (code_root, code, module) = serialize_account_code(account_code)?;
    const QUERY: &str =
        "INSERT OR IGNORE INTO account_code (root, procedures, module) VALUES (?, ?, ?)";
    tx.execute(QUERY, params![code_root, code, module,])?;
    Ok(())
}

/// Inserts an [AccountStorage]
pub(super) fn insert_account_storage(
    tx: &Transaction<'_>,
    account_storage: &AccountStorage,
) -> Result<(), StoreError> {
    let (storage_root, storage_slots) = serialize_account_storage(account_storage)?;
    const QUERY: &str = "INSERT OR IGNORE INTO account_storage (root, slots) VALUES (?, ?)";
    tx.execute(QUERY, params![storage_root, storage_slots])?;
    Ok(())
}

/// Inserts an [AssetVault]
pub(super) fn insert_account_asset_vault(
    tx: &Transaction<'_>,
    asset_vault: &AssetVault,
) -> Result<(), StoreError> {
    let (vault_root, assets) = serialize_account_asset_vault(asset_vault)?;
    const QUERY: &str = "INSERT OR IGNORE INTO account_vaults (root, assets) VALUES (?, ?)";
    tx.execute(QUERY, params![vault_root, assets])?;
    Ok(())
}

/// Inserts an [AuthInfo] for the account with id `account_id`
pub(super) fn insert_account_auth(
    tx: &Transaction<'_>,
    account_id: AccountId,
    auth_info: &AuthInfo,
) -> Result<(), StoreError> {
    let (account_id, auth_info) = serialize_account_auth(account_id, auth_info)?;
    const QUERY: &str = "INSERT INTO account_auth (account_id, auth_info) VALUES (?, ?)";
    tx.execute(QUERY, params![account_id, auth_info])?;
    Ok(())
}

/// Parse accounts colums from the provided row into native types
pub(super) fn parse_accounts_columns(
    row: &rusqlite::Row<'_>,
) -> Result<SerializedAccountsParts, rusqlite::Error> {
    let id: i64 = row.get(0)?;
    let nonce: i64 = row.get(1)?;
    let vault_root: String = row.get(2)?;
    let storage_root: String = row.get(3)?;
    let code_root: String = row.get(4)?;
    let account_seed: Option<Vec<u8>> = row.get(5)?;
    Ok((id, nonce, vault_root, storage_root, code_root, account_seed))
}

/// Parse an account from the provided parts.
pub(super) fn parse_accounts(
    serialized_account_parts: SerializedAccountsParts,
) -> Result<(AccountStub, Option<Word>), StoreError> {
    let (id, nonce, vault_root, storage_root, code_root, account_seed) = serialized_account_parts;
    let account_seed = account_seed
        .map(|seed| Word::read_from_bytes(&seed))
        .transpose()?;

    Ok((
        AccountStub::new(
            (id as u64)
                .try_into()
                .expect("Conversion from stored AccountID should not panic"),
            Felt::new(nonce as u64),
            serde_json::from_str(&vault_root).map_err(StoreError::JsonDataDeserializationError)?,
            Digest::try_from(&storage_root)?,
            Digest::try_from(&code_root)?,
        ),
        account_seed,
    ))
}

/// Serialized the provided account into database compatible types.
fn serialize_account(account: &Account) -> Result<SerializedAccountData, StoreError> {
    let id: u64 = account.id().into();
    let code_root = account.code().root().to_string();
    let storage_root = account.storage().root().to_string();
    let vault_root = serde_json::to_string(&account.vault().commitment())
        .map_err(StoreError::InputSerializationError)?;
    let committed = account.is_on_chain();
    let nonce = account.nonce().as_int() as i64;

    Ok((
        id as i64,
        code_root,
        storage_root,
        vault_root,
        nonce,
        committed,
    ))
}

/// Parse account_auth columns from the provided row into native types
fn parse_account_auth_columns(
    row: &rusqlite::Row<'_>,
) -> Result<SerializedAccountAuthParts, rusqlite::Error> {
    let account_id: i64 = row.get(0)?;
    let auth_info_bytes: Vec<u8> = row.get(1)?;
    Ok((account_id, auth_info_bytes))
}

/// Parse an `AuthInfo` from the provided parts.
fn parse_account_auth(
    serialized_account_auth_parts: SerializedAccountAuthParts,
) -> Result<AuthInfo, StoreError> {
    let (_, auth_info_bytes) = serialized_account_auth_parts;
    let auth_info = AuthInfo::read_from_bytes(&auth_info_bytes)?;
    Ok(auth_info)
}

/// Serialized the provided account_auth into database compatible types.
fn serialize_account_auth(
    account_id: AccountId,
    auth_info: &AuthInfo,
) -> Result<SerializedAccountAuthData, StoreError> {
    let account_id: u64 = account_id.into();
    let auth_info = auth_info.to_bytes();
    Ok((account_id as i64, auth_info))
}

/// Parse account_code columns from the provided row into native types.
fn parse_account_code_columns(
    row: &rusqlite::Row<'_>,
) -> Result<SerializedAccountCodeParts, rusqlite::Error> {
    let root: String = row.get(0)?;
    let procedures: String = row.get(1)?;
    let module: Vec<u8> = row.get(2)?;
    Ok((root, procedures, module))
}

/// Parse an account_code from the provided parts.
fn parse_account_code(
    serialized_account_code_parts: SerializedAccountCodeParts,
) -> Result<(Vec<RpoDigest>, ModuleAst), StoreError> {
    let (_, procedures, module) = serialized_account_code_parts;

    let procedures =
        serde_json::from_str(&procedures).map_err(StoreError::JsonDataDeserializationError)?;
    let module = ModuleAst::from_bytes(&module)?;
    Ok((procedures, module))
}

/// Serialize the provided account_code into database compatible types.
fn serialize_account_code(
    account_code: &AccountCode,
) -> Result<SerializedAccountCodeData, StoreError> {
    let root = account_code.root().to_string();
    let procedures = serde_json::to_string(account_code.procedures())
        .map_err(StoreError::InputSerializationError)?;
    let module = account_code.module().to_bytes(AstSerdeOptions {
        serialize_imports: true,
    });

    Ok((root, procedures, module))
}

/// Parse account_storage columns from the provided row into native types.
fn parse_account_storage_columns(
    row: &rusqlite::Row<'_>,
) -> Result<SerializedAccountStorageParts, rusqlite::Error> {
    let root: String = row.get(0)?;
    let storage: Vec<u8> = row.get(1)?;
    Ok((root, storage))
}

/// Parse an account_storage from the provided parts.
fn parse_account_storage(
    serialized_account_storage_parts: SerializedAccountStorageParts,
) -> Result<AccountStorage, StoreError> {
    let (_, storage) = serialized_account_storage_parts;

    let storage = AccountStorage::read_from_bytes(&storage)?;
    Ok(storage)
}

/// Serialize the provided account_storage into database compatible types.
fn serialize_account_storage(
    account_storage: &AccountStorage,
) -> Result<SerializedAccountStorageData, StoreError> {
    let root = account_storage.root().to_string();
    let storage = account_storage.to_bytes();

    Ok((root, storage))
}

/// Parse account_vault columns from the provided row into native types.
fn parse_account_asset_vault_columns(
    row: &rusqlite::Row<'_>,
) -> Result<SerializedAccountVaultParts, rusqlite::Error> {
    let root: String = row.get(0)?;
    let assets: String = row.get(1)?;
    Ok((root, assets))
}

/// Parse a vector of assets from the provided parts.
fn parse_account_asset_vault(
    serialized_account_asset_vault_parts: SerializedAccountVaultParts,
) -> Result<Vec<Asset>, StoreError> {
    let (_, assets) = serialized_account_asset_vault_parts;

    let assets = serde_json::from_str(&assets).map_err(StoreError::JsonDataDeserializationError)?;
    Ok(assets)
}

/// Serialize the provided asset_vault into database compatible types.
fn serialize_account_asset_vault(
    asset_vault: &AssetVault,
) -> Result<SerializedAccountVaultData, StoreError> {
    let root = serde_json::to_string(&asset_vault.commitment())
        .map_err(StoreError::InputSerializationError)?;
    let assets: Vec<Asset> = asset_vault.assets().collect();
    let assets = serde_json::to_string(&assets).map_err(StoreError::InputSerializationError)?;
    Ok((root, assets))
}

#[cfg(test)]
mod tests {
    use crate::store::sqlite_store::{accounts::insert_account_code, tests::create_test_store};
    use crypto::{
        dsa::rpo_falcon512::KeyPair,
        utils::{Deserializable, Serializable},
    };
    use mock::mock::account;

    use super::AuthInfo;

    #[test]
    fn test_account_code_insertion_no_duplicates() {
        let mut store = create_test_store();
        let assembler = miden_lib::transaction::TransactionKernel::assembler();
        let account_code = account::mock_account_code(&assembler);
        let tx = store.db.transaction().unwrap();

        // Table is empty at the beginning
        let mut actual: usize = tx
            .query_row("SELECT Count(*) FROM account_code", [], |row| row.get(0))
            .unwrap();
        assert_eq!(actual, 0);

        // First insertion generates a new row
        insert_account_code(&tx, &account_code).unwrap();
        actual = tx
            .query_row("SELECT Count(*) FROM account_code", [], |row| row.get(0))
            .unwrap();
        assert_eq!(actual, 1);

        // Second insertion passes but does not generate a new row
        assert!(insert_account_code(&tx, &account_code).is_ok());
        actual = tx
            .query_row("SELECT Count(*) FROM account_code", [], |row| row.get(0))
            .unwrap();
        assert_eq!(actual, 1);
    }

    #[test]
    fn test_auth_info_serialization() {
        let exp_key_pair = KeyPair::new().unwrap();
        let auth_info = AuthInfo::RpoFalcon512(exp_key_pair);
        let bytes = auth_info.to_bytes();
        let actual = AuthInfo::read_from_bytes(&bytes).unwrap();
        match actual {
            AuthInfo::RpoFalcon512(act_key_pair) => {
                assert_eq!(exp_key_pair, act_key_pair)
            }
        }
    }
}<|MERGE_RESOLUTION|>--- conflicted
+++ resolved
@@ -83,22 +83,6 @@
             .ok_or(StoreError::AccountDataNotFound(account_id))?
     }
 
-<<<<<<< HEAD
-=======
-    // NOTE: This is currently used to retrieve the account code for the `DataStore` method
-    /// Retrieves an account's [ModuleAst] and the code root by [AccountId]
-    pub(crate) fn get_account_code_by_account_id(
-        &self,
-        account_id: AccountId,
-    ) -> Result<(Vec<Digest>, ModuleAst), StoreError> {
-        // TODO: This could be done via a single query
-        let (_account, _seed) = self.get_account_stub(account_id)?;
-        let (account, _seed) = self.get_account_stub(account_id)?;
-
-        self.get_account_code(account.code_root())
-    }
-
->>>>>>> 3ec0d798
     // TODO: Get all parts from a single query
     pub(crate) fn get_account(
         &self,
