--- conflicted
+++ resolved
@@ -98,16 +98,8 @@
     }
 
     // TODO: Get all parts from a single query
-<<<<<<< HEAD
-    pub(crate) fn get_account_by_id(
-        &self,
-        account_id: AccountId,
-    ) -> Result<(Account, Option<Word>), StoreError> {
-        let (account_stub, seed) = self.get_account_stub_by_id(account_id)?;
-=======
     pub(crate) fn get_account(&self, account_id: AccountId) -> Result<(Account, Word), StoreError> {
         let (account_stub, seed) = self.get_account_stub(account_id)?;
->>>>>>> c10f1585
         let (_procedures, module_ast) = self.get_account_code(account_stub.code_root())?;
 
         let account_code = AccountCode::new(module_ast, &TransactionKernel::assembler()).unwrap();
@@ -142,17 +134,10 @@
 
     /// Update previously-existing account after a transaction execution
     ///
-<<<<<<< HEAD
     /// Because the Client retrieves the account by account ID before applying the delta, we don't
     /// need to check that it exists here. This inserts a new row into the accounts table.
     /// We can later identify the proper account state by looking at the nonce.
     pub(crate) fn update_account(&mut self, new_account_state: Account) -> Result<(), StoreError> {
-=======
-    /// This inserts a new row into the accounts table. We can later identify the proper account
-    /// state by looking at the nonce.
-    pub(crate) fn update_account(&mut self, new_account_state: Account) -> Result<(), StoreError> {
-        let (_account, seed) = self.get_account(new_account_state.id())?;
->>>>>>> c10f1585
         let tx = self.db.transaction()?;
 
         insert_account_storage(&tx, new_account_state.storage())?;
