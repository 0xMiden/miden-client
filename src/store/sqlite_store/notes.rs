--- conflicted
+++ resolved
@@ -3,11 +3,7 @@
 use clap::error::Result;
 use miden_objects::{
     crypto::utils::{Deserializable, Serializable},
-<<<<<<< HEAD
     notes::{NoteAssets, NoteId, NoteInclusionProof, NoteMetadata, NoteScript, Nullifier},
-=======
-    notes::{NoteAssets, NoteId, NoteInclusionProof, NoteMetadata, Nullifier},
->>>>>>> f05a3f83
     Digest,
 };
 use rusqlite::{named_params, params, Transaction};
@@ -28,7 +24,6 @@
 // TYPES
 // ================================================================================================
 
-<<<<<<< HEAD
 type SerializedInputNoteData = (
     String,
     Vec<u8>,
@@ -56,15 +51,6 @@
     (Vec<u8>, String, String, String, Option<String>, Option<String>, Vec<u8>);
 type SerializedOutputNoteParts =
     (Vec<u8>, Option<String>, String, String, String, Option<String>, Option<Vec<u8>>);
-=======
-type SerializedInputNoteData =
-    (String, Vec<u8>, String, String, Option<String>, String, Option<String>);
-type SerializedOutputNoteData =
-    (String, Vec<u8>, String, String, String, Option<String>, Option<String>);
-
-type SerializedInputNoteParts = (Vec<u8>, String, String, String, Option<String>, Option<String>);
-type SerializedOutputNoteParts = (Vec<u8>, Option<String>, String, String, String, Option<String>);
->>>>>>> f05a3f83
 
 // NOTE TABLE
 // ================================================================================================
@@ -98,7 +84,6 @@
     ) -> String {
         let base = format!(
             "SELECT 
-<<<<<<< HEAD
                     note.assets, 
                     note.details, 
                     note.recipient,
@@ -110,15 +95,6 @@
                     LEFT OUTER JOIN notes_scripts AS script
                         ON note.details IS NOT NULL AND 
                         json_extract(note.details, '$.script_hash') = script.script_hash"
-=======
-                    assets, 
-                    details, 
-                    recipient,
-                    status,
-                    metadata,
-                    inclusion_proof
-                    from {notes_table}"
->>>>>>> f05a3f83
         );
 
         match self {
@@ -166,7 +142,6 @@
         let query_id = &note_id.inner().to_string();
 
         const QUERY: &str = "SELECT 
-<<<<<<< HEAD
                         note.assets, 
                         note.details, 
                         note.recipient,
@@ -179,15 +154,6 @@
                             ON note.details IS NOT NULL AND 
                             json_extract(note.details, '$.script_hash') = script.script_hash
                         WHERE note.note_id = ?";
-=======
-                                    assets, 
-                                    details,
-                                    recipient,
-                                    status,
-                                    metadata,
-                                    inclusion_proof
-                                    from input_notes WHERE note_id = ?";
->>>>>>> f05a3f83
 
         self.db
             .prepare(QUERY)?
@@ -235,7 +201,6 @@
     tx: &Transaction<'_>,
     note: &InputNoteRecord,
 ) -> Result<(), StoreError> {
-<<<<<<< HEAD
     let (
         note_id,
         assets,
@@ -247,10 +212,6 @@
         serialized_note_script,
         inclusion_proof,
     ) = serialize_input_note(note)?;
-=======
-    let (note_id, assets, recipient, status, metadata, details, inclusion_proof) =
-        serialize_input_note(note)?;
->>>>>>> f05a3f83
 
     tx.execute(
         &insert_note_query(NoteTable::InputNotes),
@@ -279,7 +240,6 @@
     tx: &Transaction<'_>,
     note: &OutputNoteRecord,
 ) -> Result<(), StoreError> {
-<<<<<<< HEAD
     let (
         note_id,
         assets,
@@ -291,10 +251,6 @@
         serialized_note_script,
         inclusion_proof,
     ) = serialize_output_note(note)?;
-=======
-    let (note_id, assets, recipient, status, metadata, details, inclusion_proof) =
-        serialize_output_note(note)?;
->>>>>>> f05a3f83
 
     tx.execute(
         &insert_note_query(NoteTable::OutputNotes),
@@ -328,7 +284,6 @@
     let status: String = row.get(3)?;
     let metadata: Option<String> = row.get(4)?;
     let inclusion_proof: Option<String> = row.get(5)?;
-<<<<<<< HEAD
     let serialized_note_script: Vec<u8> = row.get(6)?;
 
     Ok((
@@ -340,17 +295,12 @@
         inclusion_proof,
         serialized_note_script,
     ))
-=======
-
-    Ok((assets, details, recipient, status, metadata, inclusion_proof))
->>>>>>> f05a3f83
 }
 
 /// Parse a note from the provided parts.
 fn parse_input_note(
     serialized_input_note_parts: SerializedInputNoteParts
 ) -> Result<InputNoteRecord, StoreError> {
-<<<<<<< HEAD
     let (
         note_assets,
         note_details,
@@ -371,13 +321,6 @@
         note_details.inputs().clone(),
         note_details.serial_num(),
     );
-=======
-    let (note_assets, note_details, recipient, status, note_metadata, note_inclusion_proof) =
-        serialized_input_note_parts;
-
-    let note_details: NoteRecordDetails =
-        serde_json::from_str(&note_details).map_err(StoreError::JsonDataDeserializationError)?;
->>>>>>> f05a3f83
 
     let note_metadata: Option<NoteMetadata> = if let Some(metadata_as_json_str) = note_metadata {
         Some(
@@ -451,7 +394,6 @@
             let status = serde_json::to_string(&NoteStatus::Committed)
                 .map_err(StoreError::InputSerializationError)?
                 .replace('\"', "");
-
             (Some(inclusion_proof), status)
         },
         None => {
@@ -472,7 +414,6 @@
 
     let details =
         serde_json::to_string(&note.details()).map_err(StoreError::InputSerializationError)?;
-<<<<<<< HEAD
     let note_script_hash = note.details().script_hash().to_hex();
     let serialized_note_script = note.details().script().to_bytes();
 
@@ -487,10 +428,6 @@
         serialized_note_script,
         inclusion_proof,
     ))
-=======
-
-    Ok((note_id, note_assets, recipient, status, metadata, details, inclusion_proof))
->>>>>>> f05a3f83
 }
 
 /// Parse input note columns from the provided row into native types.
@@ -503,7 +440,6 @@
     let status: String = row.get(3)?;
     let metadata: String = row.get(4)?;
     let inclusion_proof: Option<String> = row.get(5)?;
-<<<<<<< HEAD
     let serialized_note_script: Option<Vec<u8>> = row.get(6)?;
 
     Ok((
@@ -515,17 +451,12 @@
         inclusion_proof,
         serialized_note_script,
     ))
-=======
-
-    Ok((assets, details, recipient, status, metadata, inclusion_proof))
->>>>>>> f05a3f83
 }
 
 /// Parse a note from the provided parts.
 fn parse_output_note(
     serialized_output_note_parts: SerializedOutputNoteParts
 ) -> Result<OutputNoteRecord, StoreError> {
-<<<<<<< HEAD
     let (
         note_assets,
         note_details,
@@ -551,16 +482,6 @@
         );
 
         Some(note_details)
-=======
-    let (note_assets, note_details, recipient, status, note_metadata, note_inclusion_proof) =
-        serialized_output_note_parts;
-
-    let note_details: Option<NoteRecordDetails> = if let Some(details_as_json_str) = note_details {
-        Some(
-            serde_json::from_str(&details_as_json_str)
-                .map_err(StoreError::JsonDataDeserializationError)?,
-        )
->>>>>>> f05a3f83
     } else {
         None
     };
@@ -653,7 +574,6 @@
     } else {
         None
     };
-<<<<<<< HEAD
     let note_script_hash = note.details().map(|details| details.script_hash().to_hex());
     let serialized_note_script = note.details().map(|details| details.script().to_bytes());
 
@@ -668,8 +588,4 @@
         serialized_note_script,
         inclusion_proof,
     ))
-=======
-
-    Ok((note_id, note_assets, recipient, status, metadata, details, inclusion_proof))
->>>>>>> f05a3f83
 }