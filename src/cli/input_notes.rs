--- conflicted
+++ resolved
@@ -319,11 +319,8 @@
         );
 
         let store = SqliteStore::new((&client_config).into()).unwrap();
-<<<<<<< HEAD
         let rng = get_random_coin();
-=======
         let executor_store = SqliteStore::new((&client_config).into()).unwrap();
->>>>>>> 54427b18
 
         let mut client = MockClient::new(
             MockRpcApi::new(&Endpoint::default().to_string()),
@@ -407,11 +404,8 @@
         );
 
         let store = SqliteStore::new((&client_config).into()).unwrap();
-<<<<<<< HEAD
         let rng = get_random_coin();
-=======
         let executor_store = SqliteStore::new((&client_config).into()).unwrap();
->>>>>>> 54427b18
 
         let mut client = MockClient::new(
             MockRpcApi::new(&Endpoint::default().to_string()),
