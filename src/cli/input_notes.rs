use super::{Client, Parser};
use crate::cli::create_dynamic_table;
use clap::ValueEnum;
use comfy_table::{presets, Attribute, Cell, ContentArrangement, Table};
use crypto::utils::{Deserializable, Serializable};
use miden_client::{
    client::rpc::NodeRpcClient,
<<<<<<< HEAD
    store::{InputNoteRecord, NoteFilter as ClientNoteFilter, Store},
=======
    store::{InputNoteRecord, NoteFilter as ClientNoteFilter},
>>>>>>> fbc20254
};
use miden_tx::DataStore;
use objects::{notes::NoteId, Digest};
use std::{
    fs::File,
    io::{Read, Write},
    path::PathBuf,
};

#[derive(Clone, Debug, ValueEnum)]
pub enum NoteFilter {
    Pending,
    Committed,
    Consumed,
}

#[derive(Debug, Parser, Clone)]
#[clap(about = "View and manage input notes")]
pub enum InputNotes {
    /// List input notes
    #[clap(short_flag = 'l')]
    List {
        /// Filter the displayed note list
        #[clap(short, long)]
        filter: Option<NoteFilter>,
    },

    /// Show details of the input note for the specified note ID
    #[clap(short_flag = 's')]
    Show {
        /// Note ID of the input note to show
        #[clap()]
        id: String,

        /// Show note script
        #[clap(short, long, default_value = "false")]
        script: bool,

        /// Show note vault
        #[clap(short, long, default_value = "false")]
        vault: bool,

        /// Show note inputs
        #[clap(short, long, default_value = "false")]
        inputs: bool,
    },

    /// Export input note data to a binary file
    #[clap(short_flag = 'e')]
    Export {
        /// Note ID of the input note to show
        #[clap()]
        id: String,

        /// Path to the file that will contain the input note data. If not provided, the filename will be the input note ID
        #[clap()]
        filename: Option<PathBuf>,
    },

    /// Import input note data from a binary file
    #[clap(short_flag = 'i')]
    Import {
        /// Path to the file that contains the input note data
        #[clap()]
        filename: PathBuf,
    },
}

impl InputNotes {
    pub fn execute<N: NodeRpcClient, S: Store, D: DataStore>(
        &self,
        mut client: Client<N, S, D>,
    ) -> Result<(), String> {
        match self {
            InputNotes::List { filter } => {
                let filter = match filter {
                    Some(NoteFilter::Committed) => ClientNoteFilter::Committed,
                    Some(NoteFilter::Consumed) => ClientNoteFilter::Consumed,
                    Some(NoteFilter::Pending) => ClientNoteFilter::Pending,
                    None => ClientNoteFilter::All,
                };

                list_input_notes(client, filter)?;
            }
            InputNotes::Show {
                id,
                script,
                vault,
                inputs,
            } => {
                show_input_note(client, id.to_owned(), *script, *vault, *inputs)?;
            }
            InputNotes::Export { id, filename } => {
                export_note(&client, id, filename.clone())?;
                println!("Succesfully exported note {}", id);
            }
            InputNotes::Import { filename } => {
                let note_id = import_note(&mut client, filename.clone())?;
                println!("Succesfully imported note {}", note_id.inner());
            }
        }
        Ok(())
    }
}

// LIST INPUT NOTES
// ================================================================================================
<<<<<<< HEAD
fn list_input_notes<N: NodeRpcClient, S: Store, D: DataStore>(
    client: Client<N, S, D>,
=======
fn list_input_notes<N: NodeRpcClient, D: DataStore>(
    client: Client<N, D>,
>>>>>>> fbc20254
    filter: ClientNoteFilter,
) -> Result<(), String> {
    let notes = client.get_input_notes(filter)?;
    print_notes_summary(&notes);
    Ok(())
}

// EXPORT INPUT NOTE
// ================================================================================================
pub fn export_note<N: NodeRpcClient, S: Store, D: DataStore>(
    client: &Client<N, S, D>,
    note_id: &str,
    filename: Option<PathBuf>,
) -> Result<File, String> {
    let note_id = Digest::try_from(note_id)
        .map_err(|err| format!("Failed to parse input note id: {}", err))?
        .into();
    let note = client.get_input_note(note_id)?;

    let file_path = filename.unwrap_or_else(|| {
        let mut dir = PathBuf::new();
        dir.push(note_id.inner().to_string());
        dir
    });

    let mut file = File::create(file_path).map_err(|err| err.to_string())?;

    file.write_all(&note.to_bytes())
        .map_err(|err| err.to_string())?;

    Ok(file)
}

// IMPORT INPUT NOTE
// ================================================================================================
pub fn import_note<N: NodeRpcClient, S: Store, D: DataStore>(
    client: &mut Client<N, S, D>,
    filename: PathBuf,
) -> Result<NoteId, String> {
    let mut contents = vec![];
    let mut _file = File::open(filename)
        .and_then(|mut f| f.read_to_end(&mut contents))
        .map_err(|err| err.to_string());

    // TODO: When importing a RecordedNote we want to make sure that the note actually exists in the chain (RPC call)
    // and start monitoring its nullifiers (ie, update the list of relevant tags in the state sync table)
    let input_note_record =
        InputNoteRecord::read_from_bytes(&contents).map_err(|err| err.to_string())?;

    let note_id = input_note_record.note().id();
    client.import_input_note(input_note_record)?;

    Ok(note_id)
}

// SHOW INPUT NOTE
// ================================================================================================
fn show_input_note<N: NodeRpcClient, S: Store, D: DataStore>(
    client: Client<N, S, D>,
    note_id: String,
    show_script: bool,
    show_vault: bool,
    show_inputs: bool,
) -> Result<(), String> {
    let note_id = Digest::try_from(note_id)
        .map_err(|err| format!("Failed to parse input note with ID: {}", err))?
        .into();

    let input_note_record = client.get_input_note(note_id)?;

    // print note summary
    print_notes_summary(core::iter::once(&input_note_record));

    let mut table = Table::new();
    table
        .load_preset(presets::UTF8_HORIZONTAL_ONLY)
        .set_content_arrangement(ContentArrangement::DynamicFullWidth);

    // print note script
    if show_script {
        table
            .add_row(vec![
                Cell::new("Note Script hash").add_attribute(Attribute::Bold),
                Cell::new(input_note_record.note().script().hash()),
            ])
            .add_row(vec![
                Cell::new("Note Script code").add_attribute(Attribute::Bold),
                Cell::new(input_note_record.note().script().code()),
            ]);
    };

    // print note vault
    if show_vault {
        table
            .add_row(vec![
                Cell::new("Note Vault hash").add_attribute(Attribute::Bold),
                Cell::new(input_note_record.note().assets().commitment()),
            ])
            .add_row(vec![Cell::new("Note Vault").add_attribute(Attribute::Bold)]);

        input_note_record.note().assets().iter().for_each(|asset| {
            table.add_row(vec![Cell::new(format!("{:?}", asset))]);
        })
    };

    if show_inputs {
        table
            .add_row(vec![
                Cell::new("Note Inputs hash").add_attribute(Attribute::Bold),
                Cell::new(input_note_record.note().inputs().commitment()),
            ])
            .add_row(vec![Cell::new("Note Inputs").add_attribute(Attribute::Bold)]);
        input_note_record
            .note()
            .inputs()
            .values()
            .iter()
            .enumerate()
            .for_each(|(idx, input)| {
                table.add_row(vec![
                    Cell::new(idx).add_attribute(Attribute::Bold),
                    Cell::new(input),
                ]);
            });
    };

    println!("{table}");
    Ok(())
}

// HELPERS
// ================================================================================================
fn print_notes_summary<'a, I>(notes: I)
where
    I: IntoIterator<Item = &'a InputNoteRecord>,
{
    let mut table = create_dynamic_table(&[
        "Note ID",
        "Script Hash",
        "Vault Vash",
        "Inputs Hash",
        "Serial Num",
        "Commit Height",
    ]);

    notes.into_iter().for_each(|input_note_record| {
        let commit_height = input_note_record
            .inclusion_proof()
            .map(|proof| proof.origin().block_num.to_string())
            .unwrap_or("-".to_string());
        table.add_row(vec![
            input_note_record.note().id().inner().to_string(),
            input_note_record.note().script().hash().to_string(),
            input_note_record.note().assets().commitment().to_string(),
            input_note_record.note().inputs().commitment().to_string(),
            Digest::new(input_note_record.note().serial_num()).to_string(),
            commit_height,
        ]);
    });

    println!("{table}");
}

// TESTS
// ================================================================================================

#[cfg(test)]
mod tests {
    use crate::cli::input_notes::{export_note, import_note};

    use miden_client::{
        config::{ClientConfig, Endpoint},
<<<<<<< HEAD
        mock::{MockClient, MockDataStore, MockRpcApi},
        store::{sqlite_store::SqliteStore, InputNoteRecord},
=======
        mock::{MockDataStore, MockRpcApi},
        store::InputNoteRecord,
>>>>>>> fbc20254
    };
    use mock::mock::{
        account::MockAccountType, notes::AssetPreservationStatus, transaction::mock_inputs,
    };
    use std::env::temp_dir;
    use uuid::Uuid;

    #[tokio::test]
    async fn import_export_recorded_note() {
        // generate test client
        let mut path = temp_dir();
        path.push(Uuid::new_v4().to_string());
        let client_config = ClientConfig::new(
            path.into_os_string()
                .into_string()
                .unwrap()
                .try_into()
                .unwrap(),
            Endpoint::default().into(),
        );

        let store = SqliteStore::new((&client_config).into()).unwrap();

        let mut client = MockClient::new(
            MockRpcApi::new(&Endpoint::default().to_string()),
            store,
            MockDataStore::new(),
        )
        .unwrap();

        // generate test data
        let transaction_inputs = mock_inputs(
            MockAccountType::StandardExisting,
            AssetPreservationStatus::Preserved,
        );

        let committed_note: InputNoteRecord =
            transaction_inputs.input_notes().get_note(0).clone().into();
        let pending_note = InputNoteRecord::new(
            transaction_inputs.input_notes().get_note(1).note().clone(),
            None,
        );

        client.import_input_note(committed_note.clone()).unwrap();
        client.import_input_note(pending_note.clone()).unwrap();
        assert!(pending_note.inclusion_proof().is_none());
        assert!(committed_note.inclusion_proof().is_some());

        let mut filename_path = temp_dir();
        filename_path.push("test_import");

        let mut filename_path_pending = temp_dir();
        filename_path_pending.push("test_import_pending");

        export_note(
            &client,
            &committed_note.note_id().inner().to_string(),
            Some(filename_path.clone()),
        )
        .unwrap();

        assert!(filename_path.exists());

        export_note(
            &client,
            &pending_note.note_id().inner().to_string(),
            Some(filename_path_pending.clone()),
        )
        .unwrap();

        assert!(filename_path_pending.exists());

        // generate test client to import notes to
        let mut path = temp_dir();
        path.push(Uuid::new_v4().to_string());
        let client_config = ClientConfig::new(
            path.into_os_string()
                .into_string()
                .unwrap()
                .try_into()
                .unwrap(),
            Endpoint::default().into(),
        );
        let store = SqliteStore::new((&client_config).into()).unwrap();

        let mut client = MockClient::new(
            MockRpcApi::new(&Endpoint::default().to_string()),
            store,
            MockDataStore::new(),
        )
        .unwrap();

        import_note(&mut client, filename_path).unwrap();
        let imported_note_record: InputNoteRecord =
            client.get_input_note(committed_note.note().id()).unwrap();

        assert_eq!(committed_note.note().id(), imported_note_record.note().id());

        import_note(&mut client, filename_path_pending).unwrap();
        let imported_pending_note_record = client.get_input_note(pending_note.note().id()).unwrap();

        assert_eq!(
            imported_pending_note_record.note().id(),
            pending_note.note().id()
        );
    }
}<|MERGE_RESOLUTION|>--- conflicted
+++ resolved
@@ -5,11 +5,7 @@
 use crypto::utils::{Deserializable, Serializable};
 use miden_client::{
     client::rpc::NodeRpcClient,
-<<<<<<< HEAD
     store::{InputNoteRecord, NoteFilter as ClientNoteFilter, Store},
-=======
-    store::{InputNoteRecord, NoteFilter as ClientNoteFilter},
->>>>>>> fbc20254
 };
 use miden_tx::DataStore;
 use objects::{notes::NoteId, Digest};
@@ -117,13 +113,8 @@
 
 // LIST INPUT NOTES
 // ================================================================================================
-<<<<<<< HEAD
 fn list_input_notes<N: NodeRpcClient, S: Store, D: DataStore>(
     client: Client<N, S, D>,
-=======
-fn list_input_notes<N: NodeRpcClient, D: DataStore>(
-    client: Client<N, D>,
->>>>>>> fbc20254
     filter: ClientNoteFilter,
 ) -> Result<(), String> {
     let notes = client.get_input_notes(filter)?;
@@ -296,13 +287,8 @@
 
     use miden_client::{
         config::{ClientConfig, Endpoint},
-<<<<<<< HEAD
         mock::{MockClient, MockDataStore, MockRpcApi},
         store::{sqlite_store::SqliteStore, InputNoteRecord},
-=======
-        mock::{MockDataStore, MockRpcApi},
-        store::InputNoteRecord,
->>>>>>> fbc20254
     };
     use mock::mock::{
         account::MockAccountType, notes::AssetPreservationStatus, transaction::mock_inputs,
