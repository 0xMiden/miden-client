use super::{Client, Parser};
use crate::cli::create_dynamic_table;
use clap::ValueEnum;
use comfy_table::{presets, Attribute, Cell, ContentArrangement, Table};
use crypto::utils::{Deserializable, Serializable};
use miden_client::{
    client::rpc::NodeRpcClient,
<<<<<<< HEAD
    store::{NoteFilter as ClientNoteFilter, NoteRecord},
=======
    store::{InputNoteRecord, NoteFilter as ClientNoteFilter},
>>>>>>> dcb3023c
};
use miden_tx::DataStore;
use objects::{notes::NoteId, Digest};
use std::{
    fs::File,
    io::{Read, Write},
    path::PathBuf,
};

#[derive(Clone, Debug, ValueEnum)]
pub enum NoteFilter {
    Pending,
    Committed,
    Consumed,
}

#[derive(Debug, Parser, Clone)]
#[clap(about = "View input notes")]
pub enum InputNotes {
    /// List input notes
    #[clap(short_flag = 'l')]
    List {
        /// Filter the displayed note list
        #[clap(short, long)]
        filter: Option<NoteFilter>,
    },

    /// Show details of the input note for the specified note ID
    #[clap(short_flag = 's')]
    Show {
        /// Note ID of the input note to show
        #[clap()]
        id: String,

        /// Show note script
        #[clap(short, long, default_value = "false")]
        script: bool,

        /// Show note vault
        #[clap(short, long, default_value = "false")]
        vault: bool,

        /// Show note inputs
        #[clap(short, long, default_value = "false")]
        inputs: bool,
    },

    /// Export input note data to a binary file
    #[clap(short_flag = 'e')]
    Export {
        /// Note ID of the input note to show
        #[clap()]
        id: String,

        /// Path to the file that will contain the input note data. If not provided, the filename will be the input note ID
        #[clap()]
        filename: Option<PathBuf>,
    },

    /// Import input note data from a binary file
    #[clap(short_flag = 'i')]
    Import {
        /// Path to the file that contains the input note data
        #[clap()]
        filename: PathBuf,
    },
}

impl InputNotes {
    pub fn execute<N: NodeRpcClient, D: DataStore>(
        &self,
        mut client: Client<N, D>,
    ) -> Result<(), String> {
        match self {
            InputNotes::List { filter } => {
                let filter = match filter {
                    Some(NoteFilter::Committed) => ClientNoteFilter::Committed,
                    Some(NoteFilter::Consumed) => ClientNoteFilter::Consumed,
                    Some(NoteFilter::Pending) => ClientNoteFilter::Pending,
                    None => ClientNoteFilter::All,
                };

                list_input_notes(client, filter)?;
            }
            InputNotes::Show {
                id,
                script,
                vault,
                inputs,
            } => {
                show_input_note(client, id.to_owned(), *script, *vault, *inputs)?;
            }
            InputNotes::Export { id, filename } => {
                export_note(&client, id, filename.clone())?;
                println!("Succesfully exported note {}", id);
            }
            InputNotes::Import { filename } => {
                let note_id = import_note(&mut client, filename.clone())?;
                println!("Succesfully imported note {}", note_id.inner());
            }
        }
        Ok(())
    }
}

// LIST INPUT NOTES
// ================================================================================================
fn list_input_notes<N: NodeRpcClient, D: DataStore>(
    client: Client<N, D>,
    filter: ClientNoteFilter,
) -> Result<(), String> {
    let notes = client.get_input_notes(filter)?;
    print_notes_summary(&notes);
    Ok(())
}

// EXPORT INPUT NOTE
// ================================================================================================
pub fn export_note<N: NodeRpcClient, D: DataStore>(
    client: &Client<N, D>,
    note_id: &str,
    filename: Option<PathBuf>,
) -> Result<File, String> {
    let note_id = Digest::try_from(note_id)
        .map_err(|err| format!("Failed to parse input note id: {}", err))?
        .into();
    let note = client.get_input_note(note_id)?;

    let file_path = filename.unwrap_or_else(|| {
        let mut dir = PathBuf::new();
        dir.push(note_id.inner().to_string());
        dir
    });

    let mut file = File::create(file_path).map_err(|err| err.to_string())?;

    file.write_all(&note.to_bytes())
        .map_err(|err| err.to_string())?;

    Ok(file)
}

// IMPORT INPUT NOTE
// ================================================================================================
pub fn import_note<N: NodeRpcClient, D: DataStore>(
    client: &mut Client<N, D>,
    filename: PathBuf,
) -> Result<NoteId, String> {
    let mut contents = vec![];
    let mut _file = File::open(filename)
        .and_then(|mut f| f.read_to_end(&mut contents))
        .map_err(|err| err.to_string());

    // TODO: When importing a RecordedNote we want to make sure that the note actually exists in the chain (RPC call)
    // and start monitoring its nullifiers (ie, update the list of relevant tags in the state sync table)
    let input_note_record =
        NoteRecord::read_from_bytes(&contents).map_err(|err| err.to_string())?;

    let note_id = input_note_record.note().id();
    client.import_input_note(input_note_record)?;

    Ok(note_id)
}

// SHOW INPUT NOTE
// ================================================================================================
fn show_input_note<N: NodeRpcClient, D: DataStore>(
    client: Client<N, D>,
    note_id: String,
    show_script: bool,
    show_vault: bool,
    show_inputs: bool,
) -> Result<(), String> {
    let note_id = Digest::try_from(note_id)
        .map_err(|err| format!("Failed to parse input note with ID: {}", err))?
        .into();

    let input_note_record = client.get_input_note(note_id)?;

    // print note summary
    print_notes_summary(core::iter::once(&input_note_record));

    let mut table = Table::new();
    table
        .load_preset(presets::UTF8_HORIZONTAL_ONLY)
        .set_content_arrangement(ContentArrangement::DynamicFullWidth);

    // print note script
    if show_script {
        table
            .add_row(vec![
                Cell::new("Note Script hash").add_attribute(Attribute::Bold),
                Cell::new(input_note_record.note().script().hash()),
            ])
            .add_row(vec![
                Cell::new("Note Script code").add_attribute(Attribute::Bold),
                Cell::new(input_note_record.note().script().code()),
            ]);
    };

    // print note vault
    if show_vault {
        table
            .add_row(vec![
                Cell::new("Note Vault hash").add_attribute(Attribute::Bold),
                Cell::new(input_note_record.note().assets().commitment()),
            ])
            .add_row(vec![Cell::new("Note Vault").add_attribute(Attribute::Bold)]);

        input_note_record.note().assets().iter().for_each(|asset| {
            table.add_row(vec![Cell::new(format!("{:?}", asset))]);
        })
    };

    if show_inputs {
        table
            .add_row(vec![
                Cell::new("Note Inputs hash").add_attribute(Attribute::Bold),
                Cell::new(input_note_record.note().inputs().commitment()),
            ])
            .add_row(vec![Cell::new("Note Inputs").add_attribute(Attribute::Bold)]);
        input_note_record
            .note()
            .inputs()
            .values()
            .iter()
            .enumerate()
            .for_each(|(idx, input)| {
                table.add_row(vec![
                    Cell::new(idx).add_attribute(Attribute::Bold),
                    Cell::new(input),
                ]);
            });
    };

    println!("{table}");
    Ok(())
}

// HELPERS
// ================================================================================================
fn print_notes_summary<'a, I>(notes: I)
where
    I: IntoIterator<Item = &'a NoteRecord>,
{
    let mut table = create_dynamic_table(&[
        "Note ID",
        "Script Hash",
        "Vault Vash",
        "Inputs Hash",
        "Serial Num",
        "Commit Height",
    ]);

    notes.into_iter().for_each(|input_note_record| {
        let commit_height = input_note_record
            .inclusion_proof()
            .map(|proof| proof.origin().block_num.to_string())
            .unwrap_or("-".to_string());
        table.add_row(vec![
            input_note_record.note().id().inner().to_string(),
            input_note_record.note().script().hash().to_string(),
            input_note_record.note().assets().commitment().to_string(),
            input_note_record.note().inputs().commitment().to_string(),
            Digest::new(input_note_record.note().serial_num()).to_string(),
            commit_height,
        ]);
    });

    println!("{table}");
}

// TESTS
// ================================================================================================

#[cfg(test)]
mod tests {
    use crate::cli::input_notes::{export_note, import_note};

    use miden_client::{
        client::Client,
        config::{ClientConfig, Endpoint},
        mock::{MockDataStore, MockRpcApi},
<<<<<<< HEAD
        store::NoteRecord,
=======
        store::InputNoteRecord,
>>>>>>> dcb3023c
    };
    use mock::mock::{
        account::MockAccountType, notes::AssetPreservationStatus, transaction::mock_inputs,
    };
    use std::env::temp_dir;
    use uuid::Uuid;

    #[tokio::test]
    async fn import_export_recorded_note() {
        // generate test client
        let mut path = temp_dir();
        path.push(Uuid::new_v4().to_string());
        let mut client = Client::<MockRpcApi, MockDataStore>::new(
            ClientConfig::new(
                path.into_os_string()
                    .into_string()
                    .unwrap()
                    .try_into()
                    .unwrap(),
                Endpoint::default().into(),
            ),
            MockRpcApi::new(&Endpoint::default().to_string()),
            MockDataStore::new(),
        )
        .unwrap();

        // generate test data
        let transaction_inputs = mock_inputs(
            MockAccountType::StandardExisting,
            AssetPreservationStatus::Preserved,
        );

        let committed_note: NoteRecord =
            transaction_inputs.input_notes().get_note(0).clone().into();
        let pending_note = NoteRecord::new(
            transaction_inputs.input_notes().get_note(1).note().clone(),
            None,
        );

        client.import_input_note(committed_note.clone()).unwrap();
        client.import_input_note(pending_note.clone()).unwrap();
        assert!(pending_note.inclusion_proof().is_none());
        assert!(committed_note.inclusion_proof().is_some());

        let mut filename_path = temp_dir();
        filename_path.push("test_import");

        let mut filename_path_pending = temp_dir();
        filename_path_pending.push("test_import_pending");

        export_note(
            &client,
            &committed_note.note_id().inner().to_string(),
            Some(filename_path.clone()),
        )
        .unwrap();

        assert!(filename_path.exists());

        export_note(
            &client,
            &pending_note.note_id().inner().to_string(),
            Some(filename_path_pending.clone()),
        )
        .unwrap();

        assert!(filename_path_pending.exists());

        // generate test client to import notes to
        let mut path = temp_dir();
        path.push(Uuid::new_v4().to_string());
        let mut client = Client::<MockRpcApi, MockDataStore>::new(
            ClientConfig::new(
                path.into_os_string()
                    .into_string()
                    .unwrap()
                    .try_into()
                    .unwrap(),
                Endpoint::default().into(),
            ),
            MockRpcApi::new(&Endpoint::default().to_string()),
            MockDataStore::new(),
        )
        .unwrap();

        import_note(&mut client, filename_path).unwrap();
        let imported_note_record: NoteRecord =
            client.get_input_note(committed_note.note().id()).unwrap();

        assert_eq!(committed_note.note().id(), imported_note_record.note().id());

        import_note(&mut client, filename_path_pending).unwrap();
        let imported_pending_note_record = client.get_input_note(pending_note.note().id()).unwrap();

        assert_eq!(
            imported_pending_note_record.note().id(),
            pending_note.note().id()
        );
    }
}<|MERGE_RESOLUTION|>--- conflicted
+++ resolved
@@ -5,11 +5,7 @@
 use crypto::utils::{Deserializable, Serializable};
 use miden_client::{
     client::rpc::NodeRpcClient,
-<<<<<<< HEAD
     store::{NoteFilter as ClientNoteFilter, NoteRecord},
-=======
-    store::{InputNoteRecord, NoteFilter as ClientNoteFilter},
->>>>>>> dcb3023c
 };
 use miden_tx::DataStore;
 use objects::{notes::NoteId, Digest};
@@ -293,11 +289,7 @@
         client::Client,
         config::{ClientConfig, Endpoint},
         mock::{MockDataStore, MockRpcApi},
-<<<<<<< HEAD
         store::NoteRecord,
-=======
-        store::InputNoteRecord,
->>>>>>> dcb3023c
     };
     use mock::mock::{
         account::MockAccountType, notes::AssetPreservationStatus, transaction::mock_inputs,
