--- conflicted
+++ resolved
@@ -5,11 +5,7 @@
 use crypto::utils::{Deserializable, Serializable};
 use miden_client::{
     client::rpc::NodeRpcClient,
-<<<<<<< HEAD
     store::{InputNoteRecord, NoteFilter as ClientNoteFilter, Store},
-=======
-    store::{InputNoteRecord, NoteFilter as ClientNoteFilter},
->>>>>>> dcb3023c
 };
 use miden_tx::DataStore;
 use objects::{notes::NoteId, Digest};
@@ -117,15 +113,9 @@
 
 // LIST INPUT NOTES
 // ================================================================================================
-<<<<<<< HEAD
 fn list_input_notes<N: NodeRpcClient, S: Store, D: DataStore>(
     client: Client<N, S, D>,
-    input_note_filter: ClientNoteFilter,
-=======
-fn list_input_notes<N: NodeRpcClient, D: DataStore>(
-    client: Client<N, D>,
     filter: ClientNoteFilter,
->>>>>>> dcb3023c
 ) -> Result<(), String> {
     let notes = client.get_input_notes(filter)?;
     print_notes_summary(&notes);
@@ -297,13 +287,8 @@
 
     use miden_client::{
         config::{ClientConfig, Endpoint},
-<<<<<<< HEAD
         mock::{MockClient, MockDataStore, MockRpcApi},
         store::{sqlite_store::SqliteStore, InputNoteRecord},
-=======
-        mock::{MockDataStore, MockRpcApi},
-        store::InputNoteRecord,
->>>>>>> dcb3023c
     };
     use mock::mock::{
         account::MockAccountType, notes::AssetPreservationStatus, transaction::mock_inputs,
