use clap::Parser;
use comfy_table::{presets, Attribute, Cell, ContentArrangement, Table};
use crypto::{
    dsa::rpo_falcon512::KeyPair,
    utils::{bytes_to_hex_string, Deserializable, Serializable},
    StarkField, ZERO,
};
use miden_client::client::{accounts, Client};

use objects::{
    accounts::{AccountData, AccountId, AccountStorage, AccountStub, AccountType, StorageSlotType},
    assets::{Asset, TokenSymbol},
};
use std::{fs, path::PathBuf};
use tracing::info;

use crate::cli::create_dynamic_table;

// ACCOUNT COMMAND
// ================================================================================================

#[derive(Debug, Clone, Parser)]
#[clap(about = "Create accounts and inspect account details")]
pub enum AccountCmd {
    /// List all accounts monitored by this client
    #[clap(short_flag = 'l')]
    List,

    /// Show details of the account for the specified ID
    #[clap(short_flag = 's')]
    Show {
        // TODO: We should create a value parser for catching input parsing errors earlier (ie AccountID) once complexity grows
        #[clap()]
        id: Option<String>,
        #[clap(short, long, default_value_t = false)]
        keys: bool,
        #[clap(short, long, default_value_t = false)]
        vault: bool,
        #[clap(short, long, default_value_t = false)]
        storage: bool,
        #[clap(short, long, default_value_t = false)]
        code: bool,
    },
    /// Create new account and store it locally
    #[clap(short_flag = 'n')]
    New {
        #[clap(subcommand)]
        template: AccountTemplate,
    },
    /// Import accounts from binary files (with .mac extension)
    #[clap(short_flag = 'i')]
    Import {
        /// Paths to the files that contains the account data
        #[arg()]
        filenames: Vec<PathBuf>,
    },
}

#[derive(Debug, Parser, Clone)]
#[clap()]
pub enum AccountTemplate {
    /// Creates a basic account (Regular account with immutable code)
    BasicImmutable,
    /// Creates a basic account (Regular account with mutable code)
    BasicMutable,
    /// Creates a faucet for fungible tokens
    FungibleFaucet {
        #[clap(short, long)]
        token_symbol: String,
        #[clap(short, long)]
        decimals: u8,
        #[clap(short, long)]
        max_supply: u64,
    },
    /// Creates a faucet for non-fungible tokens
    NonFungibleFaucet,
}

impl AccountCmd {
    pub fn execute(&self, mut client: Client) -> Result<(), String> {
        match self {
            AccountCmd::List => {
                list_accounts(client)?;
            }
            AccountCmd::New { template } => {
                let client_template = match template {
                    AccountTemplate::BasicImmutable => accounts::AccountTemplate::BasicWallet {
                        mutable_code: false,
                        storage_mode: accounts::AccountStorageMode::Local,
                    },
                    AccountTemplate::BasicMutable => accounts::AccountTemplate::BasicWallet {
                        mutable_code: true,
                        storage_mode: accounts::AccountStorageMode::Local,
                    },
                    AccountTemplate::FungibleFaucet {
                        token_symbol,
                        decimals,
                        max_supply,
                    } => accounts::AccountTemplate::FungibleFaucet {
                        token_symbol: TokenSymbol::new(token_symbol)
                            .map_err(|err| format!("error: token symbol is invalid: {}", err))?,
                        decimals: *decimals,
                        max_supply: *max_supply,
                        storage_mode: accounts::AccountStorageMode::Local,
                    },
                    AccountTemplate::NonFungibleFaucet => todo!(),
                };
                let (_new_account, _account_seed) = client.new_account(client_template)?;
            }
            AccountCmd::Show { id: None, .. } => {
                todo!("Default accounts are not supported yet")
            }
            AccountCmd::Show {
                id: Some(v),
                keys,
                vault,
                storage,
                code,
            } => {
                let account_id: AccountId = AccountId::from_hex(v)
                    .map_err(|_| "Input number was not a valid Account Id")?;
                show_account(client, account_id, *keys, *vault, *storage, *code)?;
            }
            AccountCmd::Import { filenames } => {
                validate_paths(filenames, "mac")?;
                for filename in filenames {
                    import_account(&mut client, filename)?;
                }
                println!("Imported {} accounts.", filenames.len());
            }
        }
        Ok(())
    }
}

// LIST ACCOUNTS
// ================================================================================================

fn list_accounts(client: Client) -> Result<(), String> {
    let accounts = client.get_accounts()?;

    let mut table = create_dynamic_table(&[
        "Account ID",
        "Code Root",
        "Vault Root",
        "Storage Root",
        "Type",
        "Nonce",
    ]);
    accounts.iter().for_each(|(acc, _acc_seed)| {
        table.add_row(vec![
            acc.id().to_string(),
            acc.code_root().to_string(),
            acc.vault_root().to_string(),
            acc.storage_root().to_string(),
            get_account_type(acc),
            acc.nonce().as_int().to_string(),
        ]);
    });

    println!("{table}");
    Ok(())
}

pub fn show_account(
    client: Client,
    account_id: AccountId,
    show_keys: bool,
    show_vault: bool,
    show_storage: bool,
    show_code: bool,
) -> Result<(), String> {
    let (account, _account_seed) = client.get_account_stub_by_id(account_id)?;

    let mut table = create_dynamic_table(&[
        "Account ID",
        "Account Hash",
        "Type",
        "Code Root",
        "Vault Root",
        "Storage Root",
        "Nonce",
    ]);
    table.add_row(vec![
        account.id().to_string(),
        account.hash().to_string(),
        get_account_type(&account),
        account.code_root().to_string(),
        account.vault_root().to_string(),
        account.storage_root().to_string(),
        account.nonce().to_string(),
    ]);
    println!("{table}\n");

    if show_vault {
        let assets = client
            .get_vault_assets(account.vault_root())
            .map_err(|err| err.to_string())?;

        println!("Assets: ");

        let mut table = create_dynamic_table(&["Asset Type", "Faucet ID", "Amount"]);
        for asset in assets {
            let (asset_type, faucet_id, amount) = match asset {
                Asset::Fungible(fungible_asset) => (
                    "Fungible Asset",
                    fungible_asset.faucet_id(),
                    fungible_asset.amount(),
                ),
                Asset::NonFungible(non_fungible_asset) => {
                    ("Non Fungible Asset", non_fungible_asset.faucet_id(), 1)
                }
            };
            table.add_row(vec![asset_type, &faucet_id.to_hex(), &amount.to_string()]);
        }

        println!("{table}\n");
    }

    if show_storage {
        let account_storage = client
            .get_account_storage(account.storage_root())
            .map_err(|err| err.to_string())?;

        println!("Storage: \n");

        let mut table = create_dynamic_table(&[
            "Item Slot Index",
            "Item Slot Type",
            "Value Arity",
            "Value/Commitment",
        ]);
        for (idx, entry) in account_storage.layout().iter().enumerate() {
            let item = account_storage.get_item(idx as u8);

            // Last entry is reserved so I don't think the user cares about it Also, to keep the
            // output smaller, if the [StorageSlotType] is a value and it's 0 we assume it's not
            // initialized and skip it
            if idx == AccountStorage::SLOT_LAYOUT_COMMITMENT_INDEX as usize {
                continue;
            }
            if matches!(
                entry,
                StorageSlotType::Value {
                    value_arity: _value_arity
                }
            ) && item == [ZERO; 4].into()
            {
                continue;
            }

            let (slot_type, arity) = match entry {
                StorageSlotType::Value { value_arity } => ("Value", value_arity),
                StorageSlotType::Array {
                    depth: _depth,
                    value_arity,
                } => ("Array", value_arity),
                StorageSlotType::Map { value_arity } => ("Map", value_arity),
            };
            table.add_row(vec![
                &idx.to_string(),
                slot_type,
                &arity.to_string(),
                &item.to_hex(),
            ]);
        }
        println!("{table}\n");
    }

    if show_keys {
        let auth_info = client.get_account_auth(account_id)?;

        match auth_info {
            miden_client::store::accounts::AuthInfo::RpoFalcon512(key_pair) => {
                const KEY_PAIR_SIZE: usize = std::mem::size_of::<KeyPair>();
                let auth_info: [u8; KEY_PAIR_SIZE] = key_pair
                    .to_bytes()
                    .try_into()
                    .expect("Array size is const and should always exactly fit KeyPair");

<<<<<<< HEAD
                let mut table = Table::new();
                table
                    .load_preset(presets::UTF8_HORIZONTAL_ONLY)
                    .set_content_arrangement(ContentArrangement::DynamicFullWidth)
                    .set_header(vec![Cell::new("Key Pair").add_attribute(Attribute::Bold)]);

                table.add_row(vec![format!("0x{}\n", bytes_to_hex_string(auth_info))]);
                println!("{table}\n");
            }
        };
=======
    if show_vault {
        let assets = client.get_vault_assets(account.vault_root())?;

        println!(
            "Vault assets: {}\n",
            serde_json::to_string(&assets).map_err(|_| "Error serializing account assets")?
        );
    }

    if show_storage {
        let account_storage = client.get_account_storage(account.storage_root())?;

        println!(
            "Storage: {}\n",
            serde_json::to_string(&account_storage.slots())
                .map_err(|_| "Error serializing account storage")?
        );
>>>>>>> 41cf92b0
    }

    if show_code {
        let (procedure_digests, module) = client.get_account_code(account.code_root())?;

        println!("Account Code Info:");

        let mut table = create_dynamic_table(&["Procedure Digests"]);
        for digest in &procedure_digests {
            table.add_row(vec![digest.to_hex()]);
        }
        println!("{table}\n");

        let mut code_table = create_dynamic_table(&["Code"]);
        code_table.add_row(vec![&module]);
        println!("{code_table}\n");
    }

    Ok(())
}

// IMPORT ACCOUNT
// ================================================================================================

fn import_account(client: &mut Client, filename: &PathBuf) -> Result<(), String> {
    info!(
        "Attempting to import account data from {}...",
        fs::canonicalize(filename)
            .map_err(|err| err.to_string())?
            .as_path()
            .display()
    );
    let account_data_file_contents = fs::read(filename).map_err(|err| err.to_string())?;
    let account_data =
        AccountData::read_from_bytes(&account_data_file_contents).map_err(|err| err.to_string())?;
    let account_id = account_data.account.id();

    client.import_account(account_data)?;
    println!("Imported account with ID: {}", account_id);

    Ok(())
}

// HELPERS
// ================================================================================================

/// Checks that all files exist, otherwise returns an error. It also ensures that all files have a
/// specific extension
fn validate_paths(paths: &[PathBuf], expected_extension: &str) -> Result<(), String> {
    let invalid_path = paths.iter().find(|path| {
        !path.exists()
            || path
                .extension()
                .map_or(false, |ext| ext != expected_extension)
    });

    if let Some(path) = invalid_path {
        Err(format!(
            "The path `{}` does not exist or does not have the appropiate extension",
            path.to_string_lossy()
        )
        .to_string())
    } else {
        Ok(())
    }
}

fn get_account_type(account: &AccountStub) -> String {
    match account.id().account_type() {
        AccountType::FungibleFaucet => "Fungible faucet",
        AccountType::NonFungibleFaucet => "Non-fungible faucet",
        AccountType::RegularAccountImmutableCode => "Regular",
        AccountType::RegularAccountUpdatableCode => "Regular (updatable)",
    }
    .to_string()
}<|MERGE_RESOLUTION|>--- conflicted
+++ resolved
@@ -194,8 +194,7 @@
 
     if show_vault {
         let assets = client
-            .get_vault_assets(account.vault_root())
-            .map_err(|err| err.to_string())?;
+            .get_vault_assets(account.vault_root())?;
 
         println!("Assets: ");
 
@@ -219,8 +218,7 @@
 
     if show_storage {
         let account_storage = client
-            .get_account_storage(account.storage_root())
-            .map_err(|err| err.to_string())?;
+            .get_account_storage(account.storage_root())?;
 
         println!("Storage: \n");
 
@@ -278,7 +276,7 @@
                     .try_into()
                     .expect("Array size is const and should always exactly fit KeyPair");
 
-<<<<<<< HEAD
+
                 let mut table = Table::new();
                 table
                     .load_preset(presets::UTF8_HORIZONTAL_ONLY)
@@ -289,25 +287,6 @@
                 println!("{table}\n");
             }
         };
-=======
-    if show_vault {
-        let assets = client.get_vault_assets(account.vault_root())?;
-
-        println!(
-            "Vault assets: {}\n",
-            serde_json::to_string(&assets).map_err(|_| "Error serializing account assets")?
-        );
-    }
-
-    if show_storage {
-        let account_storage = client.get_account_storage(account.storage_root())?;
-
-        println!(
-            "Storage: {}\n",
-            serde_json::to_string(&account_storage.slots())
-                .map_err(|_| "Error serializing account storage")?
-        );
->>>>>>> 41cf92b0
     }
 
     if show_code {
