--- conflicted
+++ resolved
@@ -5,20 +5,13 @@
     store::Store,
 };
 
-<<<<<<< HEAD
-use objects::{
-=======
 use miden_objects::{
->>>>>>> 3c8316f6
     accounts::{AccountData, AccountId, AccountStorage, AccountType, StorageSlotType},
     assets::{Asset, TokenSymbol},
     crypto::dsa::rpo_falcon512::KeyPair,
     ZERO,
 };
-use miden_tx::{
-    utils::{bytes_to_hex_string, Deserializable, Serializable},
-    DataStore,
-};
+use miden_tx::utils::{bytes_to_hex_string, Deserializable, Serializable};
 use std::{fs, path::PathBuf};
 use tracing::info;
 
