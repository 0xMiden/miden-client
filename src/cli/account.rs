use clap::Parser;
use comfy_table::{presets, Attribute, Cell, ContentArrangement, Table};
use crypto::{
    dsa::rpo_falcon512::KeyPair,
    utils::{bytes_to_hex_string, Serializable},
    Felt,
};
use miden_client::Client;
use miden_lib::{faucets, AuthScheme};
use objects::{
    accounts::{AccountId, AccountType},
    assets::TokenSymbol,
};
use rand::Rng;

// ACCOUNT COMMAND
// ================================================================================================

#[derive(Debug, Clone, Parser)]
#[clap(about = "View accounts and account details")]
pub enum AccountCmd {
    /// List all accounts monitored by this client
    #[clap(short_flag = 'l')]
    List,

    /// Show details of the account for the specified ID
    #[clap(short_flag = 's')]
    Show {
        // TODO: We should create a value parser for catching input parsing errors earlier (ie AccountID) once complexity grows
        #[clap()]
        id: Option<String>,
        #[clap(short, long, default_value_t = false)]
        keys: bool,
        #[clap(short, long, default_value_t = false)]
        vault: bool,
        #[clap(short, long, default_value_t = false)]
        storage: bool,
        #[clap(short, long, default_value_t = false)]
        code: bool,
    },

    /// Create new account and store it locally
    #[clap(short_flag = 'n')]
    New {
        #[clap(subcommand)]
        template: Option<AccountTemplate>,

        /// Executes a transaction that records the account on-chain
        #[clap(short, long, default_value_t = false)]
        deploy: bool,
    },
}

#[derive(Debug, Parser, Clone)]
#[clap()]
pub enum AccountTemplate {
    /// Creates a basic account (Regular account with immutable code)
    BasicImmutable,
    /// Creates a basic account (Regular account with mutable code)
    BasicMutable,
    /// Creates a faucet for fungible tokens
    FungibleFaucet {
        #[clap(short, long)]
        token_symbol: String,
        #[clap(short, long)]
        decimals: u8,
        #[clap(short, long)]
        max_supply: u64,
    },
    /// Creates a faucet for non-fungible tokens
    NonFungibleFaucet,
}

impl AccountCmd {
    pub fn execute(&self, client: Client) -> Result<(), String> {
        match self {
            AccountCmd::List => {
                list_accounts(client)?;
            }
            AccountCmd::New { template, deploy } => {
                new_account(client, template, *deploy)?;
            }
            AccountCmd::Show { id: None, .. } => {
                todo!("Default accounts are not supported yet")
            }
            AccountCmd::Show {
                id: Some(v),
                keys,
                vault,
                storage,
                code,
            } => {
                let account_id: AccountId = AccountId::from_hex(v)
                    .map_err(|_| "Input number was not a valid Account Id")?;

                show_account(client, account_id, *keys, *vault, *storage, *code)?;
            }
        }
        Ok(())
    }
}

// LIST ACCOUNTS
// ================================================================================================

fn list_accounts(client: Client) -> Result<(), String> {
    let accounts = client.get_accounts().map_err(|err| err.to_string())?;

    let mut table = Table::new();
    table
        .load_preset(presets::UTF8_FULL)
        .set_content_arrangement(ContentArrangement::DynamicFullWidth)
        .set_header(vec![
            Cell::new("account id").add_attribute(Attribute::Bold),
            Cell::new("code root").add_attribute(Attribute::Bold),
            Cell::new("vault root").add_attribute(Attribute::Bold),
            Cell::new("storage root").add_attribute(Attribute::Bold),
            Cell::new("nonce").add_attribute(Attribute::Bold),
        ]);

    accounts.iter().for_each(|acc| {
        table.add_row(vec![
            acc.id().to_string(),
            acc.code_root().to_string(),
            acc.vault_root().to_string(),
            acc.storage_root().to_string(),
            acc.nonce().to_string(),
        ]);
    });

    println!("{table}");
    Ok(())
}

// ACCOUNT NEW
// ================================================================================================

fn new_account(
    mut client: Client,
    template: &Option<AccountTemplate>,
    deploy: bool,
) -> Result<(), String> {
    if deploy {
        todo!("Recording the account on chain is not supported yet");
    }

    let key_pair: KeyPair =
        KeyPair::new().map_err(|err| format!("Error generating KeyPair: {}", err))?;
    let auth_scheme: AuthScheme = AuthScheme::RpoFalcon512 {
        pub_key: key_pair.public_key(),
    };

    let mut rng = rand::thread_rng();
    // we need to use an initial seed to create the wallet account
    let init_seed: [u8; 32] = rng.gen();

    // TODO: as the client takes form, make errors more structured
    let (account, _) = match template {
        None => todo!("Generic account creation is not supported yet"),
        Some(AccountTemplate::BasicImmutable) => miden_lib::wallets::create_basic_wallet(
            init_seed,
            auth_scheme,
            AccountType::RegularAccountImmutableCode,
        ),
        Some(AccountTemplate::FungibleFaucet {
            token_symbol,
            decimals,
            max_supply,
        }) => {
            let max_supply = max_supply.to_le_bytes();
            faucets::create_basic_fungible_faucet(
                init_seed,
                TokenSymbol::new(token_symbol)
                    .expect("Hardcoded test token symbol creation should not panic"),
                *decimals,
                Felt::try_from(max_supply.as_slice())
                    .map_err(|_| "Maximum supply must fit into a field element")?,
                auth_scheme,
            )
        }
        Some(AccountTemplate::BasicMutable) => miden_lib::wallets::create_basic_wallet(
            init_seed,
            auth_scheme,
            AccountType::RegularAccountUpdatableCode,
        ),
        _ => todo!("Template not supported yet"),
    }
    .map_err(|err| err.to_string())?;

    client
<<<<<<< HEAD
        .insert_account(&account)
        .map_err(|err| err.to_string())?;
=======
        .store()
        .insert_account_code(account.code())
        .and_then(|_| client.store().insert_account_storage(account.storage()))
        .and_then(|_| client.store().insert_account_vault(account.vault()))
        .and_then(|_| client.store().insert_account(&account))
        .and_then(|_| client.store().insert_account_keys(account.id(), &key_pair))
        .map(|_| {
            println!(
                "Succesfully created and stored Account ID: {}",
                account.id()
            )
        })
        .map_err(|x| x.to_string())?;
>>>>>>> 0d8d6cd8

    Ok(())
}

pub fn show_account(
    client: Client,
    account_id: AccountId,
    show_keys: bool,
    show_vault: bool,
    show_storage: bool,
    show_code: bool,
) -> Result<(), String> {
    let account = client
        .get_account_by_id(account_id)
        .map_err(|err| err.to_string())?;

    let mut table = Table::new();
    table
        .load_preset(presets::UTF8_FULL)
        .set_content_arrangement(ContentArrangement::DynamicFullWidth)
        .set_header(vec![
            Cell::new("account id").add_attribute(Attribute::Bold),
            Cell::new("code root").add_attribute(Attribute::Bold),
            Cell::new("vault root").add_attribute(Attribute::Bold),
            Cell::new("storage root").add_attribute(Attribute::Bold),
            Cell::new("nonce").add_attribute(Attribute::Bold),
        ]);

    table.add_row(vec![
        account.id().to_string(),
        account.code_root().to_string(),
        account.vault_root().to_string(),
        account.storage_root().to_string(),
        account.nonce().to_string(),
    ]);

    println!("{table}\n");

    if show_keys {
        let auth_info = client
            .get_account_keys(account_id)
            .map_err(|err| err.to_string())?;

        // TODO: Decide how we want to output and import auth info

        const KEY_PAIR_SIZE: usize = std::mem::size_of::<KeyPair>();
        let auth_info: [u8; KEY_PAIR_SIZE] = auth_info
            .to_bytes()
            .try_into()
            .expect("Array size is const and should always exactly fit KeyPair");
        println!("Key pair:\n0x{}", bytes_to_hex_string(auth_info));
    }

    if show_vault {
        let assets = client
            .get_vault_assets(account.vault_root())
            .map_err(|err| err.to_string())?;

        println!(
            "Vault assets: {}\n",
            serde_json::to_string(&assets).map_err(|_| "Error serializing account assets")?
        );
    }

    if show_storage {
        let account_storage = client
            .get_account_storage(account.storage_root())
            .map_err(|err| err.to_string())?;

        println!(
            "Storage: {}\n",
            serde_json::to_string(&account_storage)
                .map_err(|_| "Error serializing account storage")?
        );
    }

    if show_code {
        let (procedure_digests, module) = client
            .get_account_code(account.code_root())
            .map_err(|err| err.to_string())?;

        println!(
            "Procedure digests:\n{}\n",
            serde_json::to_string(&procedure_digests)
                .map_err(|_| "Error serializing account storage for display")?
        );
        println!("Module AST:\n{}\n", module);
    }

    Ok(())
}<|MERGE_RESOLUTION|>--- conflicted
+++ resolved
@@ -188,24 +188,8 @@
     .map_err(|err| err.to_string())?;
 
     client
-<<<<<<< HEAD
         .insert_account(&account)
         .map_err(|err| err.to_string())?;
-=======
-        .store()
-        .insert_account_code(account.code())
-        .and_then(|_| client.store().insert_account_storage(account.storage()))
-        .and_then(|_| client.store().insert_account_vault(account.vault()))
-        .and_then(|_| client.store().insert_account(&account))
-        .and_then(|_| client.store().insert_account_keys(account.id(), &key_pair))
-        .map(|_| {
-            println!(
-                "Succesfully created and stored Account ID: {}",
-                account.id()
-            )
-        })
-        .map_err(|x| x.to_string())?;
->>>>>>> 0d8d6cd8
 
     Ok(())
 }
