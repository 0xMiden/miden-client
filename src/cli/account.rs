use std::{fs, path::PathBuf};

use clap::Parser;
use comfy_table::{presets, Attribute, Cell, ContentArrangement, Table};
use crypto::{
    dsa::rpo_falcon512::KeyPair,
<<<<<<< HEAD
    utils::{bytes_to_hex_string, Serializable},
    StarkField,
};
use miden_client::client::accounts;

use objects::{accounts::AccountId, assets::TokenSymbol};
=======
    utils::{bytes_to_hex_string, Deserializable, Serializable},
};
use miden_client::client::accounts;

use super::Client;
use objects::{
    accounts::{AccountData, AccountId},
    assets::TokenSymbol,
    Digest,
};
>>>>>>> 5492709e

// ACCOUNT COMMAND
// ================================================================================================

#[derive(Debug, Clone, Parser)]
#[clap(about = "View accounts and account details")]
pub enum AccountCmd {
    /// List all accounts monitored by this client
    #[clap(short_flag = 'l')]
    List,

    /// Show details of the account for the specified ID
    #[clap(short_flag = 's')]
    Show {
        // TODO: We should create a value parser for catching input parsing errors earlier (ie AccountID) once complexity grows
        #[clap()]
        id: Option<String>,
        #[clap(short, long, default_value_t = false)]
        keys: bool,
        #[clap(short, long, default_value_t = false)]
        vault: bool,
        #[clap(short, long, default_value_t = false)]
        storage: bool,
        #[clap(short, long, default_value_t = false)]
        code: bool,
    },

    /// Create new account and store it locally
    #[clap(short_flag = 'n')]
    New {
        #[clap(subcommand)]
        template: AccountTemplate,
    },

    /// Import accounts from binary files (with .mac extension)
    #[clap(short_flag = 'i')]
    Import {
        /// Paths to the files that contains the account data
        #[clap(short, long, num_args = 1..)]
        filenames: Vec<PathBuf>,
    },
}

#[derive(Debug, Parser, Clone)]
#[clap()]
pub enum AccountTemplate {
    /// Creates a basic account (Regular account with immutable code)
    BasicImmutable,
    /// Creates a basic account (Regular account with mutable code)
    BasicMutable,
    /// Creates a faucet for fungible tokens
    FungibleFaucet {
        #[clap(short, long)]
        token_symbol: String,
        #[clap(short, long)]
        decimals: u8,
        #[clap(short, long)]
        max_supply: u64,
    },
    /// Creates a faucet for non-fungible tokens
    NonFungibleFaucet,
}

impl AccountCmd {
    pub fn execute(&self, mut client: Client) -> Result<(), String> {
        match self {
            AccountCmd::List => {
                list_accounts(client)?;
            }
            AccountCmd::New { template } => {
                let client_template = match template {
                    AccountTemplate::BasicImmutable => accounts::AccountTemplate::BasicWallet {
                        mutable_code: false,
                        storage_mode: accounts::AccountStorageMode::Local,
                    },
                    AccountTemplate::BasicMutable => accounts::AccountTemplate::BasicWallet {
                        mutable_code: true,
                        storage_mode: accounts::AccountStorageMode::Local,
                    },
                    AccountTemplate::FungibleFaucet {
                        token_symbol,
                        decimals,
                        max_supply,
                    } => accounts::AccountTemplate::FungibleFaucet {
                        token_symbol: TokenSymbol::new(token_symbol)
                            .map_err(|err| format!("error: token symbol is invalid: {}", err))?,
                        decimals: *decimals,
                        max_supply: *max_supply,
                        storage_mode: accounts::AccountStorageMode::Local,
                    },
                    AccountTemplate::NonFungibleFaucet => todo!(),
                };
                let (_new_account, _account_seed) = client
                    .new_account(client_template)
                    .map_err(|err| err.to_string())?;
            }
            AccountCmd::Show { id: None, .. } => {
                todo!("Default accounts are not supported yet")
            }
            AccountCmd::Show {
                id: Some(v),
                keys,
                vault,
                storage,
                code,
            } => {
                let account_id: AccountId = AccountId::from_hex(v)
                    .map_err(|_| "Input number was not a valid Account Id")?;
                show_account(client, account_id, *keys, *vault, *storage, *code)?;
            }
            AccountCmd::Import { filenames } => {
                validate_paths(filenames, "mac")?;
                for filename in filenames {
                    import_account(&mut client, filename)?;
                }
            }
        }
        Ok(())
    }
}

// LIST ACCOUNTS
// ================================================================================================

fn list_accounts(client: Client) -> Result<(), String> {
    let accounts = client.get_accounts().map_err(|err| err.to_string())?;

    let mut table = Table::new();
    table
        .load_preset(presets::UTF8_FULL)
        .set_content_arrangement(ContentArrangement::DynamicFullWidth)
        .set_header(vec![
            Cell::new("account id").add_attribute(Attribute::Bold),
            Cell::new("code root").add_attribute(Attribute::Bold),
            Cell::new("vault root").add_attribute(Attribute::Bold),
            Cell::new("storage root").add_attribute(Attribute::Bold),
            Cell::new("type").add_attribute(Attribute::Bold),
            Cell::new("nonce").add_attribute(Attribute::Bold),
        ]);

    accounts.iter().for_each(|(acc, _acc_seed)| {
        let acc_type = match acc.id().account_type() {
            objects::accounts::AccountType::FungibleFaucet => "Fungible faucet",
            objects::accounts::AccountType::NonFungibleFaucet => "Non-fungible faucet",
            objects::accounts::AccountType::RegularAccountImmutableCode => "Regular",
            objects::accounts::AccountType::RegularAccountUpdatableCode => "Regular (updatable)",
        };
        table.add_row(vec![
            acc.id().to_string(),
            acc.code_root().to_string(),
            acc.vault_root().to_string(),
            acc.storage_root().to_string(),
            acc_type.to_string(),
            acc.nonce().as_int().to_string(),
        ]);
    });

    println!("{table}");
    Ok(())
}

pub fn show_account(
    client: Client,
    account_id: AccountId,
    show_keys: bool,
    show_vault: bool,
    show_storage: bool,
    show_code: bool,
) -> Result<(), String> {
    let (account, _account_seed) = client
        .get_account_stub_by_id(account_id)
        .map_err(|err| err.to_string())?;

    let mut table = Table::new();
    table
        .load_preset(presets::UTF8_FULL)
        .set_content_arrangement(ContentArrangement::DynamicFullWidth)
        .set_header(vec![
            Cell::new("account id").add_attribute(Attribute::Bold),
            Cell::new("code root").add_attribute(Attribute::Bold),
            Cell::new("vault root").add_attribute(Attribute::Bold),
            Cell::new("storage root").add_attribute(Attribute::Bold),
            Cell::new("nonce").add_attribute(Attribute::Bold),
            Cell::new("account hash").add_attribute(Attribute::Bold),
        ]);

    table.add_row(vec![
        account.id().to_string(),
        account.code_root().to_string(),
        account.vault_root().to_string(),
        account.storage_root().to_string(),
        account.nonce().to_string(),
        account.hash().to_string(),
    ]);
    println!("{table}\n");

    if show_keys {
        let auth_info = client
            .get_account_auth(account_id)
            .map_err(|err| err.to_string())?;

        match auth_info {
            miden_client::store::accounts::AuthInfo::RpoFalcon512(key_pair) => {
                const KEY_PAIR_SIZE: usize = std::mem::size_of::<KeyPair>();
                let auth_info: [u8; KEY_PAIR_SIZE] = key_pair
                    .to_bytes()
                    .try_into()
                    .expect("Array size is const and should always exactly fit KeyPair");
                println!("Key pair:\n0x{}", bytes_to_hex_string(auth_info));
            }
        };
    }

    if show_vault {
        let assets = client
            .get_vault_assets(account.vault_root())
            .map_err(|err| err.to_string())?;

        println!(
            "Vault assets: {}\n",
            serde_json::to_string(&assets).map_err(|_| "Error serializing account assets")?
        );
    }

    if show_storage {
        let account_storage = client
            .get_account_storage(account.storage_root())
            .map_err(|err| err.to_string())?;

        println!(
            "Storage: {}\n",
            serde_json::to_string(&account_storage.slots())
                .map_err(|_| "Error serializing account storage")?
        );
    }

    if show_code {
        let (procedure_digests, module) = client
            .get_account_code(account.code_root())
            .map_err(|err| err.to_string())?;

        println!(
            "Procedure digests:\n{}\n",
            serde_json::to_string(&procedure_digests)
                .map_err(|_| "Error serializing account storage for display")?
        );
        println!("Module AST:\n{}\n", module);
    }

    Ok(())
}

// IMPORT INPUT NOTE
// ================================================================================================
fn import_account(client: &mut Client, filename: &PathBuf) -> Result<(), String> {
    let account_data_file_contents = fs::read(filename).map_err(|err| err.to_string())?;
    let account_data =
        AccountData::read_from_bytes(&account_data_file_contents).map_err(|err| err.to_string())?;

    client.import_account(account_data)?;

    Ok(())
}

// HELPERS
// ================================================================================================

/// Checks that all files exist, otherwise returns an error. It also ensures that all files have a
/// specific extension
fn validate_paths(paths: &[PathBuf], expected_extension: &str) -> Result<(), String> {
    let invalid_path = paths.iter().find(|path| {
        !path.exists()
            || path
                .extension()
                .map_or(false, |ext| ext != expected_extension)
    });

    if let Some(path) = invalid_path {
        Err(format!(
            "The path `{}` does not exist or does not have the appropiate extension",
            path.to_string_lossy()
        )
        .to_string())
    } else {
        Ok(())
    }
}<|MERGE_RESOLUTION|>--- conflicted
+++ resolved
@@ -4,25 +4,12 @@
 use comfy_table::{presets, Attribute, Cell, ContentArrangement, Table};
 use crypto::{
     dsa::rpo_falcon512::KeyPair,
-<<<<<<< HEAD
     utils::{bytes_to_hex_string, Serializable},
     StarkField,
 };
 use miden_client::client::accounts;
 
 use objects::{accounts::AccountId, assets::TokenSymbol};
-=======
-    utils::{bytes_to_hex_string, Deserializable, Serializable},
-};
-use miden_client::client::accounts;
-
-use super::Client;
-use objects::{
-    accounts::{AccountData, AccountId},
-    assets::TokenSymbol,
-    Digest,
-};
->>>>>>> 5492709e
 
 // ACCOUNT COMMAND
 // ================================================================================================
