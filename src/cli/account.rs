use clap::Parser;
use comfy_table::{presets, Attribute, Cell, ContentArrangement, Table};
use crypto::{
    dsa::rpo_falcon512::KeyPair,
    utils::{bytes_to_hex_string, Serializable},
    Felt,
};
use miden_client::Client;
use miden_lib::{faucets, AuthScheme};
use objects::{
    accounts::{AccountId, AccountType},
    assets::TokenSymbol,
};
use rand::Rng;

// ACCOUNT COMMAND
// ================================================================================================

#[derive(Debug, Clone, Parser)]
#[clap(about = "View accounts and account details")]
pub enum AccountCmd {
    /// List all accounts monitored by this client
    #[clap(short_flag = 'l')]
    List,

    /// Show details of the account for the specified ID
    #[clap(short_flag = 's')]
    Show {
        // TODO: We should create a value parser for catching input parsing errors earlier (ie AccountID) once complexity grows
        #[clap()]
        id: Option<String>,
        #[clap(short, long, default_value_t = false)]
        keys: bool,
        #[clap(short, long, default_value_t = false)]
        vault: bool,
        #[clap(short, long, default_value_t = false)]
        storage: bool,
        #[clap(short, long, default_value_t = false)]
        code: bool,
    },

    /// Create new account and store it locally
    #[clap(short_flag = 'n')]
    New {
        #[clap(subcommand)]
        template: Option<AccountTemplate>,

        /// Executes a transaction that records the account on-chain
        #[clap(short, long, default_value_t = false)]
        deploy: bool,
    },
}

#[derive(Debug, Parser, Clone)]
#[clap()]
pub enum AccountTemplate {
    /// Creates a basic account (Regular account with immutable code)
    BasicImmutable,
    /// Creates a basic account (Regular account with mutable code)
    BasicMutable,
    /// Creates a faucet for fungible tokens
    FungibleFaucet {
        #[clap(short, long)]
        token_symbol: String,
        #[clap(short, long)]
        decimals: u8,
        #[clap(short, long)]
        max_supply: u64,
    },
    /// Creates a faucet for non-fungible tokens
    NonFungibleFaucet,
}

impl AccountCmd {
    pub fn execute(&self, client: Client) -> Result<(), String> {
        match self {
            AccountCmd::List => {
                list_accounts(client)?;
            }
            AccountCmd::New { template, deploy } => {
                new_account(client, template, *deploy)?;
            }
            AccountCmd::Show { id: None, .. } => {
                todo!("Default accounts are not supported yet")
            }
            AccountCmd::Show {
                id: Some(v),
                keys,
                vault,
                storage,
                code,
            } => {
                let account_id: AccountId = AccountId::from_hex(v)
                    .map_err(|_| "Input number was not a valid Account Id")?;

                show_account(client, account_id, *keys, *vault, *storage, *code)?;
            }
        }
        Ok(())
    }
}

// LIST ACCOUNTS
// ================================================================================================

fn list_accounts(client: Client) -> Result<(), String> {
    let accounts = client.get_accounts().map_err(|err| err.to_string())?;

    let mut table = Table::new();
    table
        .load_preset(presets::UTF8_FULL)
        .set_content_arrangement(ContentArrangement::DynamicFullWidth)
        .set_header(vec![
            Cell::new("account id").add_attribute(Attribute::Bold),
            Cell::new("code root").add_attribute(Attribute::Bold),
            Cell::new("vault root").add_attribute(Attribute::Bold),
            Cell::new("storage root").add_attribute(Attribute::Bold),
            Cell::new("nonce").add_attribute(Attribute::Bold),
        ]);

    accounts.iter().for_each(|acc| {
        table.add_row(vec![
            acc.id().to_string(),
            acc.code_root().to_string(),
            acc.vault_root().to_string(),
            acc.storage_root().to_string(),
            acc.nonce().to_string(),
        ]);
    });

    println!("{table}");
    Ok(())
}

// ACCOUNT NEW
// ================================================================================================

fn new_account(
    mut client: Client,
    template: &Option<AccountTemplate>,
    deploy: bool,
) -> Result<(), String> {
    if deploy {
        todo!("Recording the account on chain is not supported yet");
    }

    let key_pair: KeyPair =
        KeyPair::new().map_err(|err| format!("Error generating KeyPair: {}", err))?;
    let auth_scheme: AuthScheme = AuthScheme::RpoFalcon512 {
        pub_key: key_pair.public_key(),
    };

    let mut rng = rand::thread_rng();
    // we need to use an initial seed to create the wallet account
    let init_seed: [u8; 32] = rng.gen();

    // TODO: as the client takes form, make errors more structured
    let (account, _) = match template {
        None => todo!("Generic account creation is not supported yet"),
        Some(AccountTemplate::BasicImmutable) => miden_lib::wallets::create_basic_wallet(
            init_seed,
            auth_scheme,
            AccountType::RegularAccountImmutableCode,
        ),
        Some(AccountTemplate::FungibleFaucet {
            token_symbol,
            decimals,
            max_supply,
        }) => {
            let max_supply = max_supply.to_le_bytes();
            faucets::create_basic_fungible_faucet(
                init_seed,
                TokenSymbol::new(token_symbol)
                    .expect("Hardcoded test token symbol creation should not panic"),
                *decimals,
                Felt::try_from(max_supply.as_slice())
                    .map_err(|_| "Maximum supply must fit into a field element")?,
                auth_scheme,
            )
        }
        Some(AccountTemplate::BasicMutable) => miden_lib::wallets::create_basic_wallet(
            init_seed,
            auth_scheme,
            AccountType::RegularAccountUpdatableCode,
        ),
        _ => todo!("Template not supported yet"),
    }
    .map_err(|err| err.to_string())?;

    client
<<<<<<< HEAD
        .store()
        .insert_account_code(account.code())
        .and_then(|_| client.store().insert_account_storage(account.storage()))
        .and_then(|_| client.store().insert_account_vault(account.vault()))
        .and_then(|_| client.store().insert_account(&account))
        .and_then(|_| client.store().insert_account_auth(account.id(), key_pair))
        .map(|_| {
            println!(
                "Succesfully created and stored Account ID: {}",
                account.id()
            )
        })
        .map_err(|x| x.to_string())?;
=======
        .insert_account(&account, &key_pair)
        .map_err(|err| err.to_string())?;
>>>>>>> ea40717c

    Ok(())
}

pub fn show_account(
    client: Client,
    account_id: AccountId,
    show_keys: bool,
    show_vault: bool,
    show_storage: bool,
    show_code: bool,
) -> Result<(), String> {
    let account = client
        .get_account_by_id(account_id)
        .map_err(|err| err.to_string())?;

    let mut table = Table::new();
    table
        .load_preset(presets::UTF8_FULL)
        .set_content_arrangement(ContentArrangement::DynamicFullWidth)
        .set_header(vec![
            Cell::new("account id").add_attribute(Attribute::Bold),
            Cell::new("code root").add_attribute(Attribute::Bold),
            Cell::new("vault root").add_attribute(Attribute::Bold),
            Cell::new("storage root").add_attribute(Attribute::Bold),
            Cell::new("nonce").add_attribute(Attribute::Bold),
        ]);

    table.add_row(vec![
        account.id().to_string(),
        account.code_root().to_string(),
        account.vault_root().to_string(),
        account.storage_root().to_string(),
        account.nonce().to_string(),
    ]);

    println!("{table}\n");

    if show_keys {
        let auth_info = client
            .get_account_auth(account_id)
            .map_err(|err| err.to_string())?;

        // TODO: Decide how we want to output and import auth info

        const KEY_PAIR_SIZE: usize = std::mem::size_of::<KeyPair>();
        let auth_info: [u8; KEY_PAIR_SIZE] = auth_info
            .to_bytes()
            .try_into()
            .expect("Array size is const and should always exactly fit KeyPair");
        println!("Key pair:\n0x{}", bytes_to_hex_string(auth_info));
    }

    if show_vault {
        let assets = client
            .get_vault_assets(account.vault_root())
            .map_err(|err| err.to_string())?;

        println!(
            "Vault assets: {}\n",
            serde_json::to_string(&assets).map_err(|_| "Error serializing account assets")?
        );
    }

    if show_storage {
        let account_storage = client
            .get_account_storage(account.storage_root())
            .map_err(|err| err.to_string())?;

        println!(
            "Storage: {}\n",
            serde_json::to_string(&account_storage)
                .map_err(|_| "Error serializing account storage")?
        );
    }

    if show_code {
        let (procedure_digests, module) = client
            .get_account_code(account.code_root())
            .map_err(|err| err.to_string())?;

        println!(
            "Procedure digests:\n{}\n",
            serde_json::to_string(&procedure_digests)
                .map_err(|_| "Error serializing account storage for display")?
        );
        println!("Module AST:\n{}\n", module);
    }

    Ok(())
}<|MERGE_RESOLUTION|>--- conflicted
+++ resolved
@@ -188,24 +188,8 @@
     .map_err(|err| err.to_string())?;
 
     client
-<<<<<<< HEAD
-        .store()
-        .insert_account_code(account.code())
-        .and_then(|_| client.store().insert_account_storage(account.storage()))
-        .and_then(|_| client.store().insert_account_vault(account.vault()))
-        .and_then(|_| client.store().insert_account(&account))
-        .and_then(|_| client.store().insert_account_auth(account.id(), key_pair))
-        .map(|_| {
-            println!(
-                "Succesfully created and stored Account ID: {}",
-                account.id()
-            )
-        })
-        .map_err(|x| x.to_string())?;
-=======
         .insert_account(&account, &key_pair)
         .map_err(|err| err.to_string())?;
->>>>>>> ea40717c
 
     Ok(())
 }
