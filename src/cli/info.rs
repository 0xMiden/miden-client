--- conflicted
+++ resolved
@@ -8,14 +8,8 @@
 use miden_objects::crypto::rand::FeltRng;
 use miden_tx::TransactionAuthenticator;
 
-<<<<<<< HEAD
 pub fn print_client_info<N: NodeRpcClient, R: FeltRng, S: Store, A: TransactionAuthenticator>(
     client: &Client<N, R, S, A>,
-=======
-pub fn print_client_info<N: NodeRpcClient, R: FeltRng, S: Store>(
-    client: &Client<N, R, S>,
-    config: &ClientConfig,
->>>>>>> 5d5a2680
 ) -> Result<(), String> {
     println!("Client version: {}", env!("CARGO_PKG_VERSION"));
     print_config_stats(config)?;
@@ -24,13 +18,8 @@
 
 // HELPERS
 // ================================================================================================
-<<<<<<< HEAD
 fn print_block_number<N: NodeRpcClient, R: FeltRng, S: Store, A: TransactionAuthenticator>(
     client: &Client<N, R, S, A>,
-=======
-fn print_client_stats<N: NodeRpcClient, R: FeltRng, S: Store>(
-    client: &Client<N, R, S>,
->>>>>>> 5d5a2680
 ) -> Result<(), String> {
     println!("Block number: {}", client.get_sync_height().map_err(|e| e.to_string())?);
     println!(
