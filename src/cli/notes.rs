--- conflicted
+++ resolved
@@ -411,32 +411,7 @@
     #[tokio::test]
     async fn test_import_note_validation() {
         // generate test client
-<<<<<<< HEAD
-        let mut path = temp_dir();
-        path.push(Uuid::new_v4().to_string());
-        let client_config = ClientConfig::new(
-            path.into_os_string().into_string().unwrap().try_into().unwrap(),
-            RpcConfig::default(),
-        );
-
-        let rng = get_random_coin();
-
-        let store = {
-            let sqlite_store = SqliteStore::new((&client_config).into()).unwrap();
-            Rc::new(sqlite_store)
-        };
-
-        let authenticator = StoreAuthenticator::new_with_rng(store.clone(), rng);
-        let mut client = MockClient::new(
-            MockRpcApi::new(&Endpoint::default().to_string()),
-            rng,
-            store,
-            authenticator,
-            true,
-        );
-=======
         let mut client = create_test_client();
->>>>>>> 09af1ad9
 
         // generate test data
         let assembler = TransactionKernel::assembler();
