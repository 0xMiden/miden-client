--- conflicted
+++ resolved
@@ -89,11 +89,6 @@
         let client_config = load_config(current_dir.as_path())?;
         let store = SqliteStore::new((&client_config).into()).map_err(ClientError::StoreError)?;
         let rng = get_random_coin();
-<<<<<<< HEAD
-
-        let client: Client<TonicRpcClient, RpoRandomCoin, SqliteStore> =
-            Client::new(TonicRpcClient::new(&rpc_endpoint), rng, store, in_debug_mode);
-=======
         let executor_store =
             miden_client::store::sqlite_store::SqliteStore::new((&client_config).into())
                 .map_err(ClientError::StoreError)?;
@@ -102,10 +97,8 @@
             TonicRpcClient::new(&client_config.rpc),
             rng,
             store,
-            executor_store,
             in_debug_mode,
         );
->>>>>>> 19c3e64e
 
         // Execute cli command
         match &self.action {
