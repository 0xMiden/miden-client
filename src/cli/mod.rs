--- conflicted
+++ resolved
@@ -1,26 +1,13 @@
-<<<<<<< HEAD
-#[cfg(not(feature = "wasm"))]
-use std::{env, fs::File, io::Write, path::Path, rc::Rc};
-=======
+#[cfg(not(feature = "wasm"))]
 use std::{env, rc::Rc};
->>>>>>> 058b217b
 
 #[cfg(not(feature = "wasm"))]
 use clap::Parser;
 
 #[cfg(not(feature = "wasm"))]
 use comfy_table::{presets, Attribute, Cell, ContentArrangement, Table};
-<<<<<<< HEAD
-
-#[cfg(not(feature = "wasm"))]
-use figment::{
-    providers::{Format, Toml},
-    Figment,
-};
-
-#[cfg(not(feature = "wasm"))]
-=======
->>>>>>> 058b217b
+
+#[cfg(not(feature = "wasm"))]
 use miden_client::{
     client::{
         get_random_coin,
@@ -34,70 +21,6 @@
         OutputNoteRecord, Store,
     },
 };
-<<<<<<< HEAD
-
-#[cfg(not(feature = "wasm"))]
-=======
-use miden_objects::{accounts::AccountStub, crypto::rand::FeltRng};
-use miden_tx::TransactionAuthenticator;
-use tracing::info;
->>>>>>> 058b217b
-use transactions::TransactionCmd;
-
-#[cfg(not(feature = "wasm"))]
-use self::{
-    account::AccountCmd,
-    export::ExportCmd,
-    import::ImportCmd,
-    init::InitCmd,
-    new_account::{NewFaucetCmd, NewWalletCmd},
-    new_transactions::{ConsumeNotesCmd, MintCmd, SendCmd, SwapCmd},
-    notes::NotesCmd,
-    tags::TagsCmd,
-    utils::load_config_file,
-};
-
-#[cfg(not(feature = "wasm"))]
-mod account;
-
-#[cfg(not(feature = "wasm"))]
-mod export;
-
-#[cfg(not(feature = "wasm"))]
-mod import;
-
-#[cfg(not(feature = "wasm"))]
-mod info;
-
-#[cfg(not(feature = "wasm"))]
-mod init;
-
-#[cfg(not(feature = "wasm"))]
-mod new_account;
-
-#[cfg(not(feature = "wasm"))]
-mod new_transactions;
-
-#[cfg(not(feature = "wasm"))]
-mod notes;
-
-#[cfg(not(feature = "wasm"))]
-mod sync;
-
-#[cfg(not(feature = "wasm"))]
-mod tags;
-
-#[cfg(not(feature = "wasm"))]
-mod transactions;
-mod utils;
-
-#[cfg(not(feature = "wasm"))]
-/// Config file name
-const CLIENT_CONFIG_FILE_NAME: &str = "miden-client.toml";
-
-#[cfg(not(feature = "wasm"))]
-/// Client binary name
-pub const CLIENT_BINARY_NAME: &str = "miden";
 
 #[cfg(feature = "wasm")]
 use super::{
@@ -113,12 +36,69 @@
     },
 };
 
-use miden_objects::{
-    accounts::{AccountId, AccountStub},
-    crypto::rand::FeltRng,
-};
+use miden_objects::{accounts::AccountStub, crypto::rand::FeltRng};
 use miden_tx::TransactionAuthenticator;
 use tracing::info;
+
+#[cfg(not(feature = "wasm"))]
+use transactions::TransactionCmd;
+
+#[cfg(not(feature = "wasm"))]
+use self::{
+    account::AccountCmd,
+    export::ExportCmd,
+    import::ImportCmd,
+    init::InitCmd,
+    new_account::{NewFaucetCmd, NewWalletCmd},
+    new_transactions::{ConsumeNotesCmd, MintCmd, SendCmd, SwapCmd},
+    notes::NotesCmd,
+    tags::TagsCmd,
+    utils::load_config_file,
+};
+
+#[cfg(not(feature = "wasm"))]
+mod account;
+
+#[cfg(not(feature = "wasm"))]
+mod export;
+
+#[cfg(not(feature = "wasm"))]
+mod import;
+
+#[cfg(not(feature = "wasm"))]
+mod info;
+
+#[cfg(not(feature = "wasm"))]
+mod init;
+
+#[cfg(not(feature = "wasm"))]
+mod new_account;
+
+#[cfg(not(feature = "wasm"))]
+mod new_transactions;
+
+#[cfg(not(feature = "wasm"))]
+mod notes;
+
+#[cfg(not(feature = "wasm"))]
+mod sync;
+
+#[cfg(not(feature = "wasm"))]
+mod tags;
+
+#[cfg(not(feature = "wasm"))]
+mod transactions;
+
+#[cfg(not(feature = "wasm"))]
+mod utils;
+
+#[cfg(not(feature = "wasm"))]
+/// Config file name
+const CLIENT_CONFIG_FILE_NAME: &str = "miden-client.toml";
+
+#[cfg(not(feature = "wasm"))]
+/// Client binary name
+pub const CLIENT_BINARY_NAME: &str = "miden";
 
 /// Root CLI struct
 #[cfg(not(feature = "wasm"))]
@@ -218,21 +198,6 @@
     }
 }
 
-<<<<<<< HEAD
-/// Loads the client configuration.
-///
-/// This function will look for the configuration file at the provided path. If the path is
-/// relative, searches in parent directories all the way to the root as well.
-#[cfg(not(feature = "wasm"))]
-pub fn load_config(config_file: &Path) -> Result<ClientConfig, String> {
-    Figment::from(Toml::file(config_file))
-        .extract()
-        .map_err(|err| format!("Failed to load {} config file: {err}", config_file.display()))
-}
-
-#[cfg(not(feature = "wasm"))]
-=======
->>>>>>> 058b217b
 pub fn create_dynamic_table(headers: &[&str]) -> Table {
     let header_cells = headers
         .iter()
@@ -255,12 +220,8 @@
 /// - Returns [IdPrefixFetchError::NoMatch] if we were unable to find any note where
 ///   `note_id_prefix` is a prefix of its id.
 /// - Returns [IdPrefixFetchError::MultipleMatches] if there were more than one note found
-<<<<<<< HEAD
-/// where `note_id_prefix` is a prefix of its id.
-#[cfg(not(feature = "wasm"))]
-=======
 ///   where `note_id_prefix` is a prefix of its id.
->>>>>>> 058b217b
+#[cfg(not(feature = "wasm"))]
 pub(crate) fn get_input_note_with_id_prefix<
     N: NodeRpcClient,
     R: FeltRng,
@@ -305,51 +266,6 @@
         .expect("input_note_records should always have one element"))
 }
 
-#[cfg(feature = "wasm")]
-pub async fn get_input_note_with_id_prefix<
-    N: NodeRpcClient,
-    R: FeltRng,
-    S: Store,
-    A: TransactionAuthenticator,
->(
-    client: &mut Client<N, R, S, A>,
-    note_id_prefix: &str,
-) -> Result<InputNoteRecord, IdPrefixFetchError> {
-    let mut input_note_records = client
-        .get_input_notes(ClientNoteFilter::All).await
-        .map_err(|err| {
-            tracing::error!("Error when fetching all notes from the store: {err}");
-            IdPrefixFetchError::NoMatch(format!("note ID prefix {note_id_prefix}").to_string())
-        })?
-        .into_iter()
-        .filter(|note_record| note_record.id().to_hex().starts_with(note_id_prefix))
-        .collect::<Vec<_>>();
-
-    if input_note_records.is_empty() {
-        return Err(IdPrefixFetchError::NoMatch(
-            format!("note ID prefix {note_id_prefix}").to_string(),
-        ));
-    }
-    if input_note_records.len() > 1 {
-        let input_note_record_ids = input_note_records
-            .iter()
-            .map(|input_note_record| input_note_record.id())
-            .collect::<Vec<_>>();
-        tracing::error!(
-            "Multiple notes found for the prefix {}: {:?}",
-            note_id_prefix,
-            input_note_record_ids
-        );
-        return Err(IdPrefixFetchError::MultipleMatches(
-            format!("note ID prefix {note_id_prefix}").to_string(),
-        ));
-    }
-
-    Ok(input_note_records
-        .pop()
-        .expect("input_note_records should always have one element"))
-}
-
 /// Returns the client output note whose ID starts with `note_id_prefix`
 ///
 /// # Errors
@@ -357,12 +273,8 @@
 /// - Returns [IdPrefixFetchError::NoMatch] if we were unable to find any note where
 ///   `note_id_prefix` is a prefix of its id.
 /// - Returns [IdPrefixFetchError::MultipleMatches] if there were more than one note found
-<<<<<<< HEAD
-/// where `note_id_prefix` is a prefix of its id.
-#[cfg(not(feature = "wasm"))]
-=======
 ///   where `note_id_prefix` is a prefix of its id.
->>>>>>> 058b217b
+#[cfg(not(feature = "wasm"))]
 pub(crate) fn get_output_note_with_id_prefix<
     N: NodeRpcClient,
     R: FeltRng,
@@ -407,51 +319,6 @@
         .expect("input_note_records should always have one element"))
 }
 
-#[cfg(feature = "wasm")]
-pub async fn get_output_note_with_id_prefix<
-    N: NodeRpcClient,
-    R: FeltRng,
-    S: Store,
-    A: TransactionAuthenticator,
->(
-    client: &mut Client<N, R, S, A>,
-    note_id_prefix: &str,
-) -> Result<OutputNoteRecord, IdPrefixFetchError> {
-    let mut output_note_records = client
-        .get_output_notes(ClientNoteFilter::All).await
-        .map_err(|err| {
-            tracing::error!("Error when fetching all notes from the store: {err}");
-            IdPrefixFetchError::NoMatch(format!("note ID prefix {note_id_prefix}").to_string())
-        })?
-        .into_iter()
-        .filter(|note_record| note_record.id().to_hex().starts_with(note_id_prefix))
-        .collect::<Vec<_>>();
-
-    if output_note_records.is_empty() {
-        return Err(IdPrefixFetchError::NoMatch(
-            format!("note ID prefix {note_id_prefix}").to_string(),
-        ));
-    }
-    if output_note_records.len() > 1 {
-        let output_note_record_ids = output_note_records
-            .iter()
-            .map(|input_note_record| input_note_record.id())
-            .collect::<Vec<_>>();
-        tracing::error!(
-            "Multiple notes found for the prefix {}: {:?}",
-            note_id_prefix,
-            output_note_record_ids
-        );
-        return Err(IdPrefixFetchError::MultipleMatches(
-            format!("note ID prefix {note_id_prefix}").to_string(),
-        ));
-    }
-
-    Ok(output_note_records
-        .pop()
-        .expect("input_note_records should always have one element"))
-}
-
 /// Returns the client account whose ID starts with `account_id_prefix`
 ///
 /// # Errors
@@ -459,12 +326,7 @@
 /// - Returns [IdPrefixFetchError::NoMatch] if we were unable to find any account where
 ///   `account_id_prefix` is a prefix of its id.
 /// - Returns [IdPrefixFetchError::MultipleMatches] if there were more than one account found
-<<<<<<< HEAD
-/// where `account_id_prefix` is a prefix of its id.
-#[cfg(not(feature = "wasm"))]
-=======
 ///   where `account_id_prefix` is a prefix of its id.
->>>>>>> 058b217b
 fn get_account_with_id_prefix<
     N: NodeRpcClient,
     R: FeltRng,
@@ -505,57 +367,4 @@
     }
 
     Ok(accounts.pop().expect("account_ids should always have one element"))
-<<<<<<< HEAD
-}
-
-/// Parses a user provided account id string and returns the corresponding `AccountId`
-///
-/// `account_id` can fall into two categories:
-///
-/// - it's a prefix of an account id of an account tracked by the client
-/// - it's a full account id
-///
-/// # Errors
-///
-/// - Will return a `IdPrefixFetchError` if the provided account id string can't be parsed as an
-/// `AccountId` and does not correspond to an account tracked by the client either.
-#[cfg(not(feature = "wasm"))]
-pub(crate) fn parse_account_id<
-    N: NodeRpcClient,
-    R: FeltRng,
-    S: Store,
-    A: TransactionAuthenticator,
->(
-    client: &Client<N, R, S, A>,
-    account_id: &str,
-) -> Result<AccountId, String> {
-    if let Ok(account_id) = AccountId::from_hex(account_id) {
-        return Ok(account_id);
-    }
-
-    let account_id = get_account_with_id_prefix(client, account_id)
-        .map_err(|_err| "Input account ID {account_id} is neither a valid Account ID nor a prefix of a known Account ID")?
-        .id();
-    Ok(account_id)
-}
-
-#[cfg(not(feature = "wasm"))]
-pub(crate) fn update_config(config_path: &Path, client_config: ClientConfig) -> Result<(), String> {
-    let config_as_toml_string = toml::to_string_pretty(&client_config)
-        .map_err(|err| format!("error formatting config: {err}"))?;
-
-    info!("Writing config file at: {:?}", config_path);
-    let mut file_handle = File::options()
-        .write(true)
-        .truncate(true)
-        .open(config_path)
-        .map_err(|err| format!("error opening the file: {err}"))?;
-    file_handle
-        .write(config_as_toml_string.as_bytes())
-        .map_err(|err| format!("error writing to file: {err}"))?;
-
-    println!("Config updated successfully");
-    Ok(())
-=======
->>>>>>> 058b217b
 }