use std::path::Path;

use clap::Parser;
use figment::{
    providers::{Format, Toml},
    Figment,
};
use miden_client::{client::Client, config::ClientConfig};

mod account;
mod info;
mod input_notes;
mod sync;
mod tags;
mod transactions;

/// Config file name
const CLIENT_CONFIG_FILE_NAME: &str = "miden.toml";

/// Root CLI struct
#[derive(Parser, Debug)]
#[clap(
    name = "Miden",
    about = "Miden Client",
    version,
    rename_all = "kebab-case"
)]
pub struct Cli {
    #[clap(subcommand)]
    action: Command,
}

/// CLI actions
#[derive(Debug, Parser)]
pub enum Command {
    #[clap(subcommand)]
    Account(account::AccountCmd),
    #[clap(subcommand)]
    InputNotes(input_notes::InputNotes),
    /// Sync this client with the latest state of the Miden network.
    Sync,
    /// View a summary of the current client state
    Info,
    #[clap(subcommand)]
<<<<<<< HEAD
    SyncState(sync_state::SyncStateCmd),
    #[clap(subcommand, name = "tx")]
    #[clap(visible_alias = "transaction")]
=======
    Tags(tags::TagsCmd),
    #[clap(subcommand)]
>>>>>>> 8ecebd82
    Transaction(transactions::Transaction),
    #[cfg(feature = "mock")]
    /// Insert mock data into the client. This is optional because it takes a few seconds
    MockData {
        #[clap(short, long)]
        transaction: bool,
    },
}

/// CLI entry point
impl Cli {
    pub async fn execute(&self) -> Result<(), String> {
        // Create the client
        let mut current_dir = std::env::current_dir().map_err(|err| err.to_string())?;
        current_dir.push(CLIENT_CONFIG_FILE_NAME);

        let client_config = load_config(current_dir.as_path())?;
        let client = Client::new(client_config).map_err(|err| err.to_string())?;

        // Execute cli command
        match &self.action {
            Command::Account(account) => account.execute(client),
            Command::Info => info::print_client_info(&client),
            Command::InputNotes(notes) => notes.execute(client),
            Command::Sync => sync::sync_state(client).await,
            Command::Tags(tags) => tags.execute(client).await,
            Command::Transaction(transaction) => transaction.execute(client).await,
            #[cfg(feature = "mock")]
            Command::MockData { transaction } => {
                let mut client = client;
                miden_client::mock::insert_mock_data(&mut client).await;
                if *transaction {
                    miden_client::mock::create_mock_transaction(&mut client).await;
                }
                Ok(())
            }
        }
    }
}

/// Loads the client configuration.
///
/// This function will look for the configuration file at the provided path. If the path is
/// relative, searches in parent directories all the way to the root as well.
pub fn load_config(config_file: &Path) -> Result<ClientConfig, String> {
    Figment::from(Toml::file(config_file))
        .extract()
        .map_err(|err| {
            format!(
                "Failed to load {} config file: {err}",
                config_file.display()
            )
        })
}<|MERGE_RESOLUTION|>--- conflicted
+++ resolved
@@ -42,14 +42,11 @@
     /// View a summary of the current client state
     Info,
     #[clap(subcommand)]
-<<<<<<< HEAD
     SyncState(sync_state::SyncStateCmd),
+    #[clap(subcommand)]
+    Tags(tags::TagsCmd),
     #[clap(subcommand, name = "tx")]
     #[clap(visible_alias = "transaction")]
-=======
-    Tags(tags::TagsCmd),
-    #[clap(subcommand)]
->>>>>>> 8ecebd82
     Transaction(transactions::Transaction),
     #[cfg(feature = "mock")]
     /// Insert mock data into the client. This is optional because it takes a few seconds
