--- conflicted
+++ resolved
@@ -3,14 +3,6 @@
 use clap::Parser;
 use comfy_table::{presets, Attribute, Cell, ContentArrangement, Table};
 use miden_client::{
-<<<<<<< HEAD
-    client::{
-        rpc::{NodeRpcClient, TonicRpcClient},
-        store_authenticator::StoreAuthenticator,
-        Client,
-    },
-=======
->>>>>>> afd08441
     errors::{ClientError, IdPrefixFetchError},
     rpc::{NodeRpcClient, TonicRpcClient},
     store::{
@@ -24,14 +16,6 @@
     crypto::rand::{FeltRng, RpoRandomCoin},
     Felt,
 };
-<<<<<<< HEAD
-use miden_objects::{
-    accounts::AccountStub,
-    crypto::rand::{FeltRng, RpoRandomCoin},
-    Felt,
-};
-=======
->>>>>>> afd08441
 use miden_tx::auth::TransactionAuthenticator;
 use rand::Rng;
 use tracing::info;
