// TESTS
// ================================================================================================
use crate::{
    client::{
        accounts::{AccountStorageMode, AccountTemplate},
        transactions::TransactionTemplate,
    },
    store::{
        accounts::AuthInfo,
        mock_executor_data_store::MockDataStore,
        notes::{InputNoteFilter, InputNoteRecord},
        tests::create_test_client,
    },
};

use assembly::ast::{AstSerdeOptions, ModuleAst};
use crypto::{dsa::rpo_falcon512::KeyPair, Felt, FieldElement, Word};
use miden_lib::transaction::TransactionKernel;
use mock::{
    constants::{generate_account_seed, AccountSeedType},
    mock::{
        account::{self, mock_account, MockAccountType},
        notes::AssetPreservationStatus,
        transaction::mock_inputs,
    },
};
use objects::{
    accounts::{AccountId, AccountStub},
    assets::{FungibleAsset, TokenSymbol},
    transaction::InputNotes,
};

#[tokio::test]
async fn test_input_notes_round_trip() {
    // generate test client with a random store name
    let mut client = create_test_client();

    // generate test data
    let transaction_inputs = mock_inputs(
        MockAccountType::StandardExisting,
        AssetPreservationStatus::Preserved,
    );
    let _recorded_notes = transaction_inputs.input_notes();

    // insert notes into database
    for note in transaction_inputs.input_notes().iter().cloned() {
        client.import_input_note(note.into()).unwrap();
    }

    // retrieve notes from database
    let retrieved_notes = client.get_input_notes(InputNoteFilter::Committed).unwrap();

    let recorded_notes: Vec<InputNoteRecord> = transaction_inputs
        .input_notes()
        .iter()
        .map(|n| n.clone().into())
        .collect();
    // compare notes
    for (recorded_note, retrieved_note) in recorded_notes.iter().zip(retrieved_notes) {
        assert_eq!(recorded_note.note_id(), retrieved_note.note_id());
    }
}

#[tokio::test]
async fn test_get_input_note() {
    // generate test client with a random store name
    let mut client = create_test_client();

    // generate test data
    let transaction_inputs = mock_inputs(
        MockAccountType::StandardExisting,
        AssetPreservationStatus::Preserved,
    );
    let _recorded_notes: InputNotes = transaction_inputs.input_notes().clone();
    let recorded_notes: InputNotes = transaction_inputs.input_notes().clone();

    // insert note into database
    client
        .import_input_note(recorded_notes.get_note(0).clone().into())
        .unwrap();

    // retrieve note from database
    let retrieved_note = client
        .get_input_note(recorded_notes.get_note(0).note().id())
        .unwrap();

    let recorded_note: InputNoteRecord = recorded_notes.get_note(0).clone().into();
    assert_eq!(recorded_note.note_id(), retrieved_note.note_id())
}

#[tokio::test]
async fn insert_basic_account() {
    // generate test client with a random store name
    let mut client = create_test_client();

    let account_template = AccountTemplate::BasicWallet {
        mutable_code: true,
        storage_mode: AccountStorageMode::Local,
    };

    // Insert Account
    let account_insert_result = client.new_account(account_template);
    assert!(account_insert_result.is_ok());

    let (account, account_seed) = account_insert_result.unwrap();

    // Fetch Account
    let fetched_account_data = client.get_account_by_id(account.id());
    assert!(fetched_account_data.is_ok());

    let (fetched_account, fetched_account_seed) = fetched_account_data.unwrap();
    // Validate stub has matching data
    assert_eq!(account.id(), fetched_account.id());
    assert_eq!(account.nonce(), fetched_account.nonce());
    assert_eq!(account.vault(), fetched_account.vault());
    assert_eq!(account.storage().root(), fetched_account.storage().root());
    assert_eq!(account.code().root(), fetched_account.code().root());

    // Validate seed matches
    assert_eq!(account_seed, fetched_account_seed);
}

#[tokio::test]
async fn insert_faucet_account() {
    // generate test client with a random store name
    let mut client = create_test_client();

    let faucet_template = AccountTemplate::FungibleFaucet {
        token_symbol: TokenSymbol::new("TEST").unwrap(),
        decimals: 10,
        max_supply: 9999999999,
        storage_mode: AccountStorageMode::Local,
    };

    // Insert Account
    let account_insert_result = client.new_account(faucet_template);
    assert!(account_insert_result.is_ok());

    let (account, account_seed) = account_insert_result.unwrap();

    // Fetch Account
    let fetched_account_data = client.get_account_by_id(account.id());
    assert!(fetched_account_data.is_ok());

    let (fetched_account, fetched_account_seed) = fetched_account_data.unwrap();
    // Validate stub has matching data
    assert_eq!(account.id(), fetched_account.id());
    assert_eq!(account.nonce(), fetched_account.nonce());
    assert_eq!(account.vault(), fetched_account.vault());
    assert_eq!(account.storage(), fetched_account.storage());
    assert_eq!(account.code().root(), fetched_account.code().root());

    // Validate seed matches
    assert_eq!(account_seed, fetched_account_seed);
}

#[tokio::test]
async fn insert_same_account_twice_fails() {
    // generate test client with a random store name
    let mut client = create_test_client();

    let assembler = TransactionKernel::assembler();

    let (account_id, account_seed) =
        generate_account_seed(AccountSeedType::RegularAccountUpdatableCodeOnChain);
    let account = account::mock_account(Some(account_id.into()), Felt::ZERO, None, &assembler);

    let key_pair: KeyPair = KeyPair::new()
        .map_err(|err| format!("Error generating KeyPair: {}", err))
        .unwrap();

    assert!(client
        .insert_account(&account, account_seed, &AuthInfo::RpoFalcon512(key_pair))
        .is_ok());
    assert!(client
        .insert_account(&account, account_seed, &AuthInfo::RpoFalcon512(key_pair))
        .is_err());
}

#[tokio::test]
async fn test_acc_code() {
    // generate test client with a random store name
    let mut client = create_test_client();

    let assembler = TransactionKernel::assembler();
    let key_pair: KeyPair = KeyPair::new()
        .map_err(|err| format!("Error generating KeyPair: {}", err))
        .unwrap();

    let (account_id, account_seed) =
        generate_account_seed(AccountSeedType::RegularAccountUpdatableCodeOnChain);

    let account = account::mock_account(Some(account_id.into()), Felt::ZERO, None, &assembler);

    let mut account_module = account.code().module().clone();

    // this is needed due to the reconstruction not including source locations
    account_module.clear_locations();
    account_module.clear_imports();

    let account_module_bytes = account_module.to_bytes(AstSerdeOptions {
        serialize_imports: true,
    });
    let reconstructed_ast = ModuleAst::from_bytes(&account_module_bytes).unwrap();
    assert_eq!(account_module, reconstructed_ast);

    client
        .insert_account(&account, account_seed, &AuthInfo::RpoFalcon512(key_pair))
        .unwrap();
    let (retrieved_acc, _) = client.get_account_by_id(account_id).unwrap();

    let mut account_module = account.code().module().clone();
    account_module.clear_locations();
    account_module.clear_imports();
    assert_eq!(
        *account_module.procs(),
        *retrieved_acc.code().module().procs()
    );
}

#[tokio::test]
async fn test_get_account_by_id() {
    // generate test client with a random store name
    let mut client = create_test_client();

    let assembler = TransactionKernel::assembler();

    let (account_id, account_seed) =
        generate_account_seed(AccountSeedType::RegularAccountUpdatableCodeOnChain);
    let account = account::mock_account(Some(account_id.into()), Felt::ZERO, None, &assembler);

    let key_pair: KeyPair = KeyPair::new()
        .map_err(|err| format!("Error generating KeyPair: {}", err))
        .unwrap();

    client
        .insert_account(&account, account_seed, &AuthInfo::RpoFalcon512(key_pair))
        .unwrap();

    // Retrieving an existing account should succeed
    let (acc_from_db, _account_seed) = match client.get_account_stub_by_id(account.id()) {
        Ok(account) => account,
        Err(err) => panic!("Error retrieving account: {}", err),
    };
    assert_eq!(AccountStub::from(account), acc_from_db);

    // Retrieving a non existing account should fail
    let hex = format!("0x{}", "1".repeat(16));
    let invalid_id = AccountId::from_hex(&hex).unwrap();
    assert!(client.get_account_stub_by_id(invalid_id).is_err());
}

#[tokio::test]
<<<<<<< HEAD
async fn test_state_sync() {
    // generate test store path
    let store_path = create_test_store_path();

    // generate test client
    let mut client = Client::new(ClientConfig::new(
        store_path.into_os_string().into_string().unwrap(),
        Endpoint::default(),
    ))
    .await
    .unwrap();
=======
async fn test_sync_state() {
    // generate test client with a random store name
    let mut client = create_test_client();
>>>>>>> 7d19077b

    // generate test data
    crate::mock::insert_mock_data(&mut client).await;

    // assert that we have no consumed nor pending notes prior to syncing state
    assert_eq!(
        client
            .get_input_notes(InputNoteFilter::Consumed)
            .unwrap()
            .len(),
        0
    );

    let pending_notes = client.get_input_notes(InputNoteFilter::Pending).unwrap();

    // sync state
    let block_num: u32 = client.state_sync().await.unwrap();

    // verify that the client is synced to the latest block
    assert_eq!(
        block_num,
        client
            .rpc_api
            .state_sync_requests
            .first_key_value()
            .unwrap()
            .1
            .chain_tip
    );

    // verify that we now have one consumed note after syncing state
    assert_eq!(
        client
            .get_input_notes(InputNoteFilter::Consumed)
            .unwrap()
            .len(),
        1
    );

    // verify that the pending note we had is now committed
    assert_ne!(
        client.get_input_notes(InputNoteFilter::Committed).unwrap(),
        pending_notes
    );

    // verify that the latest block number has been updated
    assert_eq!(
        client.get_sync_height().unwrap(),
        client
            .rpc_api
            .state_sync_requests
            .first_key_value()
            .unwrap()
            .1
            .chain_tip
    );
}

#[tokio::test]
async fn test_add_tag() {
    // generate test client with a random store name
    let mut client = create_test_client();

    // assert that no tags are being tracked
    assert_eq!(client.get_note_tags().unwrap().len(), 0);

    // add a tag
    const TAG_VALUE_1: u64 = 1;
    const TAG_VALUE_2: u64 = 2;
    client.add_note_tag(TAG_VALUE_1).unwrap();
    client.add_note_tag(TAG_VALUE_2).unwrap();

    // verify that the tag is being tracked
    assert_eq!(
        client.get_note_tags().unwrap(),
        vec![TAG_VALUE_1, TAG_VALUE_2]
    );

    // attempt to add the same tag again
    client.add_note_tag(TAG_VALUE_1).unwrap();

    // verify that the tag is still being tracked only once
    assert_eq!(
        client.get_note_tags().unwrap(),
        vec![TAG_VALUE_1, TAG_VALUE_2]
    );
}

#[tokio::test]
#[ignore = "currently fails with PhantomCallsNotAllowed"]
async fn test_mint_transaction() {
    const FAUCET_ID: u64 = 10347894387879516201u64;
    const FAUCET_SEED: Word = [Felt::ZERO, Felt::ZERO, Felt::ZERO, Felt::ZERO];

    // generate test client with a random store name
    let mut client = create_test_client();

    let (faucet, _seed) = client
        .new_account(AccountTemplate::FungibleFaucet {
            token_symbol: TokenSymbol::new("TST").unwrap(),
            decimals: 10u8,
            max_supply: 1000u64,
            storage_mode: AccountStorageMode::Local,
        })
        .unwrap();
    let faucet = mock_account(
        Some(FAUCET_ID),
        Felt::new(10u64),
        Some(faucet.code().clone()),
        &TransactionKernel::assembler(),
    );

    let key_pair: KeyPair = KeyPair::new()
        .map_err(|err| format!("Error generating KeyPair: {}", err))
        .unwrap();
    client
        .store
        .insert_account(&faucet, FAUCET_SEED, &AuthInfo::RpoFalcon512(key_pair))
        .unwrap();
    client.set_data_store(MockDataStore::with_existing(faucet.clone(), None));

    // Test submitting a mint transaction

    let transaction_template = TransactionTemplate::MintFungibleAsset {
        asset: FungibleAsset::new(faucet.id(), 5u64).unwrap(),
        target_account_id: AccountId::from_hex("0x168187d729b31a84").unwrap(),
    };

    let transaction = client.new_transaction(transaction_template).unwrap();
    assert!(transaction
        .executed_transaction()
        .account_delta()
        .nonce()
        .is_some());
}<|MERGE_RESOLUTION|>--- conflicted
+++ resolved
@@ -251,23 +251,9 @@
 }
 
 #[tokio::test]
-<<<<<<< HEAD
-async fn test_state_sync() {
-    // generate test store path
-    let store_path = create_test_store_path();
-
-    // generate test client
-    let mut client = Client::new(ClientConfig::new(
-        store_path.into_os_string().into_string().unwrap(),
-        Endpoint::default(),
-    ))
-    .await
-    .unwrap();
-=======
 async fn test_sync_state() {
     // generate test client with a random store name
     let mut client = create_test_client();
->>>>>>> 7d19077b
 
     // generate test data
     crate::mock::insert_mock_data(&mut client).await;
