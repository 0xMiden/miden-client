use crate::client::transactions::{PaymentTransactionData, TransactionTemplate};
use crate::client::{Client, FILTER_ID_SHIFT};
use crate::store::mock_executor_data_store::MockDataStore;
use crypto::{dsa::rpo_falcon512::KeyPair, StarkField};
use crypto::{Felt, FieldElement};
use miden_lib::transaction::TransactionKernel;
use miden_node_proto::block_header::BlockHeader as NodeBlockHeader;
use miden_node_proto::merkle::MerklePath;
use miden_node_proto::note::NoteSyncRecord;
use miden_node_proto::requests::SubmitProvenTransactionRequest;
use miden_node_proto::responses::SubmitProvenTransactionResponse;
use miden_node_proto::{
    account::AccountId as ProtoAccountId,
    requests::SyncStateRequest,
    responses::{NullifierUpdate, SyncStateResponse},
};
use mock::constants::{generate_account_seed, AccountSeedType};
use mock::mock::account::mock_account;
use mock::mock::block;
use mock::mock::notes::mock_notes;
use objects::utils::collections::BTreeMap;

use crate::store::accounts::AuthInfo;

use miden_tx::TransactionExecutor;
use objects::accounts::{AccountId, AccountType};
use objects::assets::FungibleAsset;
use objects::transaction::InputNote;

/// Mock RPC API
///
/// This struct implements the RPC API used by the client to communicate with the node. It is
/// intended to be used for testing purposes only.
pub struct MockRpcApi {
    pub sync_state_requests: BTreeMap<SyncStateRequest, SyncStateResponse>,
}

impl Default for MockRpcApi {
    fn default() -> Self {
        Self {
            sync_state_requests: generate_sync_state_mock_requests(),
        }
    }
}

impl MockRpcApi {
    /// Executes the specified sync state request and returns the response.
    pub async fn sync_state(
        &mut self,
        request: impl tonic::IntoRequest<SyncStateRequest>,
    ) -> std::result::Result<tonic::Response<SyncStateResponse>, tonic::Status> {
        let request: SyncStateRequest = request.into_request().into_inner();
        match self
            .sync_state_requests
            .iter()
            .find(|(req, _resp)| req.block_num == request.block_num)
        {
            Some((_req, response)) => {
                let response = response.clone();
                Ok(tonic::Response::new(response))
            }
            None => Err(tonic::Status::not_found(
                "no response for sync state request",
            )),
        }
    }

    pub async fn submit_proven_transaction(
        &mut self,
        request: impl tonic::IntoRequest<SubmitProvenTransactionRequest>,
    ) -> std::result::Result<tonic::Response<SubmitProvenTransactionResponse>, tonic::Status> {
        let _request = request.into_request().into_inner();
        let response = SubmitProvenTransactionResponse {};

        Ok(tonic::Response::new(response))
    }
}

<<<<<<< HEAD
fn create_mock_sync_state_request_for_account_and_notes(
    requests: &mut BTreeMap<SyncStateRequest, SyncStateResponse>,
    account_id: AccountId,
    recorded_notes: &[InputNote],
) {
    use mock::mock::notes::AssetPreservationStatus;
=======
/// Generates mock sync state requests and responses
fn generate_sync_state_mock_requests() -> BTreeMap<SyncStateRequest, SyncStateResponse> {
    use mock::mock::{
        account::MockAccountType, notes::AssetPreservationStatus, transaction::mock_inputs,
    };

    // generate test data
    let transaction_inputs = mock_inputs(
        MockAccountType::StandardExisting,
        AssetPreservationStatus::Preserved,
    );
>>>>>>> 38141a08

    let account = transaction_inputs.account();
    let recorded_notes = transaction_inputs.input_notes();

    let accounts = vec![ProtoAccountId {
        id: u64::from(account_id),
    }];

    let nullifiers: Vec<u32> = recorded_notes
        .iter()
        .map(|note| (note.note().nullifier().as_elements()[3].as_int() >> FILTER_ID_SHIFT) as u32)
        .collect();

    let assembler = TransactionKernel::assembler();
    let account = mock_account(None, Felt::ONE, None, &assembler);
    let (_consumed, created_notes) = mock_notes(&assembler, &AssetPreservationStatus::Preserved);

    // create a state sync request
    let request = SyncStateRequest {
        block_num: 0,
        account_ids: accounts.clone(),
        note_tags: vec![],
        nullifiers: nullifiers.clone(),
    };

    let chain_tip = 10;

    // create a block header for the response
    let block_header: objects::BlockHeader = block::mock_block_header(8, None, None, &[]);

    // create a state sync response
    let response = SyncStateResponse {
        chain_tip,
        mmr_delta: None,
        block_path: None,
        block_header: Some(NodeBlockHeader::from(block_header)),
        accounts: vec![],
        notes: vec![NoteSyncRecord {
            note_index: 0,
            note_hash: Some(created_notes.first().unwrap().authentication_hash().into()),
            sender: account.id().into(),
            tag: 0u64,
            num_assets: 2,
            merkle_path: Some(MerklePath::default()),
        }],
        nullifiers: vec![NullifierUpdate {
            nullifier: Some(recorded_notes.get_note(0).note().nullifier().inner().into()),
            block_num: 7,
        }],
    };
    requests.insert(request, response);

    // SECOND REQUEST
    // ---------------------------------------------------------------------------------

    // create a state sync request
    let request = SyncStateRequest {
        block_num: 0,
        account_ids: accounts.clone(),
        note_tags: vec![],
        nullifiers,
    };

    // create a block header for the response
    let block_header: objects::BlockHeader = block::mock_block_header(10, None, None, &[]);

    // create a state sync response
    let response = SyncStateResponse {
        chain_tip,
        mmr_delta: None,
        block_path: None,
        block_header: Some(NodeBlockHeader::from(block_header)),
        accounts: vec![],
        notes: vec![NoteSyncRecord {
            note_index: 0,
            note_hash: Some(created_notes.first().unwrap().authentication_hash().into()),
            sender: account.id().into(),
            tag: 0u64,
            num_assets: 2,
            merkle_path: Some(MerklePath::default()),
        }],
        nullifiers: vec![NullifierUpdate {
            nullifier: Some(recorded_notes.get_note(0).note().nullifier().inner().into()),
            block_num: 7,
        }],
    };

    requests.insert(request, response);
}

/// Generates mock sync state requests and responses
fn generate_sync_state_mock_requests() -> BTreeMap<SyncStateRequest, SyncStateResponse> {
    use mock::mock::{
        account::MockAccountType, notes::AssetPreservationStatus, transaction::mock_inputs,
    };

    // generate test data
    let (account, _, _, recorded_notes) = mock_inputs(
        MockAccountType::StandardExisting,
        AssetPreservationStatus::Preserved,
    );

    // create sync state requests
    let mut requests = BTreeMap::new();

    create_mock_sync_state_request_for_account_and_notes(
        &mut requests,
        account.id(),
        &recorded_notes,
    );

    requests
}

/// inserts mock note and account data into the client
pub fn insert_mock_data(client: &mut Client) {
    use mock::mock::{
        account::MockAccountType, notes::AssetPreservationStatus, transaction::mock_inputs,
    };

    // generate test data
    let transaction_inputs = mock_inputs(
        MockAccountType::StandardExisting,
        AssetPreservationStatus::Preserved,
    );

    let assembler = TransactionKernel::assembler();
    let (account_id, account_seed) =
        generate_account_seed(AccountSeedType::RegularAccountUpdatableCodeOnChain);
    let account = mock_account(Some(u64::from(account_id)), Felt::ONE, None, &assembler);
    let (_consumed, created_notes) = mock_notes(&assembler, &AssetPreservationStatus::Preserved);

    // insert notes into database
    for note in transaction_inputs.input_notes().clone().into_iter() {
        client.import_input_note(note.into()).unwrap();
    }

    // insert notes into database
    for note in created_notes {
        client.import_input_note(note.into()).unwrap();
    }

    // insert account
    let key_pair: KeyPair = KeyPair::new()
        .map_err(|err| format!("Error generating KeyPair: {}", err))
        .unwrap();
    client
        .insert_account(&account, account_seed, &AuthInfo::RpoFalcon512(key_pair))
        .unwrap();

    // insert some sync request
    let (_account, _, _, recorded_notes) = mock_inputs(
        MockAccountType::StandardExisting,
        AssetPreservationStatus::Preserved,
    );
    create_mock_sync_state_request_for_account_and_notes(
        &mut client.rpc_api.sync_state_requests,
        account_id,
        &recorded_notes,
    );
}

pub async fn create_mock_transaction(client: &mut Client) {
    let key_pair: KeyPair = KeyPair::new()
        .map_err(|err| format!("Error generating KeyPair: {}", err))
        .unwrap();
    let auth_scheme: miden_lib::AuthScheme = miden_lib::AuthScheme::RpoFalcon512 {
        pub_key: key_pair.public_key(),
    };

    let mut rng = rand::thread_rng();
    // we need to use an initial seed to create the wallet account
    let init_seed: [u8; 32] = rand::Rng::gen(&mut rng);

    let (sender_account, seed) = miden_lib::accounts::wallets::create_basic_wallet(
        init_seed,
        auth_scheme,
        AccountType::RegularAccountImmutableCode,
    )
    .unwrap();

    client
        .insert_account(&sender_account, seed, &AuthInfo::RpoFalcon512(key_pair))
        .unwrap();

    let key_pair: KeyPair = KeyPair::new()
        .map_err(|err| format!("Error generating KeyPair: {}", err))
        .unwrap();
    let auth_scheme: miden_lib::AuthScheme = miden_lib::AuthScheme::RpoFalcon512 {
        pub_key: key_pair.public_key(),
    };

    let mut rng = rand::thread_rng();
    // we need to use an initial seed to create the wallet account
    let init_seed: [u8; 32] = rand::Rng::gen(&mut rng);

    let (target_account, seed) = miden_lib::accounts::wallets::create_basic_wallet(
        init_seed,
        auth_scheme,
        AccountType::RegularAccountImmutableCode,
    )
    .unwrap();

    client
        .insert_account(&target_account, seed, &AuthInfo::RpoFalcon512(key_pair))
        .unwrap();

    let key_pair: KeyPair = KeyPair::new()
        .map_err(|err| format!("Error generating KeyPair: {}", err))
        .unwrap();
    let auth_scheme: miden_lib::AuthScheme = miden_lib::AuthScheme::RpoFalcon512 {
        pub_key: key_pair.public_key(),
    };

    let mut rng = rand::thread_rng();
    // we need to use an initial seed to create the wallet account
    let init_seed: [u8; 32] = rand::Rng::gen(&mut rng);

    let max_supply = 10000u64.to_le_bytes();

    let (faucet, seed) = miden_lib::accounts::faucets::create_basic_fungible_faucet(
        init_seed,
        objects::assets::TokenSymbol::new("MOCK").unwrap(),
        4u8,
        crypto::Felt::try_from(max_supply.as_slice()).unwrap(),
        auth_scheme,
    )
    .unwrap();

    client
        .insert_account(&faucet, seed, &AuthInfo::RpoFalcon512(key_pair))
        .unwrap();

    let asset: objects::assets::Asset = FungibleAsset::new(faucet.id(), 5u64).unwrap().into();
    let transaction_template = TransactionTemplate::PayToId(PaymentTransactionData::new(
        asset,
        sender_account.id(),
        target_account.id(),
    ));

    let transaction_execution_result = client.new_transaction(transaction_template).unwrap();

    client
        .send_transaction(transaction_execution_result)
        .await
        .unwrap();
}

impl Client {
    /// testing function to set a data store to conveniently mock data if needed
    pub fn set_data_store(&mut self, data_store: MockDataStore) {
        self.tx_executor = TransactionExecutor::new(data_store);
    }
}<|MERGE_RESOLUTION|>--- conflicted
+++ resolved
@@ -25,7 +25,7 @@
 use miden_tx::TransactionExecutor;
 use objects::accounts::{AccountId, AccountType};
 use objects::assets::FungibleAsset;
-use objects::transaction::InputNote;
+use objects::transaction::InputNotes;
 
 /// Mock RPC API
 ///
@@ -76,29 +76,12 @@
     }
 }
 
-<<<<<<< HEAD
 fn create_mock_sync_state_request_for_account_and_notes(
     requests: &mut BTreeMap<SyncStateRequest, SyncStateResponse>,
     account_id: AccountId,
-    recorded_notes: &[InputNote],
+    recorded_notes: &InputNotes,
 ) {
     use mock::mock::notes::AssetPreservationStatus;
-=======
-/// Generates mock sync state requests and responses
-fn generate_sync_state_mock_requests() -> BTreeMap<SyncStateRequest, SyncStateResponse> {
-    use mock::mock::{
-        account::MockAccountType, notes::AssetPreservationStatus, transaction::mock_inputs,
-    };
-
-    // generate test data
-    let transaction_inputs = mock_inputs(
-        MockAccountType::StandardExisting,
-        AssetPreservationStatus::Preserved,
-    );
->>>>>>> 38141a08
-
-    let account = transaction_inputs.account();
-    let recorded_notes = transaction_inputs.input_notes();
 
     let accounts = vec![ProtoAccountId {
         id: u64::from(account_id),
@@ -193,7 +176,7 @@
     };
 
     // generate test data
-    let (account, _, _, recorded_notes) = mock_inputs(
+    let transaction_inputs = mock_inputs(
         MockAccountType::StandardExisting,
         AssetPreservationStatus::Preserved,
     );
@@ -203,8 +186,8 @@
 
     create_mock_sync_state_request_for_account_and_notes(
         &mut requests,
-        account.id(),
-        &recorded_notes,
+        transaction_inputs.account().id(),
+        &transaction_inputs.input_notes(),
     );
 
     requests
@@ -247,14 +230,10 @@
         .unwrap();
 
     // insert some sync request
-    let (_account, _, _, recorded_notes) = mock_inputs(
-        MockAccountType::StandardExisting,
-        AssetPreservationStatus::Preserved,
-    );
     create_mock_sync_state_request_for_account_and_notes(
         &mut client.rpc_api.sync_state_requests,
         account_id,
-        &recorded_notes,
+        transaction_inputs.input_notes(),
     );
 }
 
