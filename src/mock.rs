--- conflicted
+++ resolved
@@ -136,13 +136,8 @@
 
     // create a state sync request
     let request = SyncStateRequest {
-<<<<<<< HEAD
         block_num: 8,
         account_ids: accounts,
-=======
-        block_num: 0,
-        account_ids: accounts.clone(),
->>>>>>> 20c9917d
         note_tags: vec![],
         nullifiers,
     };
