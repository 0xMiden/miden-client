--- conflicted
+++ resolved
@@ -47,17 +47,8 @@
 use tonic::{IntoRequest, Response, Status};
 
 use crate::store::accounts::AuthInfo;
-
-<<<<<<< HEAD
-use objects::{
-    accounts::{AccountId, AccountType},
-    assets::FungibleAsset,
-};
-
 pub use crate::store::mock_executor_data_store::MockDataStore;
 
-=======
->>>>>>> a17d8aa7
 /// Mock RPC API
 ///
 /// This struct implements the RPC API used by the client to communicate with the node. It is
