use crate::client::transactions::{PaymentTransactionData, TransactionTemplate};
use crate::client::{Client, FILTER_ID_SHIFT};
use crypto::{dsa::rpo_falcon512::KeyPair, StarkField};
use crypto::{Felt, FieldElement};
use miden_lib::transaction::TransactionKernel;
<<<<<<< HEAD
use miden_node_proto::account_id::AccountId as ProtoAccountId;
=======
>>>>>>> 20c9917d
use miden_node_proto::block_header::BlockHeader as NodeBlockHeader;
use miden_node_proto::merkle::MerklePath;
use miden_node_proto::note::NoteSyncRecord;
use miden_node_proto::requests::SubmitProvenTransactionRequest;
use miden_node_proto::responses::SubmitProvenTransactionResponse;
use miden_node_proto::{
<<<<<<< HEAD
=======
    account::AccountId as ProtoAccountId,
>>>>>>> 20c9917d
    requests::SyncStateRequest,
    responses::{NullifierUpdate, SyncStateResponse},
};
use mock::constants::{generate_account_seed, AccountSeedType};
use mock::mock::account::mock_account;

use mock::mock::block;
use mock::mock::notes::{mock_notes, AssetPreservationStatus};
use objects::transaction::InputNotes;
use objects::utils::collections::BTreeMap;

use crate::store::accounts::AuthInfo;

<<<<<<< HEAD
=======
use miden_tx::TransactionExecutor;
>>>>>>> 20c9917d
use objects::accounts::{AccountId, AccountType};
use objects::assets::FungibleAsset;
use objects::transaction::InputNotes;

/// Mock RPC API
///
/// This struct implements the RPC API used by the client to communicate with the node. It is
/// intended to be used for testing purposes only.
pub struct MockRpcApi {
    pub sync_state_requests: BTreeMap<SyncStateRequest, SyncStateResponse>,
}

impl Default for MockRpcApi {
    fn default() -> Self {
        Self {
            sync_state_requests: generate_sync_state_mock_requests(),
        }
    }
}

impl MockRpcApi {
    /// Executes the specified sync state request and returns the response.
    pub async fn sync_state(
        &mut self,
        request: impl tonic::IntoRequest<SyncStateRequest>,
    ) -> std::result::Result<tonic::Response<SyncStateResponse>, tonic::Status> {
        let request: SyncStateRequest = request.into_request().into_inner();
<<<<<<< HEAD

        // For now, it's fine to just match based on block_num and
=======
>>>>>>> 20c9917d
        match self
            .sync_state_requests
            .iter()
            .find(|(req, _resp)| req.block_num == request.block_num)
        {
            Some((_req, response)) => {
                let response = response.clone();
                Ok(tonic::Response::new(response))
            }
            None => Err(tonic::Status::not_found(
                "no response for sync state request",
            )),
        }
    }

    pub async fn submit_proven_transaction(
        &mut self,
        request: impl tonic::IntoRequest<SubmitProvenTransactionRequest>,
    ) -> std::result::Result<tonic::Response<SubmitProvenTransactionResponse>, tonic::Status> {
        let _request = request.into_request().into_inner();
        let response = SubmitProvenTransactionResponse {};

        // TODO: add some basic validations to test error cases

        Ok(tonic::Response::new(response))
    }
}

<<<<<<< HEAD
/// Generates mock sync state requests and responses
=======
>>>>>>> 20c9917d
fn create_mock_sync_state_request_for_account_and_notes(
    requests: &mut BTreeMap<SyncStateRequest, SyncStateResponse>,
    account_id: AccountId,
    recorded_notes: &InputNotes,
) {
<<<<<<< HEAD
=======
    use mock::mock::notes::AssetPreservationStatus;

>>>>>>> 20c9917d
    let accounts = vec![ProtoAccountId {
        id: u64::from(account_id),
    }];

    let nullifiers: Vec<u32> = recorded_notes
        .iter()
        .map(|note| (note.note().nullifier().as_elements()[3].as_int() >> FILTER_ID_SHIFT) as u32)
        .collect();

    let assembler = TransactionKernel::assembler();
    let account = mock_account(None, Felt::ONE, None, &assembler);
    let (_consumed, created_notes) = mock_notes(&assembler, &AssetPreservationStatus::Preserved);

    // create a state sync request
    let request = SyncStateRequest {
        block_num: 0,
        account_ids: accounts.clone(),
        note_tags: vec![],
        nullifiers: nullifiers.clone(),
    };

    let chain_tip = 10;

    // create a block header for the response
    let block_header: objects::BlockHeader = block::mock_block_header(8, None, None, &[]);

    // create a state sync response
    let response = SyncStateResponse {
        chain_tip,
        mmr_delta: None,
        block_path: None,
        block_header: Some(NodeBlockHeader::from(block_header)),
        accounts: vec![],
        notes: vec![NoteSyncRecord {
            note_index: 0,
<<<<<<< HEAD
            note_hash: Some(created_notes.first().unwrap().id().into()),
=======
            note_hash: Some(created_notes.first().unwrap().authentication_hash().into()),
>>>>>>> 20c9917d
            sender: account.id().into(),
            tag: 0u64,
            num_assets: 2,
            merkle_path: Some(MerklePath::default()),
        }],
        nullifiers: vec![NullifierUpdate {
            nullifier: Some(recorded_notes.get_note(0).note().nullifier().inner().into()),
            block_num: 7,
        }],
    };
    requests.insert(request, response);

    // SECOND REQUEST
    // ---------------------------------------------------------------------------------

    // create a state sync request
    let request = SyncStateRequest {
        block_num: 8,
        account_ids: accounts.clone(),
        note_tags: vec![],
        nullifiers,
    };

    // create a block header for the response
    let block_header: objects::BlockHeader = block::mock_block_header(10, None, None, &[]);

    // create a state sync response
    let response = SyncStateResponse {
        chain_tip,
        mmr_delta: None,
        block_path: None,
        block_header: Some(NodeBlockHeader::from(block_header)),
        accounts: vec![],
        notes: vec![NoteSyncRecord {
            note_index: 0,
<<<<<<< HEAD
            note_hash: Some(created_notes.first().unwrap().id().into()),
=======
            note_hash: Some(created_notes.first().unwrap().authentication_hash().into()),
>>>>>>> 20c9917d
            sender: account.id().into(),
            tag: 0u64,
            num_assets: 2,
            merkle_path: Some(MerklePath::default()),
        }],
        nullifiers: vec![NullifierUpdate {
            nullifier: Some(recorded_notes.get_note(0).note().nullifier().inner().into()),
            block_num: 7,
        }],
    };

    requests.insert(request, response);
}

/// Generates mock sync state requests and responses
fn generate_sync_state_mock_requests() -> BTreeMap<SyncStateRequest, SyncStateResponse> {
<<<<<<< HEAD
    use mock::mock::{account::MockAccountType, transaction::mock_inputs};
=======
    use mock::mock::{
        account::MockAccountType, notes::AssetPreservationStatus, transaction::mock_inputs,
    };
>>>>>>> 20c9917d

    // generate test data
    let transaction_inputs = mock_inputs(
        MockAccountType::StandardExisting,
        AssetPreservationStatus::Preserved,
    );

    // create sync state requests
    let mut requests = BTreeMap::new();

    create_mock_sync_state_request_for_account_and_notes(
        &mut requests,
        transaction_inputs.account().id(),
        transaction_inputs.input_notes(),
    );

    requests
}

/// inserts mock note and account data into the client
pub fn insert_mock_data(client: &mut Client) {
    use mock::mock::{account::MockAccountType, transaction::mock_inputs};

    // generate test data
    let transaction_inputs = mock_inputs(
        MockAccountType::StandardExisting,
        AssetPreservationStatus::Preserved,
    );

    let assembler = TransactionKernel::assembler();
    let (account_id, account_seed) =
        generate_account_seed(AccountSeedType::RegularAccountUpdatableCodeOnChain);
<<<<<<< HEAD
    let account = mock_account(Some(account_id.into()), Felt::ONE, None, &assembler);
=======
    let account = mock_account(Some(u64::from(account_id)), Felt::ONE, None, &assembler);
>>>>>>> 20c9917d
    let (_consumed, created_notes) = mock_notes(&assembler, &AssetPreservationStatus::Preserved);

    // insert notes into database
    for note in transaction_inputs.input_notes().clone().into_iter() {
        client.import_input_note(note.into()).unwrap();
    }

    // insert notes into database
    for note in created_notes {
        client.import_input_note(note.into()).unwrap();
    }

    // insert account
    let key_pair: KeyPair = KeyPair::new()
        .map_err(|err| format!("Error generating KeyPair: {}", err))
        .unwrap();
    client
        .insert_account(&account, account_seed, &AuthInfo::RpoFalcon512(key_pair))
        .unwrap();

    // insert some sync request
    create_mock_sync_state_request_for_account_and_notes(
        &mut client.rpc_api.sync_state_requests,
        account_id,
        transaction_inputs.input_notes(),
    );
}

pub async fn create_mock_transaction(client: &mut Client) {
    let key_pair: KeyPair = KeyPair::new()
        .map_err(|err| format!("Error generating KeyPair: {}", err))
        .unwrap();
    let auth_scheme: miden_lib::AuthScheme = miden_lib::AuthScheme::RpoFalcon512 {
        pub_key: key_pair.public_key(),
    };

    let mut rng = rand::thread_rng();
    // we need to use an initial seed to create the wallet account
    let init_seed: [u8; 32] = rand::Rng::gen(&mut rng);

    let (sender_account, seed) = miden_lib::accounts::wallets::create_basic_wallet(
        init_seed,
        auth_scheme,
        AccountType::RegularAccountImmutableCode,
    )
    .unwrap();

    client
        .insert_account(&sender_account, seed, &AuthInfo::RpoFalcon512(key_pair))
        .unwrap();

    let key_pair: KeyPair = KeyPair::new()
        .map_err(|err| format!("Error generating KeyPair: {}", err))
        .unwrap();
    let auth_scheme: miden_lib::AuthScheme = miden_lib::AuthScheme::RpoFalcon512 {
        pub_key: key_pair.public_key(),
    };

    let mut rng = rand::thread_rng();
    // we need to use an initial seed to create the wallet account
    let init_seed: [u8; 32] = rand::Rng::gen(&mut rng);

<<<<<<< HEAD
    let (target_account, _) = miden_lib::accounts::wallets::create_basic_wallet(
=======
    let (target_account, seed) = miden_lib::accounts::wallets::create_basic_wallet(
>>>>>>> 20c9917d
        init_seed,
        auth_scheme,
        AccountType::RegularAccountImmutableCode,
    )
    .unwrap();

    client
        .insert_account(&target_account, seed, &AuthInfo::RpoFalcon512(key_pair))
        .unwrap();

    let key_pair: KeyPair = KeyPair::new()
        .map_err(|err| format!("Error generating KeyPair: {}", err))
        .unwrap();
    let auth_scheme: miden_lib::AuthScheme = miden_lib::AuthScheme::RpoFalcon512 {
        pub_key: key_pair.public_key(),
    };

    let mut rng = rand::thread_rng();
    // we need to use an initial seed to create the wallet account
    let init_seed: [u8; 32] = rand::Rng::gen(&mut rng);

    let max_supply = 10000u64.to_le_bytes();

<<<<<<< HEAD
    let (faucet, _) = miden_lib::accounts::faucets::create_basic_fungible_faucet(
=======
    let (faucet, seed) = miden_lib::accounts::faucets::create_basic_fungible_faucet(
>>>>>>> 20c9917d
        init_seed,
        objects::assets::TokenSymbol::new("MOCK").unwrap(),
        4u8,
        crypto::Felt::try_from(max_supply.as_slice()).unwrap(),
        auth_scheme,
    )
    .unwrap();

    client
        .insert_account(&faucet, seed, &AuthInfo::RpoFalcon512(key_pair))
        .unwrap();

    let asset: objects::assets::Asset = FungibleAsset::new(faucet.id(), 5u64).unwrap().into();

    // Insert a P2ID transaction object

    let transaction_template = TransactionTemplate::PayToId(PaymentTransactionData::new(
        asset,
        sender_account.id(),
        target_account.id(),
    ));

    let transaction_execution_result = client.new_transaction(transaction_template).unwrap();

    client
        .send_transaction(transaction_execution_result)
        .await
        .unwrap();
}

#[cfg(test)]
impl Client {
    /// Helper function to set a data store to conveniently mock data for tests
    pub fn set_data_store(
        &mut self,
        data_store: crate::store::mock_executor_data_store::MockDataStore,
    ) {
        self.tx_executor = miden_tx::TransactionExecutor::new(data_store);
    }
}<|MERGE_RESOLUTION|>--- conflicted
+++ resolved
@@ -3,20 +3,13 @@
 use crypto::{dsa::rpo_falcon512::KeyPair, StarkField};
 use crypto::{Felt, FieldElement};
 use miden_lib::transaction::TransactionKernel;
-<<<<<<< HEAD
 use miden_node_proto::account_id::AccountId as ProtoAccountId;
-=======
->>>>>>> 20c9917d
 use miden_node_proto::block_header::BlockHeader as NodeBlockHeader;
 use miden_node_proto::merkle::MerklePath;
 use miden_node_proto::note::NoteSyncRecord;
 use miden_node_proto::requests::SubmitProvenTransactionRequest;
 use miden_node_proto::responses::SubmitProvenTransactionResponse;
 use miden_node_proto::{
-<<<<<<< HEAD
-=======
-    account::AccountId as ProtoAccountId,
->>>>>>> 20c9917d
     requests::SyncStateRequest,
     responses::{NullifierUpdate, SyncStateResponse},
 };
@@ -30,10 +23,6 @@
 
 use crate::store::accounts::AuthInfo;
 
-<<<<<<< HEAD
-=======
-use miden_tx::TransactionExecutor;
->>>>>>> 20c9917d
 use objects::accounts::{AccountId, AccountType};
 use objects::assets::FungibleAsset;
 use objects::transaction::InputNotes;
@@ -61,11 +50,8 @@
         request: impl tonic::IntoRequest<SyncStateRequest>,
     ) -> std::result::Result<tonic::Response<SyncStateResponse>, tonic::Status> {
         let request: SyncStateRequest = request.into_request().into_inner();
-<<<<<<< HEAD
-
-        // For now, it's fine to just match based on block_num and
-=======
->>>>>>> 20c9917d
+
+        // Match request -> response through block_nu,
         match self
             .sync_state_requests
             .iter()
@@ -94,20 +80,12 @@
     }
 }
 
-<<<<<<< HEAD
 /// Generates mock sync state requests and responses
-=======
->>>>>>> 20c9917d
 fn create_mock_sync_state_request_for_account_and_notes(
     requests: &mut BTreeMap<SyncStateRequest, SyncStateResponse>,
     account_id: AccountId,
     recorded_notes: &InputNotes,
 ) {
-<<<<<<< HEAD
-=======
-    use mock::mock::notes::AssetPreservationStatus;
-
->>>>>>> 20c9917d
     let accounts = vec![ProtoAccountId {
         id: u64::from(account_id),
     }];
@@ -143,11 +121,7 @@
         accounts: vec![],
         notes: vec![NoteSyncRecord {
             note_index: 0,
-<<<<<<< HEAD
             note_hash: Some(created_notes.first().unwrap().id().into()),
-=======
-            note_hash: Some(created_notes.first().unwrap().authentication_hash().into()),
->>>>>>> 20c9917d
             sender: account.id().into(),
             tag: 0u64,
             num_assets: 2,
@@ -183,11 +157,7 @@
         accounts: vec![],
         notes: vec![NoteSyncRecord {
             note_index: 0,
-<<<<<<< HEAD
             note_hash: Some(created_notes.first().unwrap().id().into()),
-=======
-            note_hash: Some(created_notes.first().unwrap().authentication_hash().into()),
->>>>>>> 20c9917d
             sender: account.id().into(),
             tag: 0u64,
             num_assets: 2,
@@ -204,13 +174,7 @@
 
 /// Generates mock sync state requests and responses
 fn generate_sync_state_mock_requests() -> BTreeMap<SyncStateRequest, SyncStateResponse> {
-<<<<<<< HEAD
     use mock::mock::{account::MockAccountType, transaction::mock_inputs};
-=======
-    use mock::mock::{
-        account::MockAccountType, notes::AssetPreservationStatus, transaction::mock_inputs,
-    };
->>>>>>> 20c9917d
 
     // generate test data
     let transaction_inputs = mock_inputs(
@@ -243,11 +207,7 @@
     let assembler = TransactionKernel::assembler();
     let (account_id, account_seed) =
         generate_account_seed(AccountSeedType::RegularAccountUpdatableCodeOnChain);
-<<<<<<< HEAD
     let account = mock_account(Some(account_id.into()), Felt::ONE, None, &assembler);
-=======
-    let account = mock_account(Some(u64::from(account_id)), Felt::ONE, None, &assembler);
->>>>>>> 20c9917d
     let (_consumed, created_notes) = mock_notes(&assembler, &AssetPreservationStatus::Preserved);
 
     // insert notes into database
@@ -310,11 +270,7 @@
     // we need to use an initial seed to create the wallet account
     let init_seed: [u8; 32] = rand::Rng::gen(&mut rng);
 
-<<<<<<< HEAD
-    let (target_account, _) = miden_lib::accounts::wallets::create_basic_wallet(
-=======
     let (target_account, seed) = miden_lib::accounts::wallets::create_basic_wallet(
->>>>>>> 20c9917d
         init_seed,
         auth_scheme,
         AccountType::RegularAccountImmutableCode,
@@ -338,11 +294,7 @@
 
     let max_supply = 10000u64.to_le_bytes();
 
-<<<<<<< HEAD
-    let (faucet, _) = miden_lib::accounts::faucets::create_basic_fungible_faucet(
-=======
     let (faucet, seed) = miden_lib::accounts::faucets::create_basic_fungible_faucet(
->>>>>>> 20c9917d
         init_seed,
         objects::assets::TokenSymbol::new("MOCK").unwrap(),
         4u8,
