use crate::{
    client::{
        sync_state::FILTER_ID_SHIFT,
        transactions::{PaymentTransactionData, TransactionTemplate},
        Client, RpcApiEndpoint,
    },
    errors::RpcApiError,
};
use crypto::{dsa::rpo_falcon512::KeyPair, Felt, FieldElement, StarkField, Word};
use miden_lib::transaction::TransactionKernel;
use miden_node_proto::{
    account::AccountId as ProtoAccountId,
    block_header::BlockHeader as NodeBlockHeader,
    merkle::MerklePath,
    mmr::MmrDelta,
    note::NoteSyncRecord,
    requests::{GetBlockHeaderByNumberRequest, SubmitProvenTransactionRequest, SyncStateRequest},
    responses::{
        GetBlockHeaderByNumberResponse, NullifierUpdate, SubmitProvenTransactionResponse,
        SyncStateResponse,
    },
};
use mock::{
    constants::{generate_account_seed, AccountSeedType},
    mock::account::mock_account,
};

use mock::mock::{
    block,
    notes::{mock_notes, AssetPreservationStatus},
};
use objects::{transaction::InputNotes, utils::collections::BTreeMap, Digest};
use tonic::{IntoRequest, Response, Status};

use crate::store::accounts::AuthInfo;

use objects::{
    accounts::{AccountId, AccountType},
    assets::FungibleAsset,
};

/// Mock RPC API
///
/// This struct implements the RPC API used by the client to communicate with the node. It is
/// intended to be used for testing purposes only.
pub struct MockRpcApi {
    pub sync_state_requests: BTreeMap<SyncStateRequest, SyncStateResponse>,
}

impl Default for MockRpcApi {
    fn default() -> Self {
        Self {
            sync_state_requests: generate_sync_state_mock_requests(),
        }
    }
}

impl MockRpcApi {
    /// Executes the specified sync state request and returns the response.
    pub async fn sync_state(
        &mut self,
        request: impl IntoRequest<SyncStateRequest>,
    ) -> Result<Response<SyncStateResponse>, RpcApiError> {
        let request: SyncStateRequest = request.into_request().into_inner();

        // Match request -> response through block_nu,
        match self
            .sync_state_requests
            .iter()
            .find(|(req, _resp)| req.block_num == request.block_num)
        {
            Some((_req, response)) => {
                let response = response.clone();
                Ok(Response::new(response))
            }
            None => Err(RpcApiError::RequestError(
                RpcApiEndpoint::SyncState,
                Status::not_found("no response for sync state request"),
            )),
        }
    }

    /// Creates and executes a [GetBlockHeaderByNumberRequest].
    /// Only used for retrieving genesis block right now so that's the only case we need to cover.
    pub async fn get_block_header_by_number(
        &mut self,
        request: impl IntoRequest<GetBlockHeaderByNumberRequest>,
    ) -> Result<Response<GetBlockHeaderByNumberResponse>, RpcApiError> {
        let request: GetBlockHeaderByNumberRequest = request.into_request().into_inner();

        if request.block_num == Some(0) {
            let block_header: objects::BlockHeader = block::mock_block_header(0, None, None, &[]);
            return Ok(tonic::Response::new(GetBlockHeaderByNumberResponse {
                block_header: Some(block_header.into()),
            }));
        }
        panic!("get_block_header_by_number is supposed to be only used for genesis block")
    }

    pub async fn submit_proven_transaction(
        &mut self,
        request: impl tonic::IntoRequest<SubmitProvenTransactionRequest>,
    ) -> std::result::Result<tonic::Response<SubmitProvenTransactionResponse>, RpcApiError> {
        let _request = request.into_request().into_inner();
        let response = SubmitProvenTransactionResponse {};

        // TODO: add some basic validations to test error cases

        Ok(Response::new(response))
    }
}

/// Generates mock sync state requests and responses
fn create_mock_sync_state_request_for_account_and_notes(
    requests: &mut BTreeMap<SyncStateRequest, SyncStateResponse>,
    account_id: AccountId,
    recorded_notes: &InputNotes,
) {
    let accounts = vec![ProtoAccountId {
        id: u64::from(account_id),
    }];

    let nullifiers: Vec<u32> = recorded_notes
        .iter()
        .map(|note| (note.note().nullifier().as_elements()[3].as_int() >> FILTER_ID_SHIFT) as u32)
        .collect();

    let assembler = TransactionKernel::assembler();
    let account = mock_account(None, Felt::ONE, None, &assembler);
    let (_consumed, created_notes) = mock_notes(&assembler, &AssetPreservationStatus::Preserved);

    // create a state sync request
    let request = SyncStateRequest {
        block_num: 0,
        account_ids: accounts.clone(),
        note_tags: vec![],
        nullifiers: nullifiers.clone(),
    };

    let chain_tip = 10;

    // create a block header for the response
    let block_header: objects::BlockHeader = block::mock_block_header(8, None, None, &[]);

    // create a state sync response
    let response = SyncStateResponse {
        chain_tip,
        mmr_delta: Some(MmrDelta {
            forest: 8,
            data: (0..3)
                .map(|_| Digest::new(Word::default()).into())
                .collect(),
        }),
        block_header: Some(NodeBlockHeader::from(block_header)),
        accounts: vec![],
        notes: vec![NoteSyncRecord {
            note_index: 0,
            note_hash: Some(created_notes.first().unwrap().id().into()),
            sender: account.id().into(),
            tag: 0u64,
            merkle_path: Some(MerklePath::default()),
        }],
        nullifiers: vec![NullifierUpdate {
            nullifier: Some(recorded_notes.get_note(0).note().nullifier().inner().into()),
            block_num: 7,
        }],
    };
    requests.insert(request, response);

    // SECOND REQUEST
    // ---------------------------------------------------------------------------------

    // create a state sync request
    let request = SyncStateRequest {
        block_num: 8,
        account_ids: accounts,
        note_tags: vec![],
        nullifiers,
    };

    // create a block header for the response
    let block_header: objects::BlockHeader = block::mock_block_header(10, None, None, &[]);

    // create a state sync response
    let response = SyncStateResponse {
        chain_tip,
<<<<<<< HEAD
        mmr_delta: None,
=======
        mmr_delta: Some(MmrDelta {
            forest: 10,
            data: vec![Digest::new(Word::default()).into()],
        }),
>>>>>>> c0f03f20
        block_header: Some(NodeBlockHeader::from(block_header)),
        accounts: vec![],
        notes: vec![NoteSyncRecord {
            note_index: 0,
            note_hash: Some(created_notes.first().unwrap().id().into()),
            sender: account.id().into(),
            tag: 0u64,
            merkle_path: Some(MerklePath::default()),
        }],
        nullifiers: vec![NullifierUpdate {
            nullifier: Some(recorded_notes.get_note(0).note().nullifier().inner().into()),
            block_num: 7,
        }],
    };

    requests.insert(request, response);
}

/// Generates mock sync state requests and responses
fn generate_sync_state_mock_requests() -> BTreeMap<SyncStateRequest, SyncStateResponse> {
    use mock::mock::{account::MockAccountType, transaction::mock_inputs};

    // generate test data
    let transaction_inputs = mock_inputs(
        MockAccountType::StandardExisting,
        AssetPreservationStatus::Preserved,
    );

    // create sync state requests
    let mut requests = BTreeMap::new();

    create_mock_sync_state_request_for_account_and_notes(
        &mut requests,
        transaction_inputs.account().id(),
        transaction_inputs.input_notes(),
    );

    requests
}

/// inserts mock note and account data into the client
pub async fn insert_mock_data(client: &mut Client) {
    use mock::mock::{account::MockAccountType, transaction::mock_inputs};

    // generate test data
    let transaction_inputs = mock_inputs(
        MockAccountType::StandardExisting,
        AssetPreservationStatus::Preserved,
    );

    let assembler = TransactionKernel::assembler();
    let (account_id, account_seed) =
        generate_account_seed(AccountSeedType::RegularAccountUpdatableCodeOnChain);
    let account = mock_account(Some(account_id.into()), Felt::ONE, None, &assembler);
    let (_consumed, created_notes) = mock_notes(&assembler, &AssetPreservationStatus::Preserved);

    // insert notes into database
    for note in transaction_inputs.input_notes().clone().into_iter() {
        client.import_input_note(note.into()).unwrap();
    }

    // insert notes into database
    for note in created_notes {
        client.import_input_note(note.into()).unwrap();
    }

    // insert account
    let key_pair: KeyPair = KeyPair::new()
        .map_err(|err| format!("Error generating KeyPair: {}", err))
        .unwrap();
    client
        .insert_account(&account, account_seed, &AuthInfo::RpoFalcon512(key_pair))
        .unwrap();

    // insert some sync request
    create_mock_sync_state_request_for_account_and_notes(
        &mut client.rpc_api.sync_state_requests,
        account_id,
        transaction_inputs.input_notes(),
    );
}

pub async fn create_mock_transaction(client: &mut Client) {
    let key_pair: KeyPair = KeyPair::new()
        .map_err(|err| format!("Error generating KeyPair: {}", err))
        .unwrap();
    let auth_scheme: miden_lib::AuthScheme = miden_lib::AuthScheme::RpoFalcon512 {
        pub_key: key_pair.public_key(),
    };

    let mut rng = rand::thread_rng();
    // we need to use an initial seed to create the wallet account
    let init_seed: [u8; 32] = rand::Rng::gen(&mut rng);

    let (sender_account, seed) = miden_lib::accounts::wallets::create_basic_wallet(
        init_seed,
        auth_scheme,
        AccountType::RegularAccountImmutableCode,
    )
    .unwrap();

    client
        .insert_account(&sender_account, seed, &AuthInfo::RpoFalcon512(key_pair))
        .unwrap();

    let key_pair: KeyPair = KeyPair::new()
        .map_err(|err| format!("Error generating KeyPair: {}", err))
        .unwrap();
    let auth_scheme: miden_lib::AuthScheme = miden_lib::AuthScheme::RpoFalcon512 {
        pub_key: key_pair.public_key(),
    };

    let mut rng = rand::thread_rng();
    // we need to use an initial seed to create the wallet account
    let init_seed: [u8; 32] = rand::Rng::gen(&mut rng);

    let (target_account, seed) = miden_lib::accounts::wallets::create_basic_wallet(
        init_seed,
        auth_scheme,
        AccountType::RegularAccountImmutableCode,
    )
    .unwrap();

    client
        .insert_account(&target_account, seed, &AuthInfo::RpoFalcon512(key_pair))
        .unwrap();

    let key_pair: KeyPair = KeyPair::new()
        .map_err(|err| format!("Error generating KeyPair: {}", err))
        .unwrap();
    let auth_scheme: miden_lib::AuthScheme = miden_lib::AuthScheme::RpoFalcon512 {
        pub_key: key_pair.public_key(),
    };

    let mut rng = rand::thread_rng();
    // we need to use an initial seed to create the wallet account
    let init_seed: [u8; 32] = rand::Rng::gen(&mut rng);

    let max_supply = 10000u64.to_le_bytes();

    let (faucet, seed) = miden_lib::accounts::faucets::create_basic_fungible_faucet(
        init_seed,
        objects::assets::TokenSymbol::new("MOCK").unwrap(),
        4u8,
        crypto::Felt::try_from(max_supply.as_slice()).unwrap(),
        auth_scheme,
    )
    .unwrap();

    client
        .insert_account(&faucet, seed, &AuthInfo::RpoFalcon512(key_pair))
        .unwrap();

    let asset: objects::assets::Asset = FungibleAsset::new(faucet.id(), 5u64).unwrap().into();

    // Insert a P2ID transaction object

    let transaction_template = TransactionTemplate::PayToId(PaymentTransactionData::new(
        asset,
        sender_account.id(),
        target_account.id(),
    ));

    let transaction_execution_result = client.new_transaction(transaction_template).unwrap();

    client
        .send_transaction(transaction_execution_result)
        .await
        .unwrap();
}

#[cfg(test)]
impl Client {
    /// Helper function to set a data store to conveniently mock data for tests
    pub fn set_data_store(
        &mut self,
        data_store: crate::store::mock_executor_data_store::MockDataStore,
    ) {
        self.tx_executor = miden_tx::TransactionExecutor::new(data_store);
    }
}<|MERGE_RESOLUTION|>--- conflicted
+++ resolved
@@ -184,14 +184,10 @@
     // create a state sync response
     let response = SyncStateResponse {
         chain_tip,
-<<<<<<< HEAD
-        mmr_delta: None,
-=======
         mmr_delta: Some(MmrDelta {
             forest: 10,
             data: vec![Digest::new(Word::default()).into()],
         }),
->>>>>>> c0f03f20
         block_header: Some(NodeBlockHeader::from(block_header)),
         accounts: vec![],
         notes: vec![NoteSyncRecord {
