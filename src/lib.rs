extern crate alloc;

<<<<<<< HEAD
mod client;

pub use client::{
    accounts::AccountTemplate, get_random_coin, rpc, store_authenticator::StoreAuthenticator,
    sync::SyncSummary, transactions, Client, ConsumableNote, NoteRelevance,
};

=======
pub mod client;
#[cfg(not(feature = "wasm"))]
>>>>>>> e4a25656
pub mod config;
pub mod errors;
pub mod store;

<<<<<<< HEAD
#[cfg(test)]
=======
#[cfg(all(any(test, feature = "test_utils"), not(feature = "wasm")))]
>>>>>>> e4a25656
pub mod mock;

#[cfg(all(test, not(feature = "wasm")))]
mod tests;<|MERGE_RESOLUTION|>--- conflicted
+++ resolved
@@ -1,6 +1,5 @@
 extern crate alloc;
 
-<<<<<<< HEAD
 mod client;
 
 pub use client::{
@@ -8,19 +7,11 @@
     sync::SyncSummary, transactions, Client, ConsumableNote, NoteRelevance,
 };
 
-=======
-pub mod client;
-#[cfg(not(feature = "wasm"))]
->>>>>>> e4a25656
 pub mod config;
 pub mod errors;
 pub mod store;
 
-<<<<<<< HEAD
-#[cfg(test)]
-=======
-#[cfg(all(any(test, feature = "test_utils"), not(feature = "wasm")))]
->>>>>>> e4a25656
+#[cfg(all(test, not(feature = "wasm")))]
 pub mod mock;
 
 #[cfg(all(test, not(feature = "wasm")))]
