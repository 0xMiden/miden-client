--- conflicted
+++ resolved
@@ -9,18 +9,6 @@
     store::Store,
 };
 
-<<<<<<< HEAD
-// KNOWN SCRIPT ROOTS
-// --------------------------------------------------------------------------------------------
-pub(crate) const P2ID_NOTE_SCRIPT_ROOT: &str =
-    "0x0007b2229f7c8e3205a485a9879f1906798a2e27abd1706eaf58536e7cc3868b";
-pub(crate) const P2IDR_NOTE_SCRIPT_ROOT: &str =
-    "0x418ae31e80b53ddc99179d3cacbc4140c7b36ab04ddb26908b3a6ed2e40061d5";
-pub(crate) const SWAP_NOTE_SCRIPT_ROOT: &str =
-    "0x755c5dd2fd8d2aa8c2896e0e366a45bdc59c6d5ab543909db32ccfaf949c5826";
-
-=======
->>>>>>> 5d5a2680
 #[derive(Debug, Copy, Clone, PartialEq, Eq, PartialOrd, Ord)]
 pub enum NoteRelevance {
     /// The note can be consumed at any time.
