use crypto::{rand::RpoRandomCoin, utils::Serializable, Felt, StarkField, Word};
use miden_lib::notes::create_p2id_note;
use miden_node_proto::{
    requests::SubmitProvenTransactionRequest, responses::SubmitProvenTransactionResponse,
};

use miden_tx::{ProvingOptions, TransactionProver};

use mock::procedures::prepare_word;
use objects::{
    accounts::{AccountDelta, AccountId},
    assembly::ProgramAst,
    assets::{Asset, FungibleAsset},
    notes::{Note, NoteEnvelope, NoteId},
    transaction::{ExecutedTransaction, OutputNotes, ProvenTransaction, TransactionScript},
    Digest,
};
use rand::Rng;
use tracing::info;

use crate::{
    errors::ClientError,
    store::{accounts::AuthInfo, notes::NoteFilter, transactions::TransactionFilter},
};

use super::Client;

// TRANSACTION TEMPLATE
// --------------------------------------------------------------------------------------------

#[derive(Clone)]
pub enum TransactionTemplate {
    /// Consume outstanding note for an account.
    ConsumeNote(AccountId, NoteId),
    /// Consume all outstanding note for an account.
    ConsumeAllNotes(AccountId),
    // NOTE: Maybe this should be called "distribute"?
    /// Mint fungible assets using a faucet account
    MintFungibleAsset {
        asset: FungibleAsset,
        target_account_id: AccountId,
    },
    /// Creates a pay-to-id note directed to a specific account
    PayToId(PaymentTransactionData),
    /// Creates a pay-to-id note directed to a specific account, specifying a block height at which the payment is recalled
    PayToIdWithRecall(PaymentTransactionData, u32),
}

impl TransactionTemplate {
    /// Returns the executor [AccountId]
    pub fn account_id(&self) -> AccountId {
        match self {
            TransactionTemplate::ConsumeNote(account_id, _) => *account_id,
            TransactionTemplate::ConsumeAllNotes(account_id) => *account_id,
            TransactionTemplate::MintFungibleAsset {
                asset,
                target_account_id: _target_account_id,
            } => asset.faucet_id(),
            TransactionTemplate::PayToId(p) => *p.account_id(),
            TransactionTemplate::PayToIdWithRecall(p, _) => *p.account_id(),
        }
    }
}

// PAYMENT TRANSACTION DATA
// --------------------------------------------------------------------------------------------

#[derive(Clone)]
pub struct PaymentTransactionData {
    asset: Asset,
    sender_account_id: AccountId,
    target_account_id: AccountId,
}

impl PaymentTransactionData {
    pub fn new(
        asset: Asset,
        sender_account_id: AccountId,
        target_account_id: AccountId,
    ) -> PaymentTransactionData {
        PaymentTransactionData {
            asset,
            sender_account_id,
            target_account_id,
        }
    }

    /// Returns the executor [AccountId]
    pub fn account_id(&self) -> &AccountId {
        &self.sender_account_id
    }
}

// TRANSACTION RESULT
// --------------------------------------------------------------------------------------------

/// Represents the result of executing a transaction by the client
///  
/// It contains an [ExecutedTransaction] and a list of [Note] that describe the details of the
/// notes created by the transaction execution
pub struct TransactionResult {
    executed_transaction: ExecutedTransaction,
    created_notes: Vec<Note>,
}

impl TransactionResult {
    pub fn new(executed_transaction: ExecutedTransaction, created_notes: Vec<Note>) -> Self {
        Self {
            executed_transaction,
            created_notes,
        }
    }

    pub fn executed_transaction(&self) -> &ExecutedTransaction {
        &self.executed_transaction
    }

    pub fn created_notes(&self) -> &Vec<Note> {
        &self.created_notes
    }

    pub fn block_num(&self) -> u32 {
        self.executed_transaction.block_header().block_num()
    }

    pub fn transaction_script(&self) -> Option<&TransactionScript> {
        self.executed_transaction.tx_script()
    }

    pub fn account_delta(&self) -> &AccountDelta {
        self.executed_transaction.account_delta()
    }
}

pub struct TransactionStub {
    pub id: Digest,
    pub account_id: AccountId,
    pub init_account_state: Digest,
    pub final_account_state: Digest,
    pub input_note_nullifiers: Vec<Digest>,
    pub output_notes: OutputNotes<NoteEnvelope>,
    pub transaction_script: Option<TransactionScript>,
    pub block_num: u32,
    pub committed: bool,
    pub commit_height: u64,
}

impl TransactionStub {
    #[allow(clippy::too_many_arguments)]
    pub fn new(
        id: Digest,
        account_id: AccountId,
        init_account_state: Digest,
        final_account_state: Digest,
        input_note_nullifiers: Vec<Digest>,
        output_notes: OutputNotes<NoteEnvelope>,
        transaction_script: Option<TransactionScript>,
        block_num: u32,
        committed: bool,
        commit_height: u64,
    ) -> TransactionStub {
        TransactionStub {
            id,
            account_id,
            init_account_state,
            final_account_state,
            input_note_nullifiers,
            output_notes,
            transaction_script,
            block_num,
            committed,
            commit_height,
        }
    }
}

impl Client {
    // TRANSACTION DATA RETRIEVAL
    // --------------------------------------------------------------------------------------------

    /// Retrieves tracked transactions, filtered by [TransactionFilter].
    pub fn get_transactions(
        &self,
        transaction_filter: TransactionFilter,
    ) -> Result<Vec<TransactionStub>, ClientError> {
        self.store
            .get_transactions(transaction_filter)
            .map_err(|err| err.into())
    }

    // TRANSACTION
    // --------------------------------------------------------------------------------------------

    /// Creates and executes a transaction specified by the template, but does not change the
    /// local database.
    pub fn new_transaction(
        &mut self,
        transaction_template: TransactionTemplate,
    ) -> Result<TransactionResult, ClientError> {
        match transaction_template {
            TransactionTemplate::PayToId(PaymentTransactionData {
                asset: fungible_asset,
                sender_account_id,
                target_account_id,
            }) => self.new_p2id_transaction(fungible_asset, sender_account_id, target_account_id),
            TransactionTemplate::PayToIdWithRecall(_payment_data, _recall_height) => todo!(),
            TransactionTemplate::ConsumeNote(account_id, note_id) => {
                self.new_consume_notes_transaction(account_id, Some(note_id))
            }
            TransactionTemplate::MintFungibleAsset {
                asset,
                target_account_id,
            } => self.new_mint_fungible_asset_transaction(asset, target_account_id),
            TransactionTemplate::ConsumeAllNotes(account_id) => {
                self.new_consume_notes_transaction(account_id, None)
            }
        }
    }

    /// Creates and executes a transaction that consumes a number of notes
    ///
    /// If `note_id` is `None`, all committed input notes are consumed.
    /// Otherwise, the specified note is consumed.
    fn new_consume_notes_transaction(
        &mut self,
        account_id: AccountId,
        note_id: Option<NoteId>,
    ) -> Result<TransactionResult, ClientError> {
        self.tx_executor
            .load_account(account_id)
            .map_err(ClientError::TransactionExecutionError)?;

        let tx_script_code = ProgramAst::parse(
            "
            use.miden::contracts::auth::basic->auth_tx
    
            begin
                call.auth_tx::auth_tx_rpo_falcon512
            end
            ",
        )
        .unwrap();

        let account_auth = self.get_account_auth(account_id)?;

        let (pubkey_input, advice_map): (Word, Vec<Felt>) = match account_auth {
            AuthInfo::RpoFalcon512(key) => (
                key.public_key().into(),
                key.to_bytes()
                    .iter()
                    .map(|a| Felt::new(*a as u64))
                    .collect::<Vec<Felt>>(),
            ),
        };
        let script_inputs = vec![(pubkey_input, advice_map)];

        let input_notes = if let Some(note_id) = note_id {
            vec![note_id]
        } else {
<<<<<<< HEAD
            let input_notes = self.store.get_input_notes(NoteFilter::Committed)?;

            input_notes
                .first()
                .ok_or(ClientError::NoConsumableNoteForAccount(account_id))?
                .clone()
=======
            self.store
                .get_input_notes(InputNoteFilter::Committed)?
                .iter()
                .map(|n| n.note_id())
                .collect()
>>>>>>> 282378ee
        };

        let tx_script =
            self.tx_executor
                .compile_tx_script(tx_script_code, script_inputs, vec![])?;

        let block_num = self.store.get_sync_height()?;

        // Execute the transaction and get the witness
        let executed_transaction = self
            .tx_executor
            .execute_transaction(account_id, block_num, &input_notes, Some(tx_script.clone()))
            .map_err(ClientError::TransactionExecutionError)?;

        Ok(TransactionResult::new(executed_transaction, vec![]))
    }

    /// Creates and executes a mint transaction specified by the template.
    fn new_mint_fungible_asset_transaction(
        &mut self,
        asset: FungibleAsset,
        target_id: AccountId,
    ) -> Result<TransactionResult, ClientError> {
        let faucet_id = asset.faucet_id();

        // Construct Account
        let faucet_auth = self.get_account_auth(faucet_id)?;
        self.tx_executor.load_account(faucet_id)?;

        let _block_ref = self.get_sync_height()?;
        let block_ref = self.get_sync_height()?;

        let random_coin = self.get_random_coin();

        let created_note = create_p2id_note(faucet_id, target_id, vec![asset.into()], random_coin)?;

        let recipient = created_note
            .recipient()
            .iter()
            .map(|x| x.as_int().to_string())
            .collect::<Vec<_>>()
            .join(".");

        let tx_script_code = ProgramAst::parse(
            format!(
                "
                use.miden::contracts::faucets::basic_fungible->faucet
                use.miden::contracts::auth::basic->auth_tx
    
                begin
                    push.{recipient}
                    push.{tag}
                    push.{amount}
                    call.faucet::distribute
    
                    call.auth_tx::auth_tx_rpo_falcon512
                    dropw dropw
    
                end
            ",
                recipient = recipient,
                tag = Felt::new(Into::<u64>::into(target_id)),
                amount = Felt::new(asset.amount()),
            )
            .as_str(),
        )
        .expect("program is well formed");

        let (pubkey_input, advice_map): (Word, Vec<Felt>) = match faucet_auth {
            AuthInfo::RpoFalcon512(key) => (
                key.public_key().into(),
                key.to_bytes()
                    .iter()
                    .map(|a| Felt::new(*a as u64))
                    .collect::<Vec<Felt>>(),
            ),
        };
        let script_inputs = vec![(pubkey_input, advice_map)];

        let tx_script =
            self.tx_executor
                .compile_tx_script(tx_script_code, script_inputs, vec![])?;

        // Execute the transaction and get the witness
        let executed_transaction = self.tx_executor.execute_transaction(
            faucet_id,
            block_ref,
            &[],
            Some(tx_script.clone()),
        )?;

        Ok(TransactionResult::new(
            executed_transaction,
            vec![created_note],
        ))
    }

    fn new_p2id_transaction(
        &mut self,
        fungible_asset: Asset,
        sender_account_id: AccountId,
        target_account_id: AccountId,
    ) -> Result<TransactionResult, ClientError> {
        let random_coin = self.get_random_coin();

        let created_note = create_p2id_note(
            sender_account_id,
            target_account_id,
            vec![fungible_asset],
            random_coin,
        )?;

        self.tx_executor.load_account(sender_account_id)?;

        let block_ref = self.get_sync_height()?;

        let recipient = created_note
            .recipient()
            .iter()
            .map(|x| x.as_int().to_string())
            .collect::<Vec<_>>()
            .join(".");

        let tx_script_code = ProgramAst::parse(&format!(
            "
        use.miden::contracts::auth::basic->auth_tx
        use.miden::contracts::wallets::basic->wallet

        begin
            push.{recipient}
            push.{tag}
            push.{asset}
            call.wallet::send_asset drop
            dropw dropw
            call.auth_tx::auth_tx_rpo_falcon512
        end
        ",
            recipient = recipient,
            tag = Felt::new(Into::<u64>::into(target_account_id)),
            asset = prepare_word(&fungible_asset.into()),
        ))
        .expect("program is correctly written");

        let account_auth = self.store.get_account_auth(sender_account_id)?;
        let (pubkey_input, advice_map): (Word, Vec<Felt>) = match account_auth {
            AuthInfo::RpoFalcon512(key) => (
                key.public_key().into(),
                key.to_bytes()
                    .iter()
                    .map(|a| Felt::new(*a as u64))
                    .collect::<Vec<Felt>>(),
            ),
        };

        let tx_script_target = self.tx_executor.compile_tx_script(
            tx_script_code.clone(),
            vec![(pubkey_input, advice_map)],
            vec![],
        )?;

        // Execute the transaction and get the witness
        let executed_transaction = self.tx_executor.execute_transaction(
            sender_account_id,
            block_ref,
            &[],
            Some(tx_script_target.clone()),
        )?;

        Ok(TransactionResult::new(
            executed_transaction,
            vec![created_note],
        ))
    }

    /// Proves the specified transaction witness, submits it to the node, and stores the transaction in
    /// the local database for tracking.
    pub async fn send_transaction(
        &mut self,
        tx_result: TransactionResult,
    ) -> Result<(), ClientError> {
        let transaction_prover = TransactionProver::new(ProvingOptions::default());
        let proven_transaction =
            transaction_prover.prove_transaction(tx_result.executed_transaction().clone())?;

        info!("Proved transaction, submitting to the node...");

        self.submit_proven_transaction_request(proven_transaction.clone())
            .await?;

        // Transaction was proven and submitted to the node correctly, persist note details and update account
        self.store.insert_transaction_data(tx_result)?;

        Ok(())
    }

    async fn submit_proven_transaction_request(
        &mut self,
        proven_transaction: ProvenTransaction,
    ) -> Result<SubmitProvenTransactionResponse, ClientError> {
        let request = SubmitProvenTransactionRequest {
            transaction: proven_transaction.to_bytes(),
        };

        Ok(self
            .rpc_api
            .submit_proven_transaction(request)
            .await?
            .into_inner())
    }

    // HELPERS
    // --------------------------------------------------------------------------------------------

    /// Gets [RpoRandomCoin] from the client
    fn get_random_coin(&self) -> RpoRandomCoin {
        // TODO: Initialize coin status once along with the client and persist status for retrieval
        let mut rng = rand::thread_rng();
        let coin_seed: [u64; 4] = rng.gen();

        RpoRandomCoin::new(coin_seed.map(|x| x.into()))
    }
}<|MERGE_RESOLUTION|>--- conflicted
+++ resolved
@@ -257,20 +257,11 @@
         let input_notes = if let Some(note_id) = note_id {
             vec![note_id]
         } else {
-<<<<<<< HEAD
-            let input_notes = self.store.get_input_notes(NoteFilter::Committed)?;
-
-            input_notes
-                .first()
-                .ok_or(ClientError::NoConsumableNoteForAccount(account_id))?
-                .clone()
-=======
             self.store
-                .get_input_notes(InputNoteFilter::Committed)?
+                .get_input_notes(NoteFilter::Committed)?
                 .iter()
                 .map(|n| n.note_id())
                 .collect()
->>>>>>> 282378ee
         };
 
         let tx_script =
