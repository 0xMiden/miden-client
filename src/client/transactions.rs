use crypto::{rand::RpoRandomCoin, utils::Serializable, Felt, StarkField, Word};
use miden_lib::notes::create_p2id_note;
use miden_node_proto::{
    requests::SubmitProvenTransactionRequest, responses::SubmitProvenTransactionResponse,
};

use miden_tx::{ProvingOptions, TransactionProver};

use mock::procedures::prepare_word;
use objects::{
    accounts::AccountId,
    assembly::ProgramAst,
    assets::{Asset, FungibleAsset},
    notes::{Note, NoteEnvelope, NoteId},
    transaction::{ExecutedTransaction, OutputNotes, ProvenTransaction, TransactionScript},
    Digest,
};
use rand::Rng;

use crate::{
    errors::{ClientError, RpcApiError},
    store::{
        accounts::AuthInfo,
        notes::{InputNoteFilter, InputNoteRecord},
        transactions::TransactionFilter,
    },
};

use super::Client;

// TRANSACTION TEMPLATE
// --------------------------------------------------------------------------------------------

#[derive(Clone)]
pub enum TransactionTemplate {
    /// Consume outstanding note for an account. If none is provided, it consumes the first found
    ConsumeNote(AccountId, Option<NoteId>),
    // NOTE: Maybe this should be called "distribute"?
    /// Mint fungible assets using a faucet account
    MintFungibleAsset {
        asset: FungibleAsset,
        target_account_id: AccountId,
    },
    /// Creates a pay-to-id note directed to a specific account
    PayToId(PaymentTransactionData),
    /// Creates a pay-to-id note directed to a specific account, specifying a block height at which the payment is recalled
    PayToIdWithRecall(PaymentTransactionData, u32),
}

impl TransactionTemplate {
    /// Returns the executor [AccountId]
    pub fn account_id(&self) -> AccountId {
        match self {
            TransactionTemplate::ConsumeNote(account_id, _) => *account_id,
            TransactionTemplate::MintFungibleAsset {
                asset,
                target_account_id: _target_account_id,
            } => asset.faucet_id(),
            TransactionTemplate::PayToId(p) => *p.account_id(),
            TransactionTemplate::PayToIdWithRecall(p, _) => *p.account_id(),
            //TransactionTemplate::Send(_asset, sender_account_id, _) => *sender_account_id,
        }
    }
}

// PAYMENT TRANSACTION DATA
// --------------------------------------------------------------------------------------------

#[derive(Clone)]
pub struct PaymentTransactionData {
    asset: Asset,
    sender_account_id: AccountId,
    target_account_id: AccountId,
}

impl PaymentTransactionData {
    pub fn new(
        asset: Asset,
        sender_account_id: AccountId,
        target_account_id: AccountId,
    ) -> PaymentTransactionData {
        PaymentTransactionData {
            asset,
            sender_account_id,
            target_account_id,
        }
    }

    /// Returns the executor [AccountId]
    pub fn account_id(&self) -> &AccountId {
        &self.sender_account_id
    }
}

// TRANSACTION EXECUTION RESULT
// --------------------------------------------------------------------------------------------

pub struct TransactionExecutionResult {
    executed_transaction: ExecutedTransaction,
    created_notes: Vec<Note>,
}

impl TransactionExecutionResult {
    pub fn new(executed_transaction: ExecutedTransaction, created_notes: Vec<Note>) -> Self {
        Self {
            executed_transaction,
            created_notes,
        }
    }

    pub fn executed_transaction(&self) -> &ExecutedTransaction {
        &self.executed_transaction
    }

    pub fn created_notes(&self) -> &Vec<Note> {
        &self.created_notes
    }
}

pub struct TransactionStub {
    pub id: Digest,
    pub account_id: AccountId,
    pub init_account_state: Digest,
    pub final_account_state: Digest,
    pub input_note_nullifiers: Vec<Digest>,
    pub output_notes: OutputNotes<NoteEnvelope>,
    pub transaction_script: Option<TransactionScript>,
    pub block_num: u32,
    pub committed: bool,
    pub commit_height: u64,
}

impl TransactionStub {
    #[allow(clippy::too_many_arguments)]
    pub fn new(
        id: Digest,
        account_id: AccountId,
        init_account_state: Digest,
        final_account_state: Digest,
        input_note_nullifiers: Vec<Digest>,
        output_notes: OutputNotes<NoteEnvelope>,
        transaction_script: Option<TransactionScript>,
        block_num: u32,
        committed: bool,
        commit_height: u64,
    ) -> TransactionStub {
        TransactionStub {
            id,
            account_id,
            init_account_state,
            final_account_state,
            input_note_nullifiers,
            output_notes,
            transaction_script,
            block_num,
            committed,
            commit_height,
        }
    }
}

impl Client {
    // TRANSACTION DATA RETRIEVAL
    // --------------------------------------------------------------------------------------------

    /// Returns input notes managed by this client.
    pub fn get_transactions(&self) -> Result<Vec<TransactionStub>, ClientError> {
        self.store
            .get_transactions(TransactionFilter::All)
            .map_err(|err| err.into())
    }

    // TRANSACTION
    // --------------------------------------------------------------------------------------------

    /// Creates and executes a transactions specified by the template, but does not change the
    /// local database.
    pub fn new_transaction(
        &mut self,
        transaction_template: TransactionTemplate,
    ) -> Result<TransactionExecutionResult, ClientError> {
        match transaction_template {
            TransactionTemplate::PayToId(PaymentTransactionData {
                asset: fungible_asset,
                sender_account_id,
                target_account_id,
            }) => self.new_p2id_transaction(fungible_asset, sender_account_id, target_account_id),
            TransactionTemplate::PayToIdWithRecall(_payment_data, _recall_height) => todo!(),
            TransactionTemplate::ConsumeNote(account_id, note_id) => {
                self.new_consume_notes_transaction(account_id, note_id)
            }
            TransactionTemplate::MintFungibleAsset {
                asset,
                target_account_id,
            } => self.new_mint_fungible_asset_transaction(asset, target_account_id),
            //TransactionTemplate::Send(asset, sender_account_id, target_account_id) => self.new_send_asset_transaction(asset, sender_account_id, target_account_id),
        }
    }

    fn new_consume_notes_transaction(
        &mut self,
        account_id: AccountId,
        note_id: Option<NoteId>,
    ) -> Result<TransactionExecutionResult, ClientError> {
        self.tx_executor
            .load_account(account_id)
            .map_err(ClientError::TransactionExecutionError)?;

        let tx_script_code = ProgramAst::parse(
            "
            use.miden::contracts::auth::basic->auth_tx
    
            begin
                call.auth_tx::auth_tx_rpo_falcon512
            end
            ",
        )
        .unwrap();

        let account_auth = self.get_account_auth(account_id)?;

        let (pubkey_input, advice_map): (Word, Vec<Felt>) = match account_auth {
            AuthInfo::RpoFalcon512(key) => (
                key.public_key().into(),
                key.to_bytes()
                    .iter()
                    .map(|a| Felt::new(*a as u64))
                    .collect::<Vec<Felt>>(),
            ),
        };
        let script_inputs = vec![(pubkey_input, advice_map)];

        let input_note = if note_id.is_some() {
            self.store.get_input_note_by_id(note_id.unwrap())?
        } else {
            let input_notes = self
                .store
                .get_input_notes(InputNoteFilter::Committed)
                .map_err(ClientError::StoreError)?;

            input_notes
                .first()
                .ok_or(ClientError::NoConsumableNoteForAccount(account_id))?
                .clone()
        };

        let tx_script = self
            .tx_executor
            .compile_tx_script(tx_script_code, script_inputs, vec![])
            .map_err(ClientError::TransactionExecutionError)?;

        // TODO: Change this to last block number after we confirm this execution works
        let block_num = input_note.inclusion_proof().unwrap().origin().block_num;

        // Execute the transaction and get the witness
        let executed_transaction = self
            .tx_executor
            .execute_transaction(
                account_id,
                block_num,
                &[input_note.note_id()],
                Some(tx_script.clone()),
            )
            .map_err(ClientError::TransactionExecutionError)?;

        Ok(TransactionExecutionResult::new(
            executed_transaction,
            vec![],
        ))
    }

    pub fn new_mint_fungible_asset_transaction(
        &mut self,
        asset: FungibleAsset,
        target_id: AccountId,
    ) -> Result<TransactionExecutionResult, ClientError> {
        let faucet_id = asset.faucet_id();

        // Construct Account
        let faucet_auth = self.get_account_auth(faucet_id)?;
        self.tx_executor
            .load_account(faucet_id)
            .map_err(ClientError::TransactionExecutionError)?;

        let block_ref = self.get_latest_block_num()?;

        let random_coin = self.get_random_coin();

        let output_note = create_p2id_note(faucet_id, target_id, vec![asset.into()], random_coin)
            .map_err(ClientError::NoteError)?;

        let recipient = output_note
            .recipient()
            .iter()
            .map(|x| x.as_int().to_string())
            .collect::<Vec<_>>()
            .join(".");

        let tx_script_code = ProgramAst::parse(
            format!(
                "
                use.miden::contracts::faucets::basic_fungible->faucet
                use.miden::contracts::auth::basic->auth_tx
    
                begin
                    push.{recipient}
                    push.{tag}
                    push.{amount}
                    call.faucet::distribute
    
                    call.auth_tx::auth_tx_rpo_falcon512
                    dropw dropw
    
                end
            ",
                recipient = recipient,
                tag = Felt::new(Into::<u64>::into(target_id)),
                amount = Felt::new(asset.amount()),
            )
            .as_str(),
        )
        .expect("program is well formed");

        let (pubkey_input, advice_map): (Word, Vec<Felt>) = match faucet_auth {
            AuthInfo::RpoFalcon512(key) => (
                key.public_key().into(),
                key.to_bytes()
                    .iter()
                    .map(|a| Felt::new(*a as u64))
                    .collect::<Vec<Felt>>(),
            ),
        };
        let script_inputs = vec![(pubkey_input, advice_map)];

        let tx_script = self
            .tx_executor
            .compile_tx_script(tx_script_code, script_inputs, vec![])
            .map_err(ClientError::TransactionExecutionError)?;

        // Execute the transaction and get the witness
        let executed_transaction = self
            .tx_executor
            .execute_transaction(faucet_id, block_ref, &[], Some(tx_script.clone()))
            .map_err(ClientError::TransactionExecutionError)?;

        Ok(TransactionExecutionResult::new(
            executed_transaction,
            vec![output_note],
        ))
    }

    fn new_p2id_transaction(
        &mut self,
        fungible_asset: Asset,
        sender_account_id: AccountId,
        target_account_id: AccountId,
    ) -> Result<TransactionExecutionResult, ClientError> {
        let random_coin = self.get_random_coin();

        let output_note = create_p2id_note(
            sender_account_id,
            target_account_id,
            vec![fungible_asset],
            random_coin,
        )
        .map_err(ClientError::NoteError)?;

        self.tx_executor
            .load_account(sender_account_id)
            .map_err(ClientError::TransactionExecutionError)?;

        let block_ref = self.get_latest_block_num()?;

        let recipient = output_note
            .recipient()
            .iter()
            .map(|x| x.as_int().to_string())
            .collect::<Vec<_>>()
            .join(".");

        let tx_script_code = ProgramAst::parse(&format!(
            "
        use.miden::contracts::auth::basic->auth_tx
        use.miden::contracts::wallets::basic->wallet

        begin
            push.{recipient}
            push.{tag}
            push.{asset}
            call.wallet::send_asset drop
            dropw dropw
            call.auth_tx::auth_tx_rpo_falcon512
        end
        ",
            recipient = recipient,
            tag = Felt::new(Into::<u64>::into(target_account_id)),
            asset = prepare_word(&fungible_asset.into()),
        ))
        .expect("program is correctly written");

        let account_auth = self
            .store
            .get_account_auth(sender_account_id)
            .map_err(ClientError::StoreError)?;
        let (pubkey_input, advice_map): (Word, Vec<Felt>) = match account_auth {
            AuthInfo::RpoFalcon512(key) => (
                key.public_key().into(),
                key.to_bytes()
                    .iter()
                    .map(|a| Felt::new(*a as u64))
                    .collect::<Vec<Felt>>(),
            ),
        };

        let tx_script_target = self
            .tx_executor
            .compile_tx_script(
                tx_script_code.clone(),
                vec![(pubkey_input, advice_map)],
                vec![],
            )
            .map_err(ClientError::TransactionExecutionError)?;

        // Execute the transaction and get the witness
        let executed_transaction = self
            .tx_executor
            .execute_transaction(
                sender_account_id,
                block_ref,
                &[],
                Some(tx_script_target.clone()),
            )
            .map_err(ClientError::TransactionExecutionError)?;

        Ok(TransactionExecutionResult::new(
            executed_transaction,
            vec![output_note],
        ))
    }

    // pub async fn new_send_asset_transaction(
    //     &mut self,
    //     asset: FungibleAsset,
    //     sender_account_id: AccountId,
    //     target_account_id: AccountId,
    // ) -> Result<TransactionExecutionResult, ClientError> {
    //     self.tx_executor.load_account(sender_account_id).unwrap();

    //     let random_coin = self.get_random_coin();

    //     // Create the note
    //     let note_script_ast = ProgramAst::parse(
    //         "
    //     use.miden::note
    //     use.miden::contracts::wallets::basic->wallet

    //     # add the asset
    //     begin
    //         dropw
    //         exec.note::get_assets drop
    //         mem_loadw
    //         call.wallet::receive_asset
    //         dropw
    //     end
    //     "
    //         .to_string()
    //         .as_str(),
    //     )
    //     .unwrap();

    //     let note = get_note_with_fungible_asset_and_script(fungible_asset_1, note_script_ast);

    //     let recipient = output_note
    //         .recipient()
    //         .iter()
    //         .map(|x| x.as_int().to_string())
    //         .collect::<Vec<_>>()
    //         .join(".");

    //     let tx_script_code = ProgramAst::parse(
    //         format!(
    //             "
    //     use.miden::contracts::auth::basic->auth_tx
    //     use.miden::contracts::wallets::basic->wallet

    //     begin
    //         push.{recipient}
    //         push.{tag}
    //         push.{asset}
    //         call.wallet::send_asset drop
    //         dropw dropw
    //         call.auth_tx::auth_tx_rpo_falcon512
    //     end
    //     ",
    //             recipient = recipient,
    //             tag = Felt::new(target_account_id.into()),
    //             asset = prepare_word(&asset.into())
    //         )
    //         .as_str(),
    //     )
    //     .unwrap();

    //     let account_auth = self.store.get_account_auth(sender_account_id).map_err(ClientError::StoreError)?;
    //     let (pubkey_input, advice_map): (Word, Vec<Felt>) = match account_auth {
    //         AuthInfo::RpoFalcon512(key) => (
    //             key.public_key().into(),
    //             key.to_bytes()
    //                 .iter()
    //                 .map(|a| Felt::new(*a as u64))
    //                 .collect::<Vec<Felt>>(),
    //         ),
    //     };

    //     let tx_script = self.tx_executor
    //         .compile_tx_script(
    //             tx_script_code,
    //             vec![(pubkey_input, advice_map)],
    //             vec![],
    //         )
    //         .unwrap();

    //     // Execute the transaction and get the witness
    //     let latest_block_num = self.get_latest_block_num()?;
    //     let transaction_result = self.tx_executor
    //         .execute_transaction(sender_account_id, latest_block_num , &[], Some(tx_script))
    //         .unwrap();

    //     Ok(TransactionExecutionResult::new(transaction_result,vec![output_note]))
    // }

    /// Proves the specified transaction witness, submits it to the node, and stores the transaction in
    /// the local database for tracking.
    pub async fn send_transaction(
        &mut self,
<<<<<<< HEAD
        account_id: AccountId,
        transaction_execution_result: ExecutedTransaction,
        created_notes: &[Note],
=======
        transaction_execution_result: TransactionExecutionResult,
>>>>>>> 0e2d3587
    ) -> Result<(), ClientError> {
        let transaction_prover = TransactionProver::new(ProvingOptions::default());
        let proven_transaction = transaction_prover
            .prove_transaction(transaction_execution_result.executed_transaction().clone())
            .map_err(ClientError::TransactionProvingError)?;

        println!("Proved transaction, submitting to the node...");

        self.submit_proven_transaction_request(proven_transaction.clone())
            .await?;

<<<<<<< HEAD
        // transaction was proven and submitted to the node correctly, persist note details and update account
        self.store.insert_proven_and_submitted_transaction_data(
            account_id,
            proven_transaction,
            transaction_execution_result,
            created_notes,
        )?;
=======
        self.store.insert_proven_transaction_data(
            proven_transaction,
            transaction_execution_result.executed_transaction.clone(),
        )?;

        // transaction was proven and submitted to the node correctly, persist note details and update account
        // TODO: This needs to be done through a single SQL tx
        let account_delta = transaction_execution_result
            .executed_transaction()
            .account_delta();

        let account_id = transaction_execution_result
            .executed_transaction()
            .account_id();

        self.update_account(account_id, account_delta)?;

        for note in transaction_execution_result.created_notes() {
            self.import_input_note(InputNoteRecord::from(note.clone()))
                .unwrap();
        }

        // FIXME: Temporary until nullifier data gets correctly returned from the node
        for input_note in transaction_execution_result
            .executed_transaction()
            .input_notes()
            .iter()
        {
            const SPENT_QUERY: &str =
                "UPDATE input_notes SET status = 'consumed' WHERE note_id = ?";
            self.store
                .db
                .execute(
                    SPENT_QUERY,
                    rusqlite::params![input_note.id().inner().to_string()],
                )
                .unwrap();
        }
>>>>>>> 0e2d3587

        Ok(())
    }

    async fn submit_proven_transaction_request(
        &mut self,
        proven_transaction: ProvenTransaction,
    ) -> Result<SubmitProvenTransactionResponse, ClientError> {
        let request = SubmitProvenTransactionRequest {
            transaction: proven_transaction.to_bytes(),
        };

        Ok(self
            .rpc_api
            .submit_proven_transaction(request)
            .await
            .map_err(|err| ClientError::RpcApiError(RpcApiError::RequestError(err)))?
            .into_inner())
    }

    // HELPERS
    // --------------------------------------------------------------------------------------------

    /// Gets [RpoRandomCoin] from the client
    fn get_random_coin(&self) -> RpoRandomCoin {
        // TODO: Initialize coin status once along with the client and persist status for retrieval
        let mut rng = rand::thread_rng();
        let coin_seed: [u64; 4] = rng.gen();

        RpoRandomCoin::new(coin_seed.map(|x| x.into()))
    }
}<|MERGE_RESOLUTION|>--- conflicted
+++ resolved
@@ -19,11 +19,7 @@
 
 use crate::{
     errors::{ClientError, RpcApiError},
-    store::{
-        accounts::AuthInfo,
-        notes::{InputNoteFilter, InputNoteRecord},
-        transactions::TransactionFilter,
-    },
+    store::{accounts::AuthInfo, notes::InputNoteFilter, transactions::TransactionFilter},
 };
 
 use super::Client;
@@ -532,13 +528,8 @@
     /// the local database for tracking.
     pub async fn send_transaction(
         &mut self,
-<<<<<<< HEAD
         account_id: AccountId,
-        transaction_execution_result: ExecutedTransaction,
-        created_notes: &[Note],
-=======
         transaction_execution_result: TransactionExecutionResult,
->>>>>>> 0e2d3587
     ) -> Result<(), ClientError> {
         let transaction_prover = TransactionProver::new(ProvingOptions::default());
         let proven_transaction = transaction_prover
@@ -550,54 +541,13 @@
         self.submit_proven_transaction_request(proven_transaction.clone())
             .await?;
 
-<<<<<<< HEAD
         // transaction was proven and submitted to the node correctly, persist note details and update account
         self.store.insert_proven_and_submitted_transaction_data(
             account_id,
             proven_transaction,
-            transaction_execution_result,
-            created_notes,
+            transaction_execution_result.executed_transaction().clone(),
+            transaction_execution_result.created_notes(),
         )?;
-=======
-        self.store.insert_proven_transaction_data(
-            proven_transaction,
-            transaction_execution_result.executed_transaction.clone(),
-        )?;
-
-        // transaction was proven and submitted to the node correctly, persist note details and update account
-        // TODO: This needs to be done through a single SQL tx
-        let account_delta = transaction_execution_result
-            .executed_transaction()
-            .account_delta();
-
-        let account_id = transaction_execution_result
-            .executed_transaction()
-            .account_id();
-
-        self.update_account(account_id, account_delta)?;
-
-        for note in transaction_execution_result.created_notes() {
-            self.import_input_note(InputNoteRecord::from(note.clone()))
-                .unwrap();
-        }
-
-        // FIXME: Temporary until nullifier data gets correctly returned from the node
-        for input_note in transaction_execution_result
-            .executed_transaction()
-            .input_notes()
-            .iter()
-        {
-            const SPENT_QUERY: &str =
-                "UPDATE input_notes SET status = 'consumed' WHERE note_id = ?";
-            self.store
-                .db
-                .execute(
-                    SPENT_QUERY,
-                    rusqlite::params![input_note.id().inner().to_string()],
-                )
-                .unwrap();
-        }
->>>>>>> 0e2d3587
 
         Ok(())
     }
