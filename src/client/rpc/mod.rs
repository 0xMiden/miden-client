--- conflicted
+++ resolved
@@ -1,7 +1,4 @@
 #![allow(async_fn_in_trait)]
-
-#[cfg(not(feature = "wasm"))]
-mod tonic_client;
 
 use core::fmt;
 
@@ -12,19 +9,14 @@
     transaction::ProvenTransaction,
     BlockHeader, Digest,
 };
-#[cfg(not(feature = "wasm"))]
-pub use tonic_client::TonicRpcClient;
 
 use crate::errors::RpcError;
 
-<<<<<<< HEAD
 #[cfg(feature = "tonic")]
 mod tonic_client;
 #[cfg(feature = "tonic")]
 pub use tonic_client::TonicRpcClient;
 
-=======
->>>>>>> e4a25656
 // NOTE DETAILS
 // ================================================================================================
 
