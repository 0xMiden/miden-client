--- conflicted
+++ resolved
@@ -3,31 +3,25 @@
     errors::ConversionError,
     generated::{
         requests::{
-<<<<<<< HEAD
             GetBlockHeaderByNumberRequest, GetNotesByIdRequest, SubmitProvenTransactionRequest,
             SyncStateRequest,
-=======
             GetAccountDetailsRequest, GetBlockHeaderByNumberRequest,
             SubmitProvenTransactionRequest, SyncStateRequest,
->>>>>>> e298357e
         },
         responses::SyncStateResponse,
         rpc::api_client::ApiClient,
     },
 };
 use miden_objects::{
-<<<<<<< HEAD
     accounts::AccountId,
     notes::{Note, NoteId, NoteMetadata, NoteTag, NoteType},
     transaction::ProvenTransaction,
     BlockHeader, Digest, Felt,
-=======
     accounts::{Account, AccountId},
     notes::{NoteId, NoteMetadata, NoteType},
     transaction::ProvenTransaction,
     utils::Deserializable,
     BlockHeader, Digest,
->>>>>>> e298357e
 };
 use miden_tx::utils::{Deserializable, Serializable};
 use tonic::transport::Channel;
