use miden_tx::TransactionExecutor;

use crate::{errors::ClientError, store::Store};

pub mod rpc;
use rpc::NodeRpcClient;

pub mod accounts;
#[cfg(test)]
mod chain_data;
mod notes;
pub(crate) mod sync;
pub mod transactions;

<<<<<<< HEAD
#[cfg(all(any(test, feature = "mock"), not(feature = "integration")))]
use crate::mock::MockDataStore;
#[cfg(any(not(any(test, feature = "mock")), feature = "integration"))]
=======
>>>>>>> 54427b18
use crate::store::data_store::ClientDataStore;

// MIDEN CLIENT
// ================================================================================================

/// A light client for connecting to the Miden rollup network.
///
/// Miden client is responsible for managing a set of accounts. Specifically, the client:
/// - Keeps track of the current and historical states of a set of accounts and related objects
///   such as notes and transactions.
/// - Connects to one or more Miden nodes to periodically sync with the current state of the
///   network.
/// - Executes, proves, and submits transactions to the network as directed by the user.
pub struct Client<N: NodeRpcClient, S: Store> {
    /// The client's store, which provides a way to write and read entities to provide persistence.
    store: S,
    /// An instance of [NodeRpcClient] which provides a way for the client to connect to the Miden node.
    rpc_api: N,
<<<<<<< HEAD
    #[cfg(any(not(any(test, feature = "mock")), feature = "integration"))]
    tx_executor: TransactionExecutor<ClientDataStore<S>>,
    #[cfg(all(any(test, feature = "mock"), not(feature = "integration")))]
    tx_executor: TransactionExecutor<MockDataStore>,
=======
    tx_executor: TransactionExecutor<ClientDataStore<S>>,
>>>>>>> 54427b18
}

impl<N: NodeRpcClient, S: Store> Client<N, S> {
    // CONSTRUCTOR
    // --------------------------------------------------------------------------------------------

    /// Returns a new instance of [Client].
    ///
    /// ## Arguments
    ///
    /// - `api`: An instance of [NodeRpcClient] which provides a way for the client to connect to the Miden node.
    /// - `store`: An instance of [Store], which provides a way to write and read entities to provide persistence.
    /// - `executor_store`: An instance of [Store] that provides a way for [TransactionExecutor] to
    /// retrieve relevant inputs at the moment of transaction execution. It should be the same
    /// store as the one for `store`, but it doesn't have to be the **same instance**
    ///
    /// # Errors
    ///
    /// Returns an error if the client could not be instantiated.
<<<<<<< HEAD
    #[cfg(any(not(any(test, feature = "mock")), feature = "integration"))]
=======
>>>>>>> 54427b18
    pub fn new(
        api: N,
        store: S,
        executor_store: S,
    ) -> Result<Self, ClientError> {
        Ok(Self {
            store,
            rpc_api: api,
            tx_executor: TransactionExecutor::new(ClientDataStore::new(executor_store)),
        })
    }

<<<<<<< HEAD
    #[cfg(all(any(test, feature = "mock"), not(feature = "integration")))]
    pub fn new(
        api: N,
        store: S,
        data_store: MockDataStore,
    ) -> Result<Self, ClientError> {
        Ok(Self {
            store,
            rpc_api: api,
            tx_executor: TransactionExecutor::new(data_store),
        })
    }

    #[cfg(all(any(test, feature = "mock"), not(feature = "integration")))]
=======
    #[cfg(any(test, feature = "test_utils"))]
>>>>>>> 54427b18
    pub fn rpc_api(&mut self) -> &mut N {
        &mut self.rpc_api
    }

<<<<<<< HEAD
    #[cfg(all(any(test, feature = "mock"), not(feature = "integration")))]
    pub fn set_tx_executor(
        &mut self,
        tx_executor: TransactionExecutor<MockDataStore>,
    ) {
        self.tx_executor = tx_executor;
    }

    #[cfg(all(any(test, feature = "mock"), not(feature = "integration")))]
=======
    #[cfg(any(test, feature = "test_utils"))]
>>>>>>> 54427b18
    pub fn store(&mut self) -> &mut S {
        &mut self.store
    }
}<|MERGE_RESOLUTION|>--- conflicted
+++ resolved
@@ -12,12 +12,6 @@
 pub(crate) mod sync;
 pub mod transactions;
 
-<<<<<<< HEAD
-#[cfg(all(any(test, feature = "mock"), not(feature = "integration")))]
-use crate::mock::MockDataStore;
-#[cfg(any(not(any(test, feature = "mock")), feature = "integration"))]
-=======
->>>>>>> 54427b18
 use crate::store::data_store::ClientDataStore;
 
 // MIDEN CLIENT
@@ -36,14 +30,7 @@
     store: S,
     /// An instance of [NodeRpcClient] which provides a way for the client to connect to the Miden node.
     rpc_api: N,
-<<<<<<< HEAD
-    #[cfg(any(not(any(test, feature = "mock")), feature = "integration"))]
     tx_executor: TransactionExecutor<ClientDataStore<S>>,
-    #[cfg(all(any(test, feature = "mock"), not(feature = "integration")))]
-    tx_executor: TransactionExecutor<MockDataStore>,
-=======
-    tx_executor: TransactionExecutor<ClientDataStore<S>>,
->>>>>>> 54427b18
 }
 
 impl<N: NodeRpcClient, S: Store> Client<N, S> {
@@ -63,10 +50,6 @@
     /// # Errors
     ///
     /// Returns an error if the client could not be instantiated.
-<<<<<<< HEAD
-    #[cfg(any(not(any(test, feature = "mock")), feature = "integration"))]
-=======
->>>>>>> 54427b18
     pub fn new(
         api: N,
         store: S,
@@ -79,41 +62,12 @@
         })
     }
 
-<<<<<<< HEAD
-    #[cfg(all(any(test, feature = "mock"), not(feature = "integration")))]
-    pub fn new(
-        api: N,
-        store: S,
-        data_store: MockDataStore,
-    ) -> Result<Self, ClientError> {
-        Ok(Self {
-            store,
-            rpc_api: api,
-            tx_executor: TransactionExecutor::new(data_store),
-        })
-    }
-
-    #[cfg(all(any(test, feature = "mock"), not(feature = "integration")))]
-=======
     #[cfg(any(test, feature = "test_utils"))]
->>>>>>> 54427b18
     pub fn rpc_api(&mut self) -> &mut N {
         &mut self.rpc_api
     }
 
-<<<<<<< HEAD
-    #[cfg(all(any(test, feature = "mock"), not(feature = "integration")))]
-    pub fn set_tx_executor(
-        &mut self,
-        tx_executor: TransactionExecutor<MockDataStore>,
-    ) {
-        self.tx_executor = tx_executor;
-    }
-
-    #[cfg(all(any(test, feature = "mock"), not(feature = "integration")))]
-=======
     #[cfg(any(test, feature = "test_utils"))]
->>>>>>> 54427b18
     pub fn store(&mut self) -> &mut S {
         &mut self.store
     }
