--- conflicted
+++ resolved
@@ -1,26 +1,16 @@
 // MIDEN CLIENT
 // ================================================================================================
 
-<<<<<<< HEAD
-use crate::{config::ClientConfig, errors::ClientError, store::Store};
+use crate::{
+    config::ClientConfig,
+    errors::ClientError,
+    store::{mock_executor_data_store::MockDataStore, Store},
+};
 
 #[cfg(not(any(test, feature = "testing")))]
 use crate::errors::RpcApiError;
-=======
-use crypto::StarkField;
-use miden_node_proto::{
-    account_id::AccountId as ProtoAccountId, requests::SyncStateRequest,
-    responses::SyncStateResponse,
-};
+
 use miden_tx::TransactionExecutor;
-use objects::{accounts::AccountId, Digest};
-
-use crate::{
-    config::ClientConfig,
-    errors::{ClientError, RpcApiError},
-    store::{mock_executor_data_store::MockDataStore, Store},
-};
->>>>>>> 32d8ff04
 
 #[cfg(any(test, feature = "testing"))]
 use crate::mock::MockRpcApi;
