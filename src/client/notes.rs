--- conflicted
+++ resolved
@@ -4,12 +4,7 @@
     errors::ClientError,
     store::{InputNoteRecord, NoteFilter, Store},
 };
-<<<<<<< HEAD
-use objects::notes::NoteId;
-=======
 use miden_objects::notes::NoteId;
-use miden_tx::DataStore;
->>>>>>> 3c8316f6
 
 impl<N: NodeRpcClient, S: Store> Client<N, S> {
     // INPUT NOTE DATA RETRIEVAL
