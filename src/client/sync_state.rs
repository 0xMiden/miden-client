use super::Client;
use crypto::{merkle::MmrPeaks, StarkField};
use miden_node_proto::{
    account::AccountId as ProtoAccountId,
    note::NoteSyncRecord,
    requests::{GetBlockHeaderByNumberRequest, SyncStateRequest},
    responses::SyncStateResponse,
};

use objects::{accounts::AccountId, notes::NoteInclusionProof, BlockHeader, Digest};

use crate::{
    errors::{ClientError, StoreError},
    store::Store,
};

pub enum SyncStatus {
    SyncedToLastBlock(u32),
    SyncedToBlock(u32),
}

// CONSTANTS
// ================================================================================================

/// The number of bits to shift identifiers for in use of filters.
pub const FILTER_ID_SHIFT: u8 = 48;

impl Client {
    // SYNC STATE
    // --------------------------------------------------------------------------------------------

<<<<<<< HEAD
    /// Returns the block number of the last state sync block
    pub fn get_latest_block_num(&self) -> Result<u32, ClientError> {
        self.store.get_latest_block_num().map_err(|err| err.into())
=======
    /// Returns the block number of the last state sync block.
    pub fn get_sync_height(&self) -> Result<u32, ClientError> {
        self.store.get_sync_height().map_err(|err| err.into())
>>>>>>> 17df8196
    }

    /// Returns the list of note tags tracked by the client.
    pub fn get_note_tags(&self) -> Result<Vec<u64>, ClientError> {
        self.store.get_note_tags().map_err(|err| err.into())
    }

    /// Adds a note tag for the client to track.
    pub fn add_note_tag(&mut self, tag: u64) -> Result<(), ClientError> {
        match self.store.add_note_tag(tag).map_err(|err| err.into()) {
            Ok(true) => Ok(()),
            Ok(false) => {
                println!("tag {} is already being tracked", tag);
                Ok(())
            }
            Err(err) => Err(err),
        }
    }

    /// Syncs the client's state with the current state of the Miden network.
    /// Before doing so, it ensures the genesis block exists in the local store.
    ///
    /// Returns the block number the client has been synced to.
    pub async fn sync_state(&mut self) -> Result<u32, ClientError> {
        self.ensure_genesis_in_place().await?;
        loop {
            let response = self.single_sync_state().await?;
            if let SyncStatus::SyncedToLastBlock(v) = response {
                return Ok(v);
            }
        }
    }

    ///
    async fn ensure_genesis_in_place(&mut self) -> Result<(), ClientError> {
        let genesis = self.store.get_block_header_by_num(0);

        match genesis {
            Ok(_) => Ok(()),
            Err(StoreError::BlockHeaderNotFound(0)) => self.retrieve_and_store_genesis().await,
            Err(err) => Err(ClientError::StoreError(err)),
        }
    }

    async fn retrieve_and_store_genesis(&mut self) -> Result<(), ClientError> {
        let genesis_block = self
            .rpc_api
            .get_block_header_by_number(GetBlockHeaderByNumberRequest { block_num: Some(0) })
            .await
            .map_err(ClientError::RpcApiError)?
            .into_inner();

        let genesis_block: objects::BlockHeader = genesis_block
            .block_header
            .ok_or(ClientError::RpcExpectedFieldMissing(
                "Expected block header in genesis block request".to_string(),
            ))?
            .try_into()
            .map_err(ClientError::RpcTypeConversionFailure)?;

        let tx = self
            .store
            .db
            .transaction()
            .map_err(|err| ClientError::StoreError(StoreError::TransactionError(err)))?;

        Store::insert_block_header(
            &tx,
            genesis_block,
            MmrPeaks::new(0, vec![]).expect("Blank MmrPeaks"),
            false,
        )
        .map_err(ClientError::StoreError)?;

        tx.commit()
            .map_err(|err| ClientError::StoreError(StoreError::TransactionError(err)))?;
        Ok(())
    }

    async fn single_sync_state(&mut self) -> Result<SyncStatus, ClientError> {
        let current_block_num = self.store.get_sync_height()?;
        let account_ids = self.store.get_account_ids()?;
        let note_tags: Vec<u64> = self
            .store
            .get_accounts()
            .unwrap()
            .into_iter()
            .map(|(a, _s)| a.id().into())
            .collect();

        let nullifiers = self.store.get_unspent_input_note_nullifiers()?;
        let response = self
            .sync_state_request(current_block_num, &account_ids, &note_tags, &nullifiers)
            .await?;

        let incoming_block_header =
            response
                .block_header
                .as_ref()
                .ok_or(ClientError::RpcExpectedFieldMissing(format!(
                    "Expected block header for response: {:?}",
                    &response
                )))?;
        let incoming_block_header: BlockHeader = incoming_block_header
            .try_into()
            .map_err(ClientError::RpcTypeConversionFailure)?;

        if incoming_block_header.block_num() == current_block_num {
            return Ok(SyncStatus::SyncedToLastBlock(current_block_num));
        }

        let response_nullifiers = response
            .nullifiers
            .clone()
            .into_iter()
            .map(|x| {
                x.nullifier
                    .ok_or(ClientError::RpcExpectedFieldMissing(format!(
                        "Expected nullifier for response {:?}",
                        &response.clone()
                    )))
            })
            .collect::<Result<Vec<_>, ClientError>>()?;

        let requested_block_path = response
            .block_path
            .ok_or(ClientError::RpcExpectedFieldMissing(
                "Missing block path on response".to_string().to_string(),
            ))?
            .try_into()
            .map_err(ClientError::RpcTypeConversionFailure)?;

        let parsed_new_nullifiers = response_nullifiers
            .into_iter()
            .map(|response_nullifier| {
                response_nullifier
                    .try_into()
                    .map_err(ClientError::RpcTypeConversionFailure)
            })
            .collect::<Result<Vec<_>, ClientError>>()?;

        let new_nullifiers = parsed_new_nullifiers
            .into_iter()
            .filter(|nullifier| nullifiers.contains(nullifier))
            .collect();

        let committed_notes =
            self.get_newly_committed_note_info(&response.notes, &incoming_block_header)?;

        self.store
            .apply_state_sync(
                current_block_num,
                incoming_block_header,
                requested_block_path,
                new_nullifiers,
                response.accounts,
                response.mmr_delta,
                committed_notes,
            )
            .map_err(ClientError::StoreError)?;

        if response.chain_tip == incoming_block_header.block_num() {
            Ok(SyncStatus::SyncedToLastBlock(response.chain_tip))
        } else {
            Ok(SyncStatus::SyncedToBlock(incoming_block_header.block_num()))
        }
    }

    // HELPERS
    // --------------------------------------------------------------------------------------------

    /// Extracts information about notes that the client is interested in, creating the note inclusion
    /// proof in order to correctly update store data
    fn get_newly_committed_note_info(
        &self,
        notes: &[NoteSyncRecord],
        block_header: &BlockHeader,
    ) -> Result<Vec<(Digest, NoteInclusionProof)>, ClientError> {
        let pending_notes: Vec<Digest> = self
            .store
            .get_input_notes(crate::store::notes::InputNoteFilter::Pending)
            .map_err(ClientError::StoreError)?
            .iter()
            .map(|n| n.note().id().inner())
            .collect();

        let notes_with_hashes_and_merkle_paths =
            notes
                .iter()
                .map(|note_record| {
                    // Handle Options first
                    let note_hash = note_record.note_hash.clone().ok_or(
                        ClientError::RpcExpectedFieldMissing(format!(
                            "Expected note hash for response note record {:?}",
                            &note_record
                        )),
                    )?;
                    let note_merkle_path = note_record.merkle_path.clone().ok_or(
                        ClientError::RpcExpectedFieldMissing(format!(
                            "Expected merkle path for response note record {:?}",
                            &note_record
                        )),
                    )?;
                    // Handle casting after
                    let note_hash = note_hash
                        .try_into()
                        .map_err(ClientError::RpcTypeConversionFailure)?;
                    let merkle_path: crypto::merkle::MerklePath = note_merkle_path
                        .try_into()
                        .map_err(ClientError::RpcTypeConversionFailure)?;

                    Ok((note_record, note_hash, merkle_path))
                })
                .collect::<Result<Vec<_>, ClientError>>()?;

        notes_with_hashes_and_merkle_paths
            .iter()
            .filter_map(|(note, note_id, merkle_path)| {
                if pending_notes.contains(note_id) {
                    // FIXME: This removal is to accomodate a problem with how the node constructs paths where
                    // they are constructed using note ID instead of authentication hash, so for now we remove the first
                    // node here.
                    //
                    // See: https://github.com/0xPolygonMiden/miden-node/blob/main/store/src/state.rs#L274
                    let mut merkle_path = merkle_path.clone();
                    if merkle_path.len() > 0 {
                        let _ = merkle_path.remove(0);
                    }
                    let note_id_and_proof = NoteInclusionProof::new(
                        block_header.block_num(),
                        block_header.sub_hash(),
                        block_header.note_root(),
                        note.note_index.into(),
                        merkle_path,
                    )
                    .map_err(ClientError::NoteError)
                    .map(|proof| (*note_id, proof));

                    Some(note_id_and_proof)
                } else {
                    None
                }
            })
            .collect()
    }

    /// Sends a sync state request to the Miden node and returns the response.
    async fn sync_state_request(
        &mut self,
        block_num: u32,
        account_ids: &[AccountId],
        note_tags: &[u64],
        nullifiers: &[Digest],
    ) -> Result<SyncStateResponse, ClientError> {
        let account_ids = account_ids
            .iter()
            .map(|id| ProtoAccountId { id: u64::from(*id) })
            .collect();
        let nullifiers = nullifiers
            .iter()
            .map(|nullifier| (nullifier[3].as_int() >> FILTER_ID_SHIFT) as u32)
            .collect();

        let note_tags = note_tags
            .iter()
            .map(|tag| (tag >> FILTER_ID_SHIFT) as u32)
            .collect::<Vec<_>>();

        let request = SyncStateRequest {
            block_num,
            account_ids,
            note_tags,
            nullifiers,
        };

        Ok(self.rpc_api.sync_state(request).await?.into_inner())
    }
}<|MERGE_RESOLUTION|>--- conflicted
+++ resolved
@@ -29,15 +29,9 @@
     // SYNC STATE
     // --------------------------------------------------------------------------------------------
 
-<<<<<<< HEAD
-    /// Returns the block number of the last state sync block
-    pub fn get_latest_block_num(&self) -> Result<u32, ClientError> {
-        self.store.get_latest_block_num().map_err(|err| err.into())
-=======
     /// Returns the block number of the last state sync block.
     pub fn get_sync_height(&self) -> Result<u32, ClientError> {
         self.store.get_sync_height().map_err(|err| err.into())
->>>>>>> 17df8196
     }
 
     /// Returns the list of note tags tracked by the client.
