use core::fmt;
use crypto::{
    dsa::rpo_falcon512::FalconError,
    merkle::MmrError,
    utils::{DeserializationError, HexParseError},
};
use miden_node_proto::error::ParseError;
use miden_tx::{DataStoreError, TransactionExecutorError, TransactionProverError};
use objects::{
    accounts::AccountId, notes::NoteId, AccountError, AssetVaultError, Digest, NoteError,
    TransactionScriptError,
};
use tonic::{transport::Error as TransportError, Status as TonicStatus};

// CLIENT ERROR
// ================================================================================================

#[derive(Debug)]
pub enum ClientError {
    AccountError(AccountError),
    AuthError(FalconError),
    NoteError(NoteError),
    RpcApiError(RpcApiError),
    RpcExpectedFieldMissing(String),
    RpcTypeConversionFailure(ParseError),
    StoreError(StoreError),
    TransactionExecutionError(TransactionExecutorError),
    TransactionProvingError(TransactionProverError),
}

impl fmt::Display for ClientError {
    fn fmt(&self, f: &mut fmt::Formatter<'_>) -> fmt::Result {
        match self {
            ClientError::AccountError(err) => write!(f, "account error: {err}"),
            ClientError::AuthError(err) => write!(f, "account auth error: {err}"),
            ClientError::NoteError(err) => write!(f, "note error: {err}"),
            ClientError::RpcApiError(err) => write!(f, "rpc api error: {err}"),
            ClientError::RpcExpectedFieldMissing(err) => {
                write!(f, "rpc api reponse missing an expected field: {err}")
            }
            ClientError::RpcTypeConversionFailure(err) => {
                write!(f, "failed to convert data: {err}")
            }
            ClientError::StoreError(err) => write!(f, "store error: {err}"),
            ClientError::TransactionExecutionError(err) => {
                write!(f, "transaction executor error: {err}")
            }
            ClientError::TransactionProvingError(err) => {
                write!(f, "transaction prover error: {err}")
            }
        }
    }
}

impl From<AccountError> for ClientError {
    fn from(err: AccountError) -> Self {
        Self::AccountError(err)
    }
}

impl From<NoteError> for ClientError {
    fn from(err: NoteError) -> Self {
        Self::NoteError(err)
    }
}

impl From<ParseError> for ClientError {
    fn from(err: ParseError) -> Self {
        Self::RpcTypeConversionFailure(err)
    }
}

impl From<StoreError> for ClientError {
    fn from(err: StoreError) -> Self {
        Self::StoreError(err)
    }
}

<<<<<<< HEAD
impl From<TransactionExecutorError> for ClientError {
    fn from(err: TransactionExecutorError) -> Self {
        Self::TransactionExecutionError(err)
    }
}

impl From<TransactionProverError> for ClientError {
    fn from(err: TransactionProverError) -> Self {
        Self::TransactionProvingError(err)
=======
impl From<RpcApiError> for ClientError {
    fn from(err: RpcApiError) -> Self {
        Self::RpcApiError(err)
>>>>>>> af5c0876
    }
}

#[cfg(feature = "std")]
impl std::error::Error for ClientError {}

// STORE ERROR
// ================================================================================================

#[derive(Debug)]
pub enum StoreError {
    AssetVaultError(AssetVaultError),
    AccountCodeDataNotFound(Digest),
    AccountDataNotFound(AccountId),
    AccountError(AccountError),
    AccountHashMismatch(AccountId),
    AccountStorageNotFound(Digest),
    BlockHeaderNotFound(u32),
    ChainMmrNodeNotFound(u64),
    ColumnParsingError(rusqlite::Error),
    ConnectionError(rusqlite::Error),
    DataDeserializationError(DeserializationError),
    HexParseError(HexParseError),
    InputNoteNotFound(NoteId),
    InputSerializationError(serde_json::Error),
    JsonDataDeserializationError(serde_json::Error),
    MigrationError(rusqlite_migration::Error),
    MmrError(MmrError),
    NoteTagAlreadyTracked(u64),
    QueryError(rusqlite::Error),
    RpcTypeConversionFailure(ParseError),
    TransactionError(rusqlite::Error),
    TransactionScriptError(TransactionScriptError),
    VaultDataNotFound(Digest),
}

impl From<AssetVaultError> for StoreError {
    fn from(value: AssetVaultError) -> Self {
        StoreError::AssetVaultError(value)
    }
}

impl From<AccountError> for StoreError {
    fn from(value: AccountError) -> Self {
        StoreError::AccountError(value)
    }
}

impl From<DeserializationError> for StoreError {
    fn from(value: DeserializationError) -> Self {
        StoreError::DataDeserializationError(value)
    }
}

impl From<HexParseError> for StoreError {
    fn from(value: HexParseError) -> Self {
        StoreError::HexParseError(value)
    }
}

impl From<MmrError> for StoreError {
    fn from(value: MmrError) -> Self {
        StoreError::MmrError(value)
    }
}

impl From<TransactionScriptError> for StoreError {
    fn from(value: TransactionScriptError) -> Self {
        StoreError::TransactionScriptError(value)
    }
}

impl fmt::Display for StoreError {
    fn fmt(&self, f: &mut fmt::Formatter<'_>) -> fmt::Result {
        use StoreError::*;
        match self {
            AssetVaultError(err) => {
                write!(f, "asset vault with root {} not found", err)
            }
            AccountCodeDataNotFound(root) => {
                write!(f, "account code data with root {} not found", root)
            }
            AccountDataNotFound(account_id) => {
                write!(f, "Account data was not found for Account Id {account_id}")
            }
            AccountError(err) => write!(f, "error instantiating Account: {err}"),
            AccountHashMismatch(account_id) => {
                write!(f, "account hash mismatch for account {account_id}")
            }
            AccountStorageNotFound(root) => {
                write!(f, "account storage data with root {} not found", root)
            }
            BlockHeaderNotFound(block_number) => {
                write!(f, "block header for block {} not found", block_number)
            }
            ColumnParsingError(err) => {
                write!(f, "failed to parse data retrieved from the database: {err}")
            }
            ChainMmrNodeNotFound(node_index) => {
                write!(f, "chain mmr node at index {} not found", node_index)
            }
            ConnectionError(err) => write!(f, "failed to connect to the database: {err}"),
            DataDeserializationError(err) => {
                write!(f, "error deserializing data from the store: {err}")
            }
            HexParseError(err) => {
                write!(f, "error parsing hex: {err}")
            }
            InputNoteNotFound(note_id) => {
                write!(f, "input note with note id {} not found", note_id.inner())
            }
            InputSerializationError(err) => {
                write!(f, "error trying to serialize inputs for the store: {err}")
            }
            JsonDataDeserializationError(err) => {
                write!(
                    f,
                    "error deserializing data from JSON from the store: {err}"
                )
            }
            MigrationError(err) => write!(f, "failed to update the database: {err}"),
            MmrError(err) => write!(f, "error constructing mmr: {err}"),
            NoteTagAlreadyTracked(tag) => write!(f, "note tag {} is already being tracked", tag),
            QueryError(err) => write!(f, "failed to retrieve data from the database: {err}"),
            TransactionError(err) => write!(f, "failed to instantiate a new transaction: {err}"),
            TransactionScriptError(err) => {
                write!(f, "error instantiating transaction script: {err}")
            }
            VaultDataNotFound(root) => write!(f, "account vault data for root {} not found", root),
            RpcTypeConversionFailure(err) => write!(f, "failed to convert data: {err}"),
        }
    }
}

impl From<StoreError> for DataStoreError {
    fn from(value: StoreError) -> Self {
        match value {
            StoreError::AccountDataNotFound(account_id) => {
                DataStoreError::AccountNotFound(account_id)
            }
            StoreError::BlockHeaderNotFound(block_num) => DataStoreError::BlockNotFound(block_num),
            StoreError::InputNoteNotFound(note_id) => DataStoreError::NoteNotFound(note_id),
            err => DataStoreError::InternalError(err.to_string()),
        }
    }
}

#[cfg(feature = "std")]
impl std::error::Error for StoreError {}

// API CLIENT ERROR
// ================================================================================================

use crate::client::RpcApiEndpoint;

#[derive(Debug)]
pub enum RpcApiError {
    ConnectionError(TransportError),
    RequestError(RpcApiEndpoint, TonicStatus),
}

impl fmt::Display for RpcApiError {
    fn fmt(&self, f: &mut fmt::Formatter<'_>) -> fmt::Result {
        match self {
            RpcApiError::ConnectionError(err) => {
                write!(f, "failed to connect to the API server: {err}")
            }
            RpcApiError::RequestError(endpoint, err) => {
                write!(f, "rpc request failed for {endpoint}: {err}")
            }
        }
    }
}<|MERGE_RESOLUTION|>--- conflicted
+++ resolved
@@ -76,7 +76,6 @@
     }
 }
 
-<<<<<<< HEAD
 impl From<TransactionExecutorError> for ClientError {
     fn from(err: TransactionExecutorError) -> Self {
         Self::TransactionExecutionError(err)
@@ -86,11 +85,12 @@
 impl From<TransactionProverError> for ClientError {
     fn from(err: TransactionProverError) -> Self {
         Self::TransactionProvingError(err)
-=======
+    }
+}
+
 impl From<RpcApiError> for ClientError {
     fn from(err: RpcApiError) -> Self {
         Self::RpcApiError(err)
->>>>>>> af5c0876
     }
 }
 
