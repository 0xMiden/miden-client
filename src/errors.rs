--- conflicted
+++ resolved
@@ -57,12 +57,9 @@
     InputNoteNotFound(Digest),
     MigrationError(rusqlite_migration::Error),
     TransactionError(rusqlite::Error),
-<<<<<<< HEAD
     BlockHeaderNotFound(u32),
     ChainMmrNodeNotFound(u64),
-=======
     NoteTagAlreadyTracked(u64),
->>>>>>> 26e1c65d
     TransactionScriptError(TransactionScriptError),
 }
 
@@ -107,16 +104,13 @@
             AccountCodeDataNotFound(root) => {
                 write!(f, "account code data with root {} not found", root)
             }
-<<<<<<< HEAD
             BlockHeaderNotFound(block_number) => {
                 write!(f, "block header for block {} not found", block_number)
             }
             ChainMmrNodeNotFound(node_index) => {
                 write!(f, "chain mmr node at index {} not found", node_index)
             }
-=======
             NoteTagAlreadyTracked(tag) => write!(f, "note tag {} is already being tracked", tag),
->>>>>>> 26e1c65d
         }
     }
 }
