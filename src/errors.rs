--- conflicted
+++ resolved
@@ -72,11 +72,7 @@
     TransactionError(rusqlite::Error),
     BlockHeaderNotFound(u32),
     ChainMmrNodeNotFound(u64),
-<<<<<<< HEAD
     ConversionFailure(ParseError),
-=======
-    ConvertionFailure(ParseError),
->>>>>>> 7bc9e250
     TransactionScriptError(TransactionScriptError),
     VaultDataNotFound(Digest),
 }
@@ -129,11 +125,7 @@
             ChainMmrNodeNotFound(node_index) => {
                 write!(f, "chain mmr node at index {} not found", node_index)
             }
-<<<<<<< HEAD
             ConversionFailure(err) => write!(f, "failed to convert data: {err}"),
-=======
-            ConvertionFailure(err) => write!(f, "failed to convert data: {err}"),
->>>>>>> 7bc9e250
         }
     }
 }
