name: Test
on:
  push:
    branches: [main, next]
  pull_request:
    types: [opened, reopened, synchronize]

jobs:
  test:
    name: Test Rust
    runs-on: ubuntu-latest
    steps:
      - uses: actions/checkout@main
      - name: Install Rust
        run: rustup update --no-self-update
      - name: Add Rust Cache
        uses: Swatinem/rust-cache@v2
      - uses: taiki-e/install-action@nextest
      - name: make - test
        run: make test

  doc-tests:
    name: doc-tests
    runs-on: ubuntu-latest
    steps:
      - uses: actions/checkout@main
      - uses: Swatinem/rust-cache@v2
        with:
          save-if: ${{ github.event_name == 'push' && github.ref == 'refs/heads/next' }}
      - name: Install rust
        run: rustup update --no-self-update
      - name: Run doc-tests
        run: make test-docs

  integration-tests:
    name: Run integration tests on ubuntu-latest
    runs-on: ubuntu-latest
    steps:
      - uses: actions/checkout@main
      - name: Install Rust
        run: rustup update --no-self-update
      - uses: taiki-e/install-action@nextest
      - run: make clean-node
      - run: make node
<<<<<<< HEAD
      - run: RUST_LOG=none make start-node > /dev/null &
=======
      - name: Add Rust Cache
        uses: Swatinem/rust-cache@v2
      - run: make start-node > /dev/null &
>>>>>>> 6d332d5e
      - run: make integration-test-full
      - name: Kill miden-node
        if: always()
        run: make kill-node

  integration-tests-web-client:
    name: Run integration tests for web client on ubuntu-latest
    runs-on: ubuntu-latest
    steps:
      - uses: actions/checkout@main
      - name: Install Rust
        run: |
          rustup update --no-self-update
          rustup target add wasm32-unknown-unknown
      - name: Install Node.js
        uses: actions/setup-node@v4
        with:
          node-version: "20"
      - name: Configure setuid sandbox
        run: . ./scripts/configure-sandbox.sh
      - run: make clean-node
      - run: make node
<<<<<<< HEAD
      - run: RUST_LOG=none make start-node > /dev/null &
=======
      - name: Add Rust Cache
        uses: Swatinem/rust-cache@v2
      - run: make start-node > /dev/null &
>>>>>>> 6d332d5e
      - run: make integration-test-web-client
      - name: Kill miden-node
        if: always()
        run: make kill-node

  integration-tests-remote-prover-web-client:
    name: Run integration tests for remote prover on ubuntu-latest
    runs-on: ubuntu-latest
    steps:
      - uses: actions/checkout@main
      - name: Install Rust
        run: |
          rustup update --no-self-update
          rustup target add wasm32-unknown-unknown
      - name: Install Node.js
        uses: actions/setup-node@v4
        with:
          node-version: "20"
      - name: Configure setuid sandbox
        run: . ./scripts/configure-sandbox.sh
      - run: make clean-node
      - run: make node
      - run: make start-node > /dev/null &
      - run: make clean-prover
      - run: make prover
      - name: Add Rust Cache
        uses: Swatinem/rust-cache@v2
      - run: make start-prover > /dev/null &
      - run: make integration-test-remote-prover-web-client
      - name: Kill miden-node
        if: always()
        run: make kill-node
      - name: Kill miden-prover
        if: always()
        run: make kill-prover<|MERGE_RESOLUTION|>--- conflicted
+++ resolved
@@ -42,13 +42,9 @@
       - uses: taiki-e/install-action@nextest
       - run: make clean-node
       - run: make node
-<<<<<<< HEAD
-      - run: RUST_LOG=none make start-node > /dev/null &
-=======
       - name: Add Rust Cache
         uses: Swatinem/rust-cache@v2
-      - run: make start-node > /dev/null &
->>>>>>> 6d332d5e
+      - run: RUST_LOG=none make start-node > /dev/null &
       - run: make integration-test-full
       - name: Kill miden-node
         if: always()
@@ -71,13 +67,9 @@
         run: . ./scripts/configure-sandbox.sh
       - run: make clean-node
       - run: make node
-<<<<<<< HEAD
-      - run: RUST_LOG=none make start-node > /dev/null &
-=======
       - name: Add Rust Cache
         uses: Swatinem/rust-cache@v2
-      - run: make start-node > /dev/null &
->>>>>>> 6d332d5e
+      - run: RUST_LOG=none make start-node > /dev/null &
       - run: make integration-test-web-client
       - name: Kill miden-node
         if: always()
