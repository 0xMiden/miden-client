name: Test

on:
  push:
    branches: [main, next]
  pull_request:
    types: [opened, reopened, synchronize]

jobs:
  test:
    name: Test Rust
    runs-on: ubuntu-latest
    steps:
      - uses: actions/checkout@main
      - name: Install Rust
        run: rustup update --no-self-update
      - name: Add Rust Cache
        uses: Swatinem/rust-cache@v2
      - uses: taiki-e/install-action@nextest
      - name: Run Tests
        run: make test

  doc-tests:
    name: Doc Tests
    runs-on: ubuntu-latest
    steps:
      - uses: actions/checkout@main
      - uses: Swatinem/rust-cache@v2
        with:
          save-if: ${{ github.event_name == 'push' && github.ref == 'refs/heads/next' }}
      - name: Install Rust
        run: rustup update --no-self-update
      - name: Run Documentation Tests
        run: make test-docs

  integration-tests:
    name: Run Integration Tests on ubuntu-latest
    runs-on: ubuntu-latest
    steps:
      - uses: actions/checkout@main
      
      # Restore full miden-node directory from cache.
      - name: Restore miden-node Cache
        id: restore-miden-node
        uses: actions/cache@v4
        with:
          path: miden-node
          key: ${{ runner.os }}-miden-node-${{ env.NODE_BRANCH }}-${{ hashFiles('miden-node-version.txt') }}

      # Clone miden-node if not already present.
      - name: Clone miden-node if needed
        run: |
          if [ ! -d "miden-node" ]; then
            echo "miden-node directory not found. Cloning repository...";
            git clone --depth 1 --branch ${{ env.NODE_BRANCH }} https://github.com/0xPolygonMiden/miden-node.git miden-node;
          else
            echo "Using cached miden-node directory.";
          fi

      - name: Install Rust
        run: rustup update --no-self-update
      - uses: taiki-e/install-action@nextest

      - name: Build miden-node (if not cached)
        run: |
          if [ ! -f "miden-node/target/release/miden-node" ]; then
            make clean-node
            make node
          fi

      - name: Save miden-node Cache
        if: steps.restore-miden-node.outputs.cache-hit != 'true'
        uses: actions/cache@v4
        with:
          path: miden-node
          key: ${{ runner.os }}-miden-node-${{ env.NODE_BRANCH }}-${{ hashFiles('miden-node-version.txt') }}

      - name: Add Rust Cache
        uses: Swatinem/rust-cache@v2
<<<<<<< HEAD

      - name: Start miden-node
        run: make start-node > /dev/null &
      - name: Run Integration Tests
        run: make integration-test-full
=======
      - run: RUST_LOG=none make start-node > /dev/null &
      - run: make integration-test-full
>>>>>>> e04bbd66
      - name: Kill miden-node
        if: always()
        run: make kill-node

  integration-tests-web-client:
    name: Run Integration Tests for Web Client on ubuntu-latest
    runs-on: ubuntu-latest
    steps:
      - uses: actions/checkout@main
      
      - name: Restore miden-node Cache
        id: restore-miden-node
        uses: actions/cache@v4
        with:
          path: miden-node
          key: ${{ runner.os }}-miden-node-${{ env.NODE_BRANCH }}-${{ hashFiles('miden-node-version.txt') }}

      - name: Clone miden-node if needed
        run: |
          if [ ! -d "miden-node" ]; then
            echo "miden-node directory not found. Cloning repository...";
            git clone --depth 1 --branch ${{ env.NODE_BRANCH }} https://github.com/0xPolygonMiden/miden-node.git miden-node;
          else
            echo "Using cached miden-node directory.";
          fi

      - name: Install Rust
        run: |
          rustup update --no-self-update
          rustup target add wasm32-unknown-unknown
      - name: Install Node.js
        uses: actions/setup-node@v4
        with:
          node-version: "20"
      - name: Configure setuid sandbox
        run: . ./scripts/configure-sandbox.sh

      - name: Build miden-node (if not cached)
        run: |
          if [ ! -f "miden-node/target/release/miden-node" ]; then
            make clean-node
            make node
          fi

      - name: Save miden-node Cache
        if: steps.restore-miden-node.outputs.cache-hit != 'true'
        uses: actions/cache@v4
        with:
          path: miden-node
          key: ${{ runner.os }}-miden-node-${{ env.NODE_BRANCH }}-${{ hashFiles('miden-node-version.txt') }}

      - name: Add Rust Cache
        uses: Swatinem/rust-cache@v2
<<<<<<< HEAD

      - name: Start miden-node
        run: make start-node > /dev/null &
      - name: Run Web Client Integration Tests
        run: make integration-test-web-client
=======
      - run: RUST_LOG=none make start-node > /dev/null &
      - run: make integration-test-web-client
>>>>>>> e04bbd66
      - name: Kill miden-node
        if: always()
        run: make kill-node

  integration-tests-remote-prover-web-client:
    name: Run Integration Tests for Remote Prover on ubuntu-latest
    runs-on: ubuntu-latest
    steps:
      - uses: actions/checkout@main
      
      - name: Restore miden-node Cache
        id: restore-miden-node
        uses: actions/cache@v4
        with:
          path: miden-node
          key: ${{ runner.os }}-miden-node-${{ env.NODE_BRANCH }}-${{ hashFiles('miden-node-version.txt') }}

      - name: Clone miden-node if needed
        run: |
          if [ ! -d "miden-node" ]; then
            echo "miden-node directory not found. Cloning repository...";
            git clone --depth 1 --branch ${{ env.NODE_BRANCH }} https://github.com/0xPolygonMiden/miden-node.git miden-node;
          else
            echo "Using cached miden-node directory.";
          fi

      - name: Install Rust
        run: |
          rustup update --no-self-update
          rustup target add wasm32-unknown-unknown
      - name: Install Node.js
        uses: actions/setup-node@v4
        with:
          node-version: "20"
      - name: Configure setuid sandbox
        run: . ./scripts/configure-sandbox.sh

      - name: Build miden-node (if not cached)
        run: |
          if [ ! -f "miden-node/target/release/miden-node" ]; then
            make clean-node
            make node
          fi

      - name: Save miden-node Cache
        if: steps.restore-miden-node.outputs.cache-hit != 'true'
        uses: actions/cache@v4
        with:
          path: miden-node
          key: ${{ runner.os }}-miden-node-${{ env.NODE_BRANCH }}-${{ hashFiles('miden-node-version.txt') }}

      - name: Start miden-node
        run: make start-node > /dev/null &
      - name: Clean and Start Prover
        run: |
          make clean-prover
          make prover
      - name: Start Remote Prover
        run: make start-prover > /dev/null &
      - name: Run Remote Prover Web Client Integration Tests
        run: make integration-test-remote-prover-web-client
      - name: Kill miden-node
        if: always()
        run: make kill-node
      - name: Kill miden-prover
        if: always()
        run: make kill-prover<|MERGE_RESOLUTION|>--- conflicted
+++ resolved
@@ -77,16 +77,12 @@
 
       - name: Add Rust Cache
         uses: Swatinem/rust-cache@v2
-<<<<<<< HEAD
 
       - name: Start miden-node
         run: make start-node > /dev/null &
       - name: Run Integration Tests
         run: make integration-test-full
-=======
-      - run: RUST_LOG=none make start-node > /dev/null &
-      - run: make integration-test-full
->>>>>>> e04bbd66
+
       - name: Kill miden-node
         if: always()
         run: make kill-node
@@ -140,16 +136,11 @@
 
       - name: Add Rust Cache
         uses: Swatinem/rust-cache@v2
-<<<<<<< HEAD
 
       - name: Start miden-node
         run: make start-node > /dev/null &
       - name: Run Web Client Integration Tests
         run: make integration-test-web-client
-=======
-      - run: RUST_LOG=none make start-node > /dev/null &
-      - run: make integration-test-web-client
->>>>>>> e04bbd66
       - name: Kill miden-node
         if: always()
         run: make kill-node
