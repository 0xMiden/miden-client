--- conflicted
+++ resolved
@@ -1,19 +1,6 @@
-<<<<<<< HEAD
-mod integration_tests {
-    use miden_client_integration_tests::tests::config::ClientConfig;
-    use miden_client_integration_tests::tests::{
-        client,
-        custom_transaction,
-        fpi,
-        network_transaction,
-        onchain,
-        swap_transaction,
-    };
-=======
 //! Integration test wrappers
 //!
 //! This module includes auto-generated test wrappers from the build script.
 //! The actual test implementations are generated in OUT_DIR and included here.
->>>>>>> eff26692
 
 include!(concat!(env!("OUT_DIR"), "/integration_tests.rs"));