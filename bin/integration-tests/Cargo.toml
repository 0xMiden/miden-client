[package]
authors.workspace      = true
description            = "Integration Tests for the miden client library"
edition.workspace      = true
license.workspace      = true
name                   = "miden-client-integration-tests"
publish                = false
repository.workspace   = true
rust-version.workspace = true
version.workspace      = true

[[bin]]
name = "miden-client-integration-tests"
path = "src/main.rs"

[[test]]
name = "integration"
path = "tests/integration.rs"

[dependencies]
# Workspace dependencies
miden-client = { features = ["sqlite", "std", "testing", "tonic"], path = "../../crates/rust-client" }

# External dependencies
anyhow      = { features = ["std"], workspace = true }
async-trait = { workspace = true }
clap        = { features = ["derive", "env"], version = "4.0" }
num_cpus    = { version = "1.0" }
rand        = { workspace = true }
regex       = { version = "1.0" }
serde       = { features = ["derive"], version = "1.0" }
tokio       = { workspace = true }
url         = { version = "2.5.4" }
<<<<<<< HEAD
uuid        = { version = "1.10" }
=======

[build-dependencies]
proc-macro2 = "1.0"
quote       = "1.0"
syn         = { features = ["full", "visit"], version = "2.0" }

# Simple proc-macro for test_case attribute
[dependencies.test-case-marker]
path = "test-case-marker"

[package.metadata.cargo-machete]
ignored = ["url"]
>>>>>>> eff26692
<|MERGE_RESOLUTION|>--- conflicted
+++ resolved
@@ -31,9 +31,7 @@
 serde       = { features = ["derive"], version = "1.0" }
 tokio       = { workspace = true }
 url         = { version = "2.5.4" }
-<<<<<<< HEAD
 uuid        = { version = "1.10" }
-=======
 
 [build-dependencies]
 proc-macro2 = "1.0"
@@ -45,5 +43,4 @@
 path = "test-case-marker"
 
 [package.metadata.cargo-machete]
-ignored = ["url"]
->>>>>>> eff26692
+ignored = ["url"]