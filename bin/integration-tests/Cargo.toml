--- conflicted
+++ resolved
@@ -31,10 +31,7 @@
 serde       = { features = ["derive"], version = "1.0" }
 tokio       = { workspace = true }
 url         = { version = "2.5.4" }
-<<<<<<< HEAD
-=======
 uuid        = { version = "1.10" }
->>>>>>> a1bfdf86
 
 [build-dependencies]
 proc-macro2 = "1.0"
