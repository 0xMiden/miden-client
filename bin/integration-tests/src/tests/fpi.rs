// TODO: remove once miden-base#1878 is solved
#![allow(dead_code)]
use anyhow::{Context, Result};
use miden_client::account::component::{AccountComponent, AuthRpoFalcon512};
use miden_client::account::{Account, AccountBuilder, AccountStorageMode, StorageMap, StorageSlot};
use miden_client::auth::AuthSecretKey;
use miden_client::crypto::rpo_falcon512::SecretKey;
use miden_client::rpc::domain::account::{AccountStorageRequirements, StorageMapKey};
use miden_client::testing::common::*;
use miden_client::transaction::{
    AdviceInputs,
    ForeignAccount,
    TransactionKernel,
    TransactionRequestBuilder,
};
use miden_client::{Felt, ScriptBuilder, Word};

use crate::tests::config::ClientConfig;

// FPI TESTS
// ================================================================================================

const MAP_KEY: [Felt; 4] = [Felt::new(15), Felt::new(15), Felt::new(15), Felt::new(15)];
const FPI_STORAGE_VALUE: [Felt; 4] =
    [Felt::new(9u64), Felt::new(12u64), Felt::new(18u64), Felt::new(30u64)];

#[ignore = "ignoring due to bug, see miden-base#1878"]
pub async fn ignore_test_standard_fpi_public(client_config: ClientConfig) -> Result<()> {
    standard_fpi(AccountStorageMode::Public, client_config).await
}

#[ignore = "ignoring due to bug, see miden-base#1878"]
pub async fn ignore_test_standard_fpi_private(client_config: ClientConfig) -> Result<()> {
    standard_fpi(AccountStorageMode::Private, client_config).await
}

#[ignore = "ignoring due to bug, see miden-base#1878"]
pub async fn ignore_test_fpi_execute_program(client_config: ClientConfig) -> Result<()> {
    let (mut client, mut keystore) = client_config.into_client().await?;
    client.sync_state().await?;

    // Deploy a foreign account
    let (foreign_account, proc_root) = deploy_foreign_account(
        &mut client,
        &mut keystore,
        AccountStorageMode::Public,
        format!(
            "export.get_fpi_map_item
                # map key
                push.{map_key}
                # item index
                push.0
                exec.::miden::account::get_map_item
                swapw dropw
            end",
            map_key = Word::from(MAP_KEY)
        ),
    )
    .await?;
    let foreign_account_id = foreign_account.id();

    let (wallet, ..) =
        insert_new_wallet(&mut client, AccountStorageMode::Private, &keystore).await?;

    let code = format!(
        "
        use.miden::tx
        use.miden::account
        begin
            # push the root of the `get_fpi_item` account procedure
            push.{proc_root}
    
            # push the foreign account id
            push.{account_id_suffix} push.{account_id_prefix}
            # => [foreign_id_prefix, foreign_id_suffix, FOREIGN_PROC_ROOT, storage_item_index]
    
            exec.tx::execute_foreign_procedure
        end
        ",
        account_id_prefix = foreign_account_id.prefix().as_u64(),
        account_id_suffix = foreign_account_id.suffix(),
    );

    let tx_script = client.script_builder().compile_tx_script(&code)?;
    _ = client.sync_state().await?;

    // Wait for a couple of blocks so that the account gets committed
    _ = wait_for_blocks(&mut client, 2).await;

    let storage_requirements =
        AccountStorageRequirements::new([(1u8, &[StorageMapKey::from(MAP_KEY)])]);

    let output_stack = client
        .execute_program(
            wallet.id(),
            tx_script,
            AdviceInputs::default(),
            [ForeignAccount::public(foreign_account_id, storage_requirements)?].into(),
        )
        .await?;

    let mut expected_stack = [Felt::new(0); 16];
    expected_stack[3] = FPI_STORAGE_VALUE[0];
    expected_stack[2] = FPI_STORAGE_VALUE[1];
    expected_stack[1] = FPI_STORAGE_VALUE[2];
    expected_stack[0] = FPI_STORAGE_VALUE[3];

    assert_eq!(output_stack, expected_stack);
    Ok(())
}

#[ignore = "ignoring due to bug, see miden-base#1878"]
pub async fn ignore_test_nested_fpi_calls(client_config: ClientConfig) -> Result<()> {
    let (mut client, mut keystore) = client_config.into_client().await?;
    wait_for_node(&mut client).await;

    let (inner_foreign_account, inner_proc_root) = deploy_foreign_account(
        &mut client,
        &mut keystore,
        AccountStorageMode::Public,
        format!(
            "export.get_fpi_map_item
                # map key
                push.{map_key}
                # item index
                push.0
                exec.::miden::account::get_map_item
                swapw dropw
            end",
            map_key = Word::from(MAP_KEY)
        ),
    )
    .await?;
    let inner_foreign_account_id = inner_foreign_account.id();

    let (outer_foreign_account, outer_proc_root) = deploy_foreign_account(
        &mut client,
        &mut keystore,
        AccountStorageMode::Public,
        format!(
            "
            use.miden::tx
            export.get_fpi_map_item
                # push the hash of the `get_fpi_item` account procedure
                push.{inner_proc_root}

                # push the foreign account id
                push.{account_id_suffix} push.{account_id_prefix}
                # => [foreign_id_prefix, foreign_id_suffix, FOREIGN_PROC_ROOT, storage_item_index]

                exec.tx::execute_foreign_procedure

                # add one to the result of the foreign procedure call
                add.1
            end
            ",
            account_id_prefix = inner_foreign_account_id.prefix().as_u64(),
            account_id_suffix = inner_foreign_account_id.suffix(),
        ),
    )
    .await?;
    let outer_foreign_account_id = outer_foreign_account.id();

    println!("Calling FPI function inside a FPI function with new account");

    let (native_account, _native_seed, _) =
        insert_new_wallet(&mut client, AccountStorageMode::Public, &keystore).await?;

    let tx_script = format!(
        "
        use.miden::tx
        use.miden::account
        begin
            # push the hash of the `get_fpi_item` account procedure
            push.{outer_proc_root}
    
            # push the foreign account id
            push.{account_id_suffix} push.{account_id_prefix}
            # => [foreign_id_prefix, foreign_id_suffix, FOREIGN_PROC_ROOT, storage_item_index]
    
            exec.tx::execute_foreign_procedure
            push.{fpi_value} add.1 assert_eqw
        end
        ",
        fpi_value = Word::from(FPI_STORAGE_VALUE),
        account_id_prefix = outer_foreign_account_id.prefix().as_u64(),
        account_id_suffix = outer_foreign_account_id.suffix(),
    );

    let tx_script = ScriptBuilder::new(true).compile_tx_script(tx_script)?;
    client.sync_state().await?;

    // Wait for a couple of blocks so that the account gets committed
    wait_for_blocks(&mut client, 2).await;

    // Create transaction request with FPI
    let builder = TransactionRequestBuilder::new().custom_script(tx_script);

    // We will require slot 0, key `MAP_KEY` as well as account proof
    let storage_requirements =
        AccountStorageRequirements::new([(1u8, &[StorageMapKey::from(MAP_KEY)])]);

    let foreign_accounts = [
        ForeignAccount::public(inner_foreign_account_id, storage_requirements.clone())?,
        ForeignAccount::public(outer_foreign_account_id, storage_requirements)?,
    ];

    let tx_request = builder.foreign_accounts(foreign_accounts).build()?;
    client.new_transaction(native_account.id(), tx_request).await?;
    Ok(())
}

// HELPERS
// ================================================================================================

/// Tests the standard FPI functionality for the given storage mode.
///
/// This function sets up a foreign account with a custom component that retrieves a value from its
/// storage. It then deploys the foreign account and creates a native account to execute a
/// transaction that calls the foreign account's procedure via FPI. The test also verifies that the
/// foreign account's code is correctly cached after the transaction.
async fn standard_fpi(storage_mode: AccountStorageMode, client_config: ClientConfig) -> Result<()> {
    let (mut client, mut keystore) = client_config.clone().into_client().await?;
    wait_for_node(&mut client).await;

    let (foreign_account, proc_root) = deploy_foreign_account(
        &mut client,
        &mut keystore,
        storage_mode,
        format!(
            "export.get_fpi_map_item
                # map key
                push.{map_key}
                # item index
                push.0
                exec.::miden::account::get_map_item
                swapw dropw
            end",
            map_key = Word::from(MAP_KEY)
        ),
    )
    .await?;

    let foreign_account_id = foreign_account.id();

    println!("Calling FPI functions with new account");

    let (native_account, _native_seed, _) =
        insert_new_wallet(&mut client, AccountStorageMode::Public, &keystore).await?;

    let tx_script = format!(
        "
        use.miden::tx
        use.miden::account
        begin
            # push the hash of the `get_fpi_item` account procedure
            push.{proc_root}
    
            # push the foreign account id
            push.{account_id_suffix} push.{account_id_prefix}
            # => [foreign_id_prefix, foreign_id_suffix, FOREIGN_PROC_ROOT, storage_item_index]
    
            exec.tx::execute_foreign_procedure
            push.{fpi_value} assert_eqw
        end
        ",
        fpi_value = Word::from(FPI_STORAGE_VALUE),
        account_id_prefix = foreign_account_id.prefix().as_u64(),
        account_id_suffix = foreign_account_id.suffix(),
    );

    let tx_script = ScriptBuilder::new(true).compile_tx_script(tx_script)?;
    _ = client.sync_state().await?;

    // Wait for a couple of blocks so that the account gets committed
    _ = wait_for_blocks(&mut client, 2).await;

    // Before the transaction there are no cached foreign accounts
    let foreign_accounts =
        client.test_store().get_foreign_account_code(vec![foreign_account_id]).await?;
    assert!(foreign_accounts.is_empty());

    // Create transaction request with FPI
    let builder = TransactionRequestBuilder::new().custom_script(tx_script);

    // We will require slot 0, key `MAP_KEY` as well as account proof
    let storage_requirements =
        AccountStorageRequirements::new([(1u8, &[StorageMapKey::from(MAP_KEY)])]);

    let foreign_account = if storage_mode == AccountStorageMode::Public {
        ForeignAccount::public(foreign_account_id, storage_requirements)
    } else {
        // Get current foreign account current state from the store (after 1st deployment tx)
        let foreign_account: Account = client
            .get_account(foreign_account_id)
            .await?
            .context("failed to find foreign account after deploiyng")?
            .into();
        ForeignAccount::private(foreign_account)
    };

    let tx_request = builder.foreign_accounts([foreign_account?]).build()?;
<<<<<<< HEAD
    client.new_transaction(native_account.id(), tx_request).await?;
=======

    // Create a fresh client to prove with a fresh LocalTransactionProver
    // (see miden-base/issues/1865 for more details)
    let (mut client, _keystore) = client_config.clone().into_client().await?;
    let tx_result = client.new_transaction(native_account.id(), tx_request).await?;

    client.submit_transaction(tx_result).await?;
>>>>>>> 95d40ca8

    // After the transaction the foreign account should be cached (for public accounts only)
    if storage_mode == AccountStorageMode::Public {
        let foreign_accounts =
            client.test_store().get_foreign_account_code(vec![foreign_account_id]).await?;
        assert_eq!(foreign_accounts.len(), 1);
    }
    Ok(())
}

/// Builds a foreign account with a custom component that exports the specified code.
///
/// # Returns
///
/// A tuple containing:
/// - `Account` - The constructed foreign account.
/// - `Word` - The seed used to initialize the account.
/// - `Word` - The procedure root of the custom component's procedure.
/// - `SecretKey` - The secret key used for authentication.
fn foreign_account_with_code(
    storage_mode: AccountStorageMode,
    code: String,
) -> Result<(Account, Word, Word, SecretKey)> {
    // store our expected value on map from slot 0 (map key 15)
    let mut storage_map = StorageMap::new();
    storage_map.insert(MAP_KEY.into(), FPI_STORAGE_VALUE.into());

    let get_item_component = AccountComponent::compile(
        code,
        TransactionKernel::assembler(),
        vec![StorageSlot::Map(storage_map)],
    )
    .context("failed to compile foreign account component")?
    .with_supports_all_types();

    let secret_key = SecretKey::new();
    let auth_component = AuthRpoFalcon512::new(secret_key.public_key());

    let (account, seed) = AccountBuilder::new(Default::default())
        .with_component(get_item_component.clone())
        .with_auth_component(auth_component)
        .storage_mode(storage_mode)
        .build()
        .context("failed to build foreign account")?;

    let proc_root = get_item_component
        .mast_forest()
        .procedure_digests()
        .next()
        .context("failed to get procedure root from component MAST forest")?;
    Ok((account, seed, proc_root, secret_key))
}

/// Deploys a foreign account to the network with the specified code and storage mode. The account
/// is also inserted into the client and keystore.
///
/// # Returns
///
/// A tuple containing:
/// - `Account` - The deployed foreign account.
/// - `Word` - The procedure root of the foreign account.
async fn deploy_foreign_account(
    client: &mut TestClient,
    keystore: &mut TestClientKeyStore,
    storage_mode: AccountStorageMode,
    code: String,
) -> Result<(Account, Word)> {
    let (foreign_account, foreign_seed, proc_root, secret_key) =
        foreign_account_with_code(storage_mode, code)?;
    let foreign_account_id = foreign_account.id();

    keystore
        .add_key(&AuthSecretKey::RpoFalcon512(secret_key))
        .with_context(|| "failed to add key to keystore")?;
    client.add_account(&foreign_account, Some(foreign_seed), false).await?;

    println!("Deploying foreign account");

    let tx_id = client
        .new_transaction(
            foreign_account_id,
            TransactionRequestBuilder::new()
                .build()
                .with_context(|| "failed to build transaction request")?,
        )
        .await?;
    wait_for_tx(client, tx_id).await?;

    Ok((foreign_account, proc_root))
}<|MERGE_RESOLUTION|>--- conflicted
+++ resolved
@@ -300,17 +300,7 @@
     };
 
     let tx_request = builder.foreign_accounts([foreign_account?]).build()?;
-<<<<<<< HEAD
     client.new_transaction(native_account.id(), tx_request).await?;
-=======
-
-    // Create a fresh client to prove with a fresh LocalTransactionProver
-    // (see miden-base/issues/1865 for more details)
-    let (mut client, _keystore) = client_config.clone().into_client().await?;
-    let tx_result = client.new_transaction(native_account.id(), tx_request).await?;
-
-    client.submit_transaction(tx_result).await?;
->>>>>>> 95d40ca8
 
     // After the transaction the foreign account should be cached (for public accounts only)
     if storage_mode == AccountStorageMode::Public {
