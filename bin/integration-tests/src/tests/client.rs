--- conflicted
+++ resolved
@@ -1,10 +1,8 @@
 use std::sync::Arc;
 use std::time::Duration;
 
-<<<<<<< HEAD
-=======
 use anyhow::{Context, Result};
->>>>>>> e1a718a0
+use miden_client::ClientError;
 use miden_client::ClientError;
 use miden_client::account::{AccountId, AccountStorageMode};
 use miden_client::asset::{Asset, FungibleAsset};
@@ -1166,11 +1164,8 @@
 
     assert_eq!(node_nullifier.nullifier, nullifier);
     assert_eq!(node_nullifier_proof.leaf().entries().pop().unwrap().0, nullifier.as_word());
-<<<<<<< HEAD
-=======
-
-    Ok(())
->>>>>>> e1a718a0
+
+    Ok(())
 }
 
 pub async fn ignore_invalid_notes(client_config: ClientConfig) -> Result<()> {
