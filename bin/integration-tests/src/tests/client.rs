use std::sync::Arc;
use std::time::Duration;

<<<<<<< HEAD
use anyhow::{Context, Result};
=======
use miden_client::ClientError;
>>>>>>> 5123bf6b
use miden_client::account::{AccountId, AccountStorageMode};
use miden_client::asset::{Asset, FungibleAsset};
use miden_client::builder::ClientBuilder;
use miden_client::keystore::FilesystemKeyStore;
use miden_client::note::{NoteFile, NoteType};
use miden_client::rpc::domain::account::FetchedAccount;
use miden_client::store::{
    InputNoteRecord,
    InputNoteState,
    NoteFilter,
    OutputNoteState,
    TransactionFilter,
};
use miden_client::testing::common::*;
use miden_client::testing::config::ClientConfig;
use miden_client::transaction::{
    DiscardCause,
    PaymentNoteDescription,
    ProvenTransaction,
    TransactionProver,
    TransactionProverError,
    TransactionRequestBuilder,
    TransactionStatus,
    TransactionWitness,
};

pub async fn client_builder_initializes_client_with_endpoint(
    client_config: ClientConfig,
) -> Result<()> {
    let (endpoint, _, store_config, auth_path) = client_config.into_parts();

    let mut client = ClientBuilder::<FilesystemKeyStore<_>>::new()
        .tonic_rpc_client(&endpoint, Some(10_000))
        .filesystem_keystore(auth_path.to_str().context("failed to convert auth path to string")?)
        .sqlite_store(
            store_config.to_str().context("failed to convert store config path to string")?,
        )
        .in_debug_mode(miden_client::DebugMode::Enabled)
        .build()
        .await?;

    assert!(client.in_debug_mode());

    let sync_summary = client.sync_state().await?;

    assert!(sync_summary.block_num.as_u32() > 0);
    Ok(())
}

pub async fn multiple_tx_on_same_block(client_config: ClientConfig) -> Result<()> {
    let (mut client, authenticator) = create_test_client(client_config).await?;
    wait_for_node(&mut client).await;

    let (first_regular_account, second_regular_account, faucet_account_header) =
        setup_two_wallets_and_faucet(&mut client, AccountStorageMode::Private, &authenticator)
            .await?;

    let from_account_id = first_regular_account.id();
    let to_account_id = second_regular_account.id();
    let faucet_account_id = faucet_account_header.id();

    // First Mint necessary token
    let tx_id =
        mint_and_consume(&mut client, from_account_id, faucet_account_id, NoteType::Private).await;
    wait_for_tx(&mut client, tx_id).await?;

    // Do a transfer from first account to second account
    let asset = FungibleAsset::new(faucet_account_id, TRANSFER_AMOUNT).unwrap();
    let tx_request_1 = TransactionRequestBuilder::new()
        .build_pay_to_id(
            PaymentNoteDescription::new(
                vec![Asset::Fungible(asset)],
                from_account_id,
                to_account_id,
            ),
            NoteType::Private,
            client.rng(),
        )
        .unwrap();
    let tx_request_2 = TransactionRequestBuilder::new()
        .build_pay_to_id(
            PaymentNoteDescription::new(
                vec![Asset::Fungible(asset)],
                from_account_id,
                to_account_id,
            ),
            NoteType::Private,
            client.rng(),
        )
        .unwrap();

    println!("Running P2ID tx...");

    // Create transactions
    let transaction_execution_result_1 =
        client.new_transaction(from_account_id, tx_request_1).await.unwrap();
    let transaction_id_1 = transaction_execution_result_1.executed_transaction().id();
    let tx_prove_1 =
        client.testing_prove_transaction(&transaction_execution_result_1).await.unwrap();
    client.testing_apply_transaction(transaction_execution_result_1).await.unwrap();

    let transaction_execution_result_2 =
        client.new_transaction(from_account_id, tx_request_2).await.unwrap();
    let transaction_id_2 = transaction_execution_result_2.executed_transaction().id();
    let tx_prove_2 =
        client.testing_prove_transaction(&transaction_execution_result_2).await.unwrap();
    client.testing_apply_transaction(transaction_execution_result_2).await.unwrap();

    client.sync_state().await.unwrap();

    // wait for 1 block
    wait_for_blocks(&mut client, 1).await;

    // Submit the proven transactions
    client.testing_submit_proven_transaction(tx_prove_1).await.unwrap();
    client.testing_submit_proven_transaction(tx_prove_2).await.unwrap();

    // wait for 1 block
    wait_for_tx(&mut client, transaction_id_1).await?;

    let transactions = client
        .get_transactions(TransactionFilter::All)
        .await
        .unwrap()
        .into_iter()
        .filter(|tx| tx.id == transaction_id_1 || tx.id == transaction_id_2)
        .collect::<Vec<_>>();

    assert_eq!(transactions.len(), 2);
    assert!(matches!(transactions[0].status, TransactionStatus::Committed { .. }));
    assert_eq!(transactions[0].status, transactions[1].status);

    let note_id = transactions[0].details.output_notes.iter().next().unwrap().id();
    let note = client.get_output_note(note_id).await.unwrap().unwrap();
    assert!(matches!(note.state(), OutputNoteState::CommittedFull { .. }));

    let sender_account = client
        .get_account(from_account_id)
        .await?
        .context("failed to find sender account after  transactions")?;
    assert_eq!(
        sender_account.account().vault().get_balance(faucet_account_id).unwrap(),
        MINT_AMOUNT - (TRANSFER_AMOUNT * 2)
    );
    Ok(())
}

pub async fn import_expected_notes(client_config: ClientConfig) -> Result<()> {
    let (mut client_1, authenticator_1) = create_test_client(client_config.clone()).await?;
    let (first_basic_account, faucet_account) =
        setup_wallet_and_faucet(&mut client_1, AccountStorageMode::Private, &authenticator_1)
            .await?;

    let (mut client_2, authenticator_2) = create_test_client(client_config).await?;
    let (client_2_account, _seed, _) =
        insert_new_wallet(&mut client_2, AccountStorageMode::Private, &authenticator_2).await?;

    wait_for_node(&mut client_2).await;

    let tx_request = TransactionRequestBuilder::new()
        .build_mint_fungible_asset(
            FungibleAsset::new(faucet_account.id(), MINT_AMOUNT).unwrap(),
            client_2_account.id(),
            NoteType::Public,
            client_2.rng(),
        )
        .unwrap();
    let note: InputNoteRecord =
        tx_request.expected_output_own_notes().pop().unwrap().clone().into();
    client_2.sync_state().await.unwrap();

    // Importing a public note before it's committed onchain should fail
    assert!(matches!(
        client_2.import_note(NoteFile::NoteId(note.id())).await.unwrap_err(),
        ClientError::NoteNotFoundOnChain(_)
    ));
    execute_tx_and_sync(&mut client_1, faucet_account.id(), tx_request).await?;

    // Use client 1 to wait until a couple of blocks have passed
    wait_for_blocks(&mut client_1, 3).await;

    let new_sync_data = client_2.sync_state().await.unwrap();

    client_2.add_note_tag(note.metadata().unwrap().tag()).await.unwrap();
    client_2.import_note(NoteFile::NoteId(note.clone().id())).await.unwrap();
    client_2.sync_state().await.unwrap();
    let input_note = client_2.get_input_note(note.id()).await.unwrap().unwrap();
    // If imported after execution and syncing then the inclusion proof should be Some
    assert!(input_note.inclusion_proof().is_some(), "Expected inclusion proof to be present");

    assert!(
        new_sync_data.block_num > input_note.inclusion_proof().unwrap().location().block_num() + 1
    );

    // If client 2 successfully consumes the note, we confirm we have MMR and block header data
    let tx_id =
        consume_notes(&mut client_2, client_2_account.id(), &[input_note.try_into().unwrap()])
            .await;
    wait_for_tx(&mut client_2, tx_id).await?;

    let tx_request = TransactionRequestBuilder::new()
        .build_mint_fungible_asset(
            FungibleAsset::new(faucet_account.id(), MINT_AMOUNT).unwrap(),
            first_basic_account.id(),
            NoteType::Private,
            client_2.rng(),
        )
        .unwrap();
    let note: InputNoteRecord =
        tx_request.expected_output_own_notes().pop().unwrap().clone().into();

    // Import the node before it's committed onchain works if we have full `NoteDetails`
    client_2.add_note_tag(note.metadata().unwrap().tag()).await.unwrap();
    client_2
        .import_note(NoteFile::NoteDetails {
            details: note.clone().into(),
            after_block_num: client_1.get_sync_height().await.unwrap(),
            tag: Some(note.metadata().unwrap().tag()),
        })
        .await
        .unwrap();
    let input_note = client_2.get_input_note(note.id()).await.unwrap().unwrap();

    // If imported before execution, the note should be imported in `Expected` state
    assert!(matches!(input_note.state(), InputNoteState::Expected { .. }));

    execute_tx_and_sync(&mut client_1, faucet_account.id(), tx_request).await?;
    client_2.sync_state().await.unwrap();

    // After sync, the imported note should have inclusion proof even if it's not relevant for its
    // accounts.
    let input_note = client_2.get_input_note(note.id()).await.unwrap().unwrap();
    assert!(input_note.inclusion_proof().is_some(), "Expected inclusion proof to be present");

    // If inclusion proof is invalid this should panic
    let tx_id =
        consume_notes(&mut client_1, first_basic_account.id(), &[input_note.try_into().unwrap()])
            .await;
    wait_for_tx(&mut client_1, tx_id).await?;
    Ok(())
}

pub async fn import_expected_note_uncommitted(client_config: ClientConfig) -> Result<()> {
    let (mut client_1, authenticator) = create_test_client(client_config.clone()).await?;
    let faucet_account =
        insert_new_fungible_faucet(&mut client_1, AccountStorageMode::Private, &authenticator)
            .await
            .unwrap()
            .0;

    let (mut client_2, _) =
        create_test_client(ClientConfig::default().with_rpc_endpoint(client_config.rpc_endpoint()))
            .await?;
    let (client_2_account, _seed, _) =
        insert_new_wallet(&mut client_2, AccountStorageMode::Private, &authenticator).await?;

    wait_for_node(&mut client_2).await;

    let tx_request = TransactionRequestBuilder::new().build_mint_fungible_asset(
        FungibleAsset::new(faucet_account.id(), MINT_AMOUNT).unwrap(),
        client_2_account.id(),
        NoteType::Public,
        client_1.rng(),
    )?;

    let note: InputNoteRecord =
        tx_request.expected_output_own_notes().pop().unwrap().clone().into();
    client_2.sync_state().await.unwrap();

    // If the verification is requested before execution then the import should fail
    let imported_note_id = client_2
        .import_note(NoteFile::NoteDetails {
            details: note.into(),
            after_block_num: 0.into(),
            tag: None,
        })
        .await?;

    let imported_note = client_2.get_input_note(imported_note_id).await.unwrap().unwrap();

    assert!(matches!(imported_note.state(), InputNoteState::Expected { .. }));
    Ok(())
}

pub async fn import_expected_notes_from_the_past_as_committed(
    client_config: ClientConfig,
) -> Result<()> {
    let (mut client_1, authenticator_1) = create_test_client(client_config.clone()).await?;
    let (first_basic_account, faucet_account) =
        setup_wallet_and_faucet(&mut client_1, AccountStorageMode::Private, &authenticator_1)
            .await?;

    let (mut client_2, _) =
        create_test_client(ClientConfig::default().with_rpc_endpoint(client_config.rpc_endpoint()))
            .await?;

    wait_for_node(&mut client_2).await;

    let tx_request = TransactionRequestBuilder::new().build_mint_fungible_asset(
        FungibleAsset::new(faucet_account.id(), MINT_AMOUNT).unwrap(),
        first_basic_account.id(),
        NoteType::Public,
        client_1.rng(),
    )?;
    let note: InputNoteRecord =
        tx_request.expected_output_own_notes().pop().unwrap().clone().into();

    let block_height_before = client_1.get_sync_height().await.unwrap();

    execute_tx_and_sync(&mut client_1, faucet_account.id(), tx_request).await?;

    // Use client 1 to wait until a couple of blocks have passed
    wait_for_blocks(&mut client_1, 3).await;

    // importing the note before client_2 is synced will result in a note with `Expected` state
    let note_id = client_2
        .import_note(NoteFile::NoteDetails {
            details: note.clone().into(),
            after_block_num: block_height_before,
            tag: Some(note.metadata().unwrap().tag()),
        })
        .await?;

    let imported_note = client_2.get_input_note(note_id).await.unwrap().unwrap();

    assert!(matches!(imported_note.state(), InputNoteState::Expected { .. }));

    client_2.sync_state().await.unwrap();

    // import the note after syncing the client
    let note_id = client_2
        .import_note(NoteFile::NoteDetails {
            details: note.clone().into(),
            after_block_num: block_height_before,
            tag: Some(note.metadata().unwrap().tag()),
        })
        .await?;

    let imported_note = client_2.get_input_note(note_id).await.unwrap().unwrap();

    // Get the note status in client 1
    let client_1_note = client_1.get_input_note(note_id).await.unwrap().unwrap();

    assert_eq!(imported_note.state(), client_1_note.state());
    assert!(matches!(imported_note.state(), InputNoteState::Committed { .. }));
    Ok(())
}

pub async fn get_account_update(client_config: ClientConfig) -> Result<()> {
    // Create a client with both public and private accounts.
    let (mut client, authenticator) = create_test_client(client_config.clone()).await?;

    let (basic_wallet_1, faucet_account) =
        setup_wallet_and_faucet(&mut client, AccountStorageMode::Private, &authenticator).await?;
    wait_for_node(&mut client).await;

    let (basic_wallet_2, ..) =
        insert_new_wallet(&mut client, AccountStorageMode::Public, &authenticator).await?;

    // Mint and consume notes with both accounts so they are included in the node.
    let tx_id_1 =
        mint_and_consume(&mut client, basic_wallet_1.id(), faucet_account.id(), NoteType::Private)
            .await;
    wait_for_tx(&mut client, tx_id_1).await?;
    let tx_id_2 =
        mint_and_consume(&mut client, basic_wallet_2.id(), faucet_account.id(), NoteType::Private)
            .await;
    wait_for_tx(&mut client, tx_id_2).await?;

    // Request updates from node for both accounts. The request should not fail and both types of
    // [`AccountDetails`] should be received.
    // TODO: should we expose the `get_account_update` endpoint from the Client?
    let rpc_api = client.test_rpc_api();
    let details1 = rpc_api.get_account_details(basic_wallet_1.id()).await.unwrap();
    let details2 = rpc_api.get_account_details(basic_wallet_2.id()).await.unwrap();

    assert!(matches!(details1, FetchedAccount::Private(_, _)));
    assert!(matches!(details2, FetchedAccount::Public(_, _)));
    Ok(())
}

pub async fn sync_detail_values(client_config: ClientConfig) -> Result<()> {
    let (mut client1, authenticator_1) = create_test_client(client_config.clone()).await?;
    let (mut client2, authenticator_2) =
        create_test_client(ClientConfig::default().with_rpc_endpoint(client_config.rpc_endpoint()))
            .await?;
    wait_for_node(&mut client1).await;
    wait_for_node(&mut client2).await;

    let (first_regular_account, faucet_account_header) =
        setup_wallet_and_faucet(&mut client1, AccountStorageMode::Private, &authenticator_1)
            .await?;

    let (second_regular_account, ..) =
        insert_new_wallet(&mut client2, AccountStorageMode::Private, &authenticator_2).await?;

    let from_account_id = first_regular_account.id();
    let to_account_id = second_regular_account.id();
    let faucet_account_id = faucet_account_header.id();

    // First Mint necessary token
    let tx_id =
        mint_and_consume(&mut client1, from_account_id, faucet_account_id, NoteType::Private).await;
    wait_for_tx(&mut client1, tx_id).await?;

    // Second client sync shouldn't have any new changes
    let new_details = client2.sync_state().await.unwrap();
    assert!(new_details.is_empty());

    // Do a transfer with recall from first account to second account
    let asset = FungibleAsset::new(faucet_account_id, TRANSFER_AMOUNT).unwrap();
    let tx_request = TransactionRequestBuilder::new().build_pay_to_id(
        PaymentNoteDescription::new(vec![Asset::Fungible(asset)], from_account_id, to_account_id)
            .with_reclaim_height(new_details.block_num + 5),
        NoteType::Public,
        client1.rng(),
    )?;
    let note_id = tx_request.expected_output_own_notes().pop().unwrap().id();
    execute_tx_and_sync(&mut client1, from_account_id, tx_request).await?;

    // Second client sync should have new note
    let new_details = client2.sync_state().await.unwrap();
    assert_eq!(new_details.new_public_notes.len(), 1);
    assert_eq!(new_details.committed_notes.len(), 0);
    assert_eq!(new_details.consumed_notes.len(), 0);
    assert_eq!(new_details.updated_accounts.len(), 0);

    // Consume the note with the second account
    let tx_request = TransactionRequestBuilder::new().build_consume_notes(vec![note_id]).unwrap();
    execute_tx_and_sync(&mut client2, to_account_id, tx_request).await?;

    // First client sync should have a new nullifier as the note was consumed
    let new_details = client1.sync_state().await.unwrap();
    assert_eq!(new_details.committed_notes.len(), 0);
    assert_eq!(new_details.consumed_notes.len(), 1);
    Ok(())
}

/// This test runs 3 mint transactions that get included in different blocks so that once we sync
/// we can check that each transaction gets marked as committed in the corresponding block.
pub async fn multiple_transactions_can_be_committed_in_different_blocks_without_sync(
    client_config: ClientConfig,
) -> Result<()> {
    let (mut client, authenticator) = create_test_client(client_config).await?;

    let (first_regular_account, faucet_account_header) =
        setup_wallet_and_faucet(&mut client, AccountStorageMode::Private, &authenticator).await?;

    let from_account_id = first_regular_account.id();
    let faucet_account_id = faucet_account_header.id();

    // Mint first note
    let (first_note_id, first_note_tx_id) = {
        // Create a Mint Tx for 1000 units of our fungible asset
        let fungible_asset = FungibleAsset::new(faucet_account_id, MINT_AMOUNT).unwrap();

        println!("Minting Asset");
        let tx_request = TransactionRequestBuilder::new().build_mint_fungible_asset(
            fungible_asset,
            from_account_id,
            NoteType::Private,
            client.rng(),
        )?;

        println!("Executing transaction...");
        let transaction_execution_result =
            client.new_transaction(faucet_account_id, tx_request.clone()).await.unwrap();
        let transaction_id = transaction_execution_result.executed_transaction().id();

        println!("Sending transaction to node");
        let note_id = tx_request.expected_output_own_notes().pop().unwrap().id();
        client.submit_transaction(transaction_execution_result).await.unwrap();

        (note_id, transaction_id)
    };

    // Mint second note
    let (second_note_id, second_note_tx_id) = {
        // Create a Mint Tx for 1000 units of our fungible asset
        let fungible_asset = FungibleAsset::new(faucet_account_id, MINT_AMOUNT).unwrap();

        println!("Minting Asset");
        let tx_request = TransactionRequestBuilder::new().build_mint_fungible_asset(
            fungible_asset,
            from_account_id,
            NoteType::Private,
            client.rng(),
        )?;

        println!("Executing transaction...");
        let transaction_execution_result =
            client.new_transaction(faucet_account_id, tx_request.clone()).await.unwrap();
        let transaction_id = transaction_execution_result.executed_transaction().id();

        println!("Sending transaction to node");
        // May need a few attempts until it gets included
        let note_id = tx_request.expected_output_own_notes().pop().unwrap().id();
        while client
            .test_rpc_api()
            .get_notes_by_id(&[first_note_id])
            .await
            .unwrap()
            .is_empty()
        {
            std::thread::sleep(Duration::from_secs(3));
        }
        client.submit_transaction(transaction_execution_result).await.unwrap();

        (note_id, transaction_id)
    };

    // Mint third note
    let (third_note_id, third_note_tx_id) = {
        // Create a Mint Tx for 1000 units of our fungible asset
        let fungible_asset = FungibleAsset::new(faucet_account_id, MINT_AMOUNT).unwrap();

        println!("Minting Asset");
        let tx_request = TransactionRequestBuilder::new().build_mint_fungible_asset(
            fungible_asset,
            from_account_id,
            NoteType::Private,
            client.rng(),
        )?;

        println!("Executing transaction...");
        let transaction_execution_result =
            client.new_transaction(faucet_account_id, tx_request.clone()).await.unwrap();
        let transaction_id = transaction_execution_result.executed_transaction().id();

        println!("Sending transaction to node");
        // May need a few attempts until it gets included
        let note_id = tx_request.expected_output_own_notes().pop().unwrap().id();
        while client
            .test_rpc_api()
            .get_notes_by_id(&[second_note_id])
            .await
            .unwrap()
            .is_empty()
        {
            std::thread::sleep(Duration::from_secs(3));
        }
        client.submit_transaction(transaction_execution_result).await.unwrap();

        (note_id, transaction_id)
    };

    // Wait until the note gets committed in the node (without syncing)
    while client
        .test_rpc_api()
        .get_notes_by_id(&[third_note_id])
        .await
        .unwrap()
        .is_empty()
    {
        std::thread::sleep(Duration::from_secs(3));
    }

    client.sync_state().await.unwrap();

    let all_transactions = client.get_transactions(TransactionFilter::All).await.unwrap();
    let first_tx = all_transactions.iter().find(|tx| tx.id == first_note_tx_id).unwrap();
    let second_tx = all_transactions.iter().find(|tx| tx.id == second_note_tx_id).unwrap();
    let third_tx = all_transactions.iter().find(|tx| tx.id == third_note_tx_id).unwrap();

    match (first_tx.status.clone(), second_tx.status.clone(), third_tx.status.clone()) {
        (
            TransactionStatus::Committed(first_tx_commit_height),
            TransactionStatus::Committed(second_tx_commit_height),
            TransactionStatus::Committed(third_tx_commit_height),
        ) => {
            assert!(first_tx_commit_height < second_tx_commit_height);
            assert!(second_tx_commit_height < third_tx_commit_height);
        },
        _ => {
            panic!("All three TXs should be committed in different blocks")
        },
    }
    Ok(())
}

/// Test that checks multiple features:
/// - Consuming multiple notes in a single transaction.
/// - Consuming authenticated notes.
/// - Consuming unauthenticated notes.
pub async fn consume_multiple_expected_notes(client_config: ClientConfig) -> Result<()> {
    let (mut client, authenticator_1) = create_test_client(client_config.clone()).await?;
    let (mut unauth_client, authenticator_2) =
        create_test_client(ClientConfig::default().with_rpc_endpoint(client_config.rpc_endpoint()))
            .await?;

    wait_for_node(&mut client).await;

    // Setup accounts
    let (target_basic_account_1, faucet_account_header) =
        setup_wallet_and_faucet(&mut client, AccountStorageMode::Private, &authenticator_1).await?;
    let (target_basic_account_2, ..) =
        insert_new_wallet(&mut unauth_client, AccountStorageMode::Private, &authenticator_2)
            .await?;
    unauth_client.sync_state().await.unwrap();

    let faucet_account_id = faucet_account_header.id();
    let to_account_ids = [target_basic_account_1.id(), target_basic_account_2.id()];

    // Mint tokens to the accounts
    let fungible_asset = FungibleAsset::new(faucet_account_id, TRANSFER_AMOUNT).unwrap();
    let mint_tx_request = mint_multiple_fungible_asset(
        fungible_asset,
        &[to_account_ids[0], to_account_ids[0], to_account_ids[1], to_account_ids[1]],
        NoteType::Private,
        client.rng(),
    );

    execute_tx_and_sync(&mut client, faucet_account_id, mint_tx_request.clone()).await?;
    unauth_client.sync_state().await.unwrap();

    // Filter notes by ownership
    let expected_notes = mint_tx_request.expected_output_own_notes().into_iter();
    let client_notes: Vec<_> = client.get_input_notes(NoteFilter::All).await.unwrap();
    let client_notes_ids: Vec<_> = client_notes.iter().map(|note| note.id()).collect();

    let (client_owned_notes, unauth_owned_notes): (Vec<_>, Vec<_>) =
        expected_notes.partition(|note| client_notes_ids.contains(&note.id()));

    // Create and execute transactions
    let tx_request_1 = TransactionRequestBuilder::new()
        .authenticated_input_notes(client_owned_notes.iter().map(|note| (note.id(), None)))
        .build()?;

    let tx_request_2 = TransactionRequestBuilder::new()
        .unauthenticated_input_notes(unauth_owned_notes.iter().map(|note| ((*note).clone(), None)))
        .build()?;

    let tx_id_1 = execute_tx(&mut client, to_account_ids[0], tx_request_1).await;
    let tx_id_2 = execute_tx(&mut unauth_client, to_account_ids[1], tx_request_2).await;

    // Ensure notes are processed
    assert!(!client.get_input_notes(NoteFilter::Processing).await.unwrap().is_empty());
    assert!(!unauth_client.get_input_notes(NoteFilter::Processing).await.unwrap().is_empty());

    wait_for_tx(&mut client, tx_id_1).await?;
    wait_for_tx(&mut unauth_client, tx_id_2).await?;

    // Verify no remaining expected notes and all notes are consumed
    assert!(client.get_input_notes(NoteFilter::Expected).await.unwrap().is_empty());
    assert!(unauth_client.get_input_notes(NoteFilter::Expected).await.unwrap().is_empty());

    assert!(
        !client.get_input_notes(NoteFilter::Consumed).await.unwrap().is_empty(),
        "Authenticated notes are consumed"
    );
    assert!(
        !unauth_client.get_input_notes(NoteFilter::Consumed).await.unwrap().is_empty(),
        "Unauthenticated notes are consumed"
    );

    // Validate the final asset amounts in each account
    for (client, account_id) in
        vec![(client, to_account_ids[0]), (unauth_client, to_account_ids[1])]
    {
        assert_account_has_single_asset(
            &client,
            account_id,
            faucet_account_id,
            TRANSFER_AMOUNT * 2,
        )
        .await;
    }
    Ok(())
}

pub async fn import_consumed_note_with_proof(client_config: ClientConfig) -> Result<()> {
    let (mut client_1, authenticator_1) = create_test_client(client_config.clone()).await?;
    let (first_regular_account, faucet_account_header) =
        setup_wallet_and_faucet(&mut client_1, AccountStorageMode::Private, &authenticator_1)
            .await?;

    let (mut client_2, authenticator_2) =
        create_test_client(ClientConfig::default().with_rpc_endpoint(client_config.rpc_endpoint()))
            .await?;
    let (client_2_account, _seed, _) =
        insert_new_wallet(&mut client_2, AccountStorageMode::Private, &authenticator_2).await?;

    wait_for_node(&mut client_2).await;

    let from_account_id = first_regular_account.id();
    let to_account_id = client_2_account.id();
    let faucet_account_id = faucet_account_header.id();

    let tx_id =
        mint_and_consume(&mut client_1, from_account_id, faucet_account_id, NoteType::Private)
            .await;
    wait_for_tx(&mut client_1, tx_id).await?;

    let current_block_num = client_1.get_sync_height().await.unwrap();
    let asset = FungibleAsset::new(faucet_account_id, TRANSFER_AMOUNT).unwrap();

    println!("Running P2IDE tx...");
    let tx_request = TransactionRequestBuilder::new().build_pay_to_id(
        PaymentNoteDescription::new(vec![Asset::Fungible(asset)], from_account_id, to_account_id)
            .with_reclaim_height(current_block_num),
        NoteType::Private,
        client_1.rng(),
    )?;
    execute_tx_and_sync(&mut client_1, from_account_id, tx_request).await?;
    let note = client_1
        .get_input_notes(NoteFilter::Committed)
        .await
        .unwrap()
        .first()
        .unwrap()
        .clone();

    // Consume the note with the sender account

    println!("Consuming Note...");
    let tx_request = TransactionRequestBuilder::new().build_consume_notes(vec![note.id()]).unwrap();
    execute_tx_and_sync(&mut client_1, from_account_id, tx_request).await?;

    // Import the consumed note
    client_2
        .import_note(NoteFile::NoteWithProof(
            note.clone().try_into().unwrap(),
            note.inclusion_proof().unwrap().clone(),
        ))
        .await?;

    let consumed_note = client_2.get_input_note(note.id()).await.unwrap().unwrap();
    assert!(matches!(consumed_note.state(), InputNoteState::ConsumedExternal { .. }));
    Ok(())
}

pub async fn import_consumed_note_with_id(client_config: ClientConfig) -> Result<()> {
    let (mut client_1, authenticator) = create_test_client(client_config.clone()).await?;
    let (first_regular_account, second_regular_account, faucet_account_header) =
        setup_two_wallets_and_faucet(&mut client_1, AccountStorageMode::Private, &authenticator)
            .await?;

    let (mut client_2, _) =
        create_test_client(ClientConfig::default().with_rpc_endpoint(client_config.rpc_endpoint()))
            .await?;

    wait_for_node(&mut client_2).await;

    let from_account_id = first_regular_account.id();
    let to_account_id = second_regular_account.id();
    let faucet_account_id = faucet_account_header.id();

    let tx_id =
        mint_and_consume(&mut client_1, from_account_id, faucet_account_id, NoteType::Private)
            .await;
    wait_for_tx(&mut client_1, tx_id).await?;

    let current_block_num = client_1.get_sync_height().await.unwrap();
    let asset = FungibleAsset::new(faucet_account_id, TRANSFER_AMOUNT).unwrap();

    println!("Running P2IDE tx...");
    let tx_request = TransactionRequestBuilder::new().build_pay_to_id(
        PaymentNoteDescription::new(vec![Asset::Fungible(asset)], from_account_id, to_account_id)
            .with_reclaim_height(current_block_num),
        NoteType::Public,
        client_1.rng(),
    )?;
    execute_tx_and_sync(&mut client_1, from_account_id, tx_request).await?;
    let note = client_1
        .get_input_notes(NoteFilter::Committed)
        .await
        .unwrap()
        .first()
        .unwrap()
        .clone();

    // Consume the note with the sender account

    println!("Consuming Note...");
    let tx_request = TransactionRequestBuilder::new().build_consume_notes(vec![note.id()]).unwrap();
    execute_tx_and_sync(&mut client_1, from_account_id, tx_request).await?;
    client_2.sync_state().await.unwrap();

    // Import the consumed note
    client_2.import_note(NoteFile::NoteId(note.id())).await.unwrap();

    let consumed_note = client_2.get_input_note(note.id()).await.unwrap().unwrap();
    assert!(matches!(consumed_note.state(), InputNoteState::ConsumedExternal { .. }));
    Ok(())
}

pub async fn import_note_with_proof(client_config: ClientConfig) -> Result<()> {
    let (mut client_1, authenticator) = create_test_client(client_config.clone()).await?;
    let (first_regular_account, second_regular_account, faucet_account_header) =
        setup_two_wallets_and_faucet(&mut client_1, AccountStorageMode::Private, &authenticator)
            .await?;

    let (mut client_2, _) =
        create_test_client(ClientConfig::default().with_rpc_endpoint(client_config.rpc_endpoint()))
            .await?;

    wait_for_node(&mut client_2).await;

    let from_account_id = first_regular_account.id();
    let to_account_id = second_regular_account.id();
    let faucet_account_id = faucet_account_header.id();

    let tx_id =
        mint_and_consume(&mut client_1, from_account_id, faucet_account_id, NoteType::Private)
            .await;
    wait_for_tx(&mut client_1, tx_id).await?;

    let current_block_num = client_1.get_sync_height().await.unwrap();
    let asset = FungibleAsset::new(faucet_account_id, TRANSFER_AMOUNT).unwrap();

    println!("Running P2IDE tx...");
    let tx_request = TransactionRequestBuilder::new().build_pay_to_id(
        PaymentNoteDescription::new(vec![Asset::Fungible(asset)], from_account_id, to_account_id)
            .with_reclaim_height(current_block_num),
        NoteType::Private,
        client_1.rng(),
    )?;
    execute_tx_and_sync(&mut client_1, from_account_id, tx_request).await?;

    let note = client_1
        .get_input_notes(NoteFilter::Committed)
        .await
        .unwrap()
        .first()
        .unwrap()
        .clone();

    // Import the consumed note
    client_2
        .import_note(NoteFile::NoteWithProof(
            note.clone().try_into().unwrap(),
            note.inclusion_proof().unwrap().clone(),
        ))
        .await?;

    let imported_note = client_2.get_input_note(note.id()).await.unwrap().unwrap();
    assert!(matches!(imported_note.state(), InputNoteState::Unverified { .. }));

    client_2.sync_state().await.unwrap();
    let imported_note = client_2.get_input_note(note.id()).await.unwrap().unwrap();
    assert!(matches!(imported_note.state(), InputNoteState::Committed { .. }));
    Ok(())
}

pub async fn discarded_transaction(client_config: ClientConfig) -> Result<()> {
    let (mut client_1, authenticator_1) = create_test_client(client_config.clone()).await?;
    let (first_regular_account, faucet_account_header) =
        setup_wallet_and_faucet(&mut client_1, AccountStorageMode::Private, &authenticator_1)
            .await?;

    let (mut client_2, authenticator_2) =
        create_test_client(ClientConfig::default().with_rpc_endpoint(client_config.rpc_endpoint()))
            .await?;
    let (second_regular_account, ..) =
        insert_new_wallet(&mut client_2, AccountStorageMode::Private, &authenticator_2).await?;

    wait_for_node(&mut client_2).await;

    let from_account_id = first_regular_account.id();
    let to_account_id = second_regular_account.id();
    let faucet_account_id = faucet_account_header.id();

    let tx_id =
        mint_and_consume(&mut client_1, from_account_id, faucet_account_id, NoteType::Private)
            .await;
    wait_for_tx(&mut client_1, tx_id).await?;

    let current_block_num = client_1.get_sync_height().await.unwrap();
    let asset = FungibleAsset::new(faucet_account_id, TRANSFER_AMOUNT).unwrap();

    println!("Running P2IDE tx...");
    let tx_request = TransactionRequestBuilder::new().build_pay_to_id(
        PaymentNoteDescription::new(vec![Asset::Fungible(asset)], from_account_id, to_account_id)
            .with_reclaim_height(current_block_num),
        NoteType::Public,
        client_1.rng(),
    )?;

    execute_tx_and_sync(&mut client_1, from_account_id, tx_request).await?;
    client_2.sync_state().await.unwrap();
    let note = client_1
        .get_input_notes(NoteFilter::Committed)
        .await
        .unwrap()
        .first()
        .unwrap()
        .clone();

    println!("Consuming Note...");
    let tx_request = TransactionRequestBuilder::new().build_consume_notes(vec![note.id()]).unwrap();

    // Consume the note in client 1 but dont submit it to the node
    let tx_result = client_1.new_transaction(from_account_id, tx_request.clone()).await.unwrap();
    let tx_id = tx_result.executed_transaction().id();
    client_1.testing_prove_transaction(&tx_result).await.unwrap();

    // Store the account state before applying the transaction
    let account_before_tx = client_1.get_account(from_account_id).await.unwrap().unwrap();
    let account_hash_before_tx = account_before_tx.account().commitment();

    // Apply the transaction
    client_1.testing_apply_transaction(tx_result).await.unwrap();

    // Check that the account state has changed after applying the transaction
    let account_after_tx = client_1.get_account(from_account_id).await.unwrap().unwrap();
    let account_hash_after_tx = account_after_tx.account().commitment();

    assert_ne!(
        account_hash_before_tx, account_hash_after_tx,
        "Account hash should change after applying the transaction"
    );

    let note_record = client_1.get_input_note(note.id()).await.unwrap().unwrap();
    assert!(matches!(note_record.state(), InputNoteState::ProcessingAuthenticated(_)));

    // Consume the note in client 2
    execute_tx_and_sync(&mut client_2, to_account_id, tx_request).await?;

    let note_record = client_2.get_input_note(note.id()).await.unwrap().unwrap();
    assert!(matches!(note_record.state(), InputNoteState::ConsumedAuthenticatedLocal(_)));

    // After sync the note in client 1 should be consumed externally and the transaction discarded
    client_1.sync_state().await.unwrap();
    let note_record = client_1.get_input_note(note.id()).await.unwrap().unwrap();
    assert!(matches!(note_record.state(), InputNoteState::ConsumedExternal(_)));
    let tx_record = client_1
        .get_transactions(TransactionFilter::All)
        .await
        .unwrap()
        .into_iter()
        .find(|tx| tx.id == tx_id)
        .with_context(|| {
            format!("Transaction with id {} not found in discarded transactions", tx_id)
        })?;
    assert!(matches!(
        tx_record.status,
        TransactionStatus::Discarded(DiscardCause::InputConsumed)
    ));

    // Check that the account state has been rolled back after the transaction was discarded
    let account_after_sync = client_1.get_account(from_account_id).await.unwrap().unwrap();
    let account_hash_after_sync = account_after_sync.account().commitment();

    assert_ne!(
        account_hash_after_sync, account_hash_after_tx,
        "Account hash should change after transaction was discarded"
    );
    assert_eq!(
        account_hash_after_sync, account_hash_before_tx,
        "Account hash should be rolled back to the value before the transaction"
    );
    Ok(())
}

struct AlwaysFailingProver;

impl AlwaysFailingProver {
    pub fn new() -> Self {
        Self
    }
}

#[async_trait::async_trait]
impl TransactionProver for AlwaysFailingProver {
    async fn prove(
        &self,
        _tx_witness: TransactionWitness,
    ) -> Result<ProvenTransaction, TransactionProverError> {
        return Err(TransactionProverError::other("This prover always fails"));
    }
}

pub async fn custom_transaction_prover(client_config: ClientConfig) -> Result<()> {
    let (mut client, authenticator) = create_test_client(client_config).await?;
    let (first_regular_account, faucet_account_header) =
        setup_wallet_and_faucet(&mut client, AccountStorageMode::Private, &authenticator).await?;

    let from_account_id = first_regular_account.id();
    let faucet_account_id = faucet_account_header.id();

    let fungible_asset = FungibleAsset::new(faucet_account_id, MINT_AMOUNT).unwrap();

    let tx_request = TransactionRequestBuilder::new().build_mint_fungible_asset(
        fungible_asset,
        from_account_id,
        NoteType::Private,
        client.rng(),
    )?;

    let transaction_execution_result =
        client.new_transaction(faucet_account_id, tx_request.clone()).await.unwrap();

    let result = client
        .submit_transaction_with_prover(
            transaction_execution_result,
            Arc::new(AlwaysFailingProver::new()),
        )
        .await;

    assert!(matches!(
        result,
        Err(ClientError::TransactionProvingError(TransactionProverError::Other {
            error_msg: _,
            source: _
        }))
    ));
    Ok(())
}

pub async fn locked_account(client_config: ClientConfig) -> Result<()> {
    let (mut client_1, authenticator) = create_test_client(client_config.clone()).await?;

    let (faucet_account, ..) =
        insert_new_fungible_faucet(&mut client_1, AccountStorageMode::Private, &authenticator)
            .await?;

    let (private_account, seed, _) =
        insert_new_wallet(&mut client_1, AccountStorageMode::Private, &authenticator).await?;

    let from_account_id = private_account.id();
    let faucet_account_id = faucet_account.id();

    wait_for_node(&mut client_1).await;

    let tx_id =
        mint_and_consume(&mut client_1, from_account_id, faucet_account_id, NoteType::Private)
            .await;
    wait_for_tx(&mut client_1, tx_id).await?;

    let private_account = client_1.get_account(from_account_id).await.unwrap().unwrap().into();

    // Import private account in client 2
    let (mut client_2, _) =
        create_test_client(ClientConfig::default().with_rpc_endpoint(client_config.rpc_endpoint()))
            .await?;
    client_2.add_account(&private_account, seed.into(), false).await.unwrap();

    wait_for_node(&mut client_2).await;

    // When imported the account shouldn't be locked
    let account_record = client_2.get_account(from_account_id).await.unwrap().unwrap();
    assert!(!account_record.is_locked());

    // Consume note with private account in client 1
    let tx_id =
        mint_and_consume(&mut client_1, from_account_id, faucet_account_id, NoteType::Private)
            .await;
    wait_for_tx(&mut client_1, tx_id).await?;

    // After sync the private account should be locked in client 2
    let summary = client_2.sync_state().await.unwrap();
    assert!(summary.locked_accounts.contains(&from_account_id));
    let account_record = client_2.get_account(from_account_id).await.unwrap().unwrap();
    assert!(account_record.is_locked());

    // Get updated account from client 1 and import it in client 2 with `overwrite` flag
    let updated_private_account =
        client_1.get_account(from_account_id).await.unwrap().unwrap().into();
    client_2.add_account(&updated_private_account, None, true).await.unwrap();

    // After sync the private account shouldn't be locked in client 2
    client_2.sync_state().await.unwrap();
    let account_record = client_2.get_account(from_account_id).await.unwrap().unwrap();
    assert!(!account_record.is_locked());
    Ok(())
}

pub async fn expired_transaction_fails(client_config: ClientConfig) -> Result<()> {
    let (mut client, authenticator) = create_test_client(client_config).await?;
    let (faucet_account, ..) =
        insert_new_fungible_faucet(&mut client, AccountStorageMode::Private, &authenticator)
            .await?;

    let (private_account, ..) =
        insert_new_wallet(&mut client, AccountStorageMode::Private, &authenticator).await?;

    let from_account_id = private_account.id();
    let faucet_account_id = faucet_account.id();

    wait_for_node(&mut client).await;

    let expiration_delta = 2;

    // Create a Mint Tx for 1000 units of our fungible asset
    let fungible_asset = FungibleAsset::new(faucet_account_id, MINT_AMOUNT).unwrap();
    println!("Minting Asset");
    let tx_request = TransactionRequestBuilder::new()
        .expiration_delta(expiration_delta)
        .build_mint_fungible_asset(
            fungible_asset,
            from_account_id,
            NoteType::Public,
            client.rng(),
        )?;

    println!("Executing transaction...");
    let transaction_execution_result =
        client.new_transaction(faucet_account_id, tx_request).await.unwrap();

    println!("Transaction executed successfully");
    wait_for_blocks(&mut client, (expiration_delta + 1).into()).await;

    println!("Sending transaction to node");
    let submitted_tx_result = client.submit_transaction(transaction_execution_result).await;

    assert!(submitted_tx_result.is_err());
    Ok(())
}

/// Tests that RPC methods that are not directly related to the client logic
/// (like GetBlockByNumber) work correctly
pub async fn unused_rpc_api(client_config: ClientConfig) -> Result<()> {
    let (mut client, keystore) = create_test_client(client_config).await?;

    let (first_basic_account, faucet_account) =
        setup_wallet_and_faucet(&mut client, AccountStorageMode::Public, &keystore).await?;

    wait_for_node(&mut client).await;
    client.sync_state().await.unwrap();

    let first_block_num = client.get_sync_height().await.unwrap();

    let (block_header, _) = client
        .test_rpc_api()
        .get_block_header_by_number(Some(first_block_num), false)
        .await?;
    let block = client.test_rpc_api().get_block_by_number(first_block_num).await.unwrap();

    assert_eq!(&block_header, block.header());

    let (tx_id, note) =
        mint_note(&mut client, first_basic_account.id(), faucet_account.id(), NoteType::Public)
            .await;
    wait_for_tx(&mut client, tx_id).await?;

    let tx_id =
        consume_notes(&mut client, first_basic_account.id(), std::slice::from_ref(&note)).await;
    wait_for_tx(&mut client, tx_id).await?;

    client.sync_state().await.unwrap();

    let nullifier = note.nullifier();

    let node_nullifier = client
        .test_rpc_api()
        .check_nullifiers_by_prefix(&[nullifier.prefix()], 0.into())
        .await
        .unwrap()
        .pop()
        .with_context(|| "no nullifier found in check_nullifiers_by_prefix response")?;
    let node_nullifier_proof = client
        .test_rpc_api()
        .check_nullifiers(&[nullifier])
        .await
        .unwrap()
        .pop()
        .with_context(|| "no nullifier proof returned from check_nullifiers RPC API")?;

    assert_eq!(node_nullifier.nullifier, nullifier);
    assert_eq!(node_nullifier_proof.leaf().entries().pop().unwrap().0, nullifier.as_word());
<<<<<<< HEAD

    let account_delta = client
        .test_rpc_api()
        .get_account_state_delta(first_basic_account.id(), first_block_num, second_block_num)
        .await?;

    assert_eq!(account_delta.nonce_delta(), ONE);
    assert_eq!(*account_delta.vault().fungible().iter().next().unwrap().1, MINT_AMOUNT as i64);
    Ok(())
=======
>>>>>>> 5123bf6b
}

pub async fn ignore_invalid_notes(client_config: ClientConfig) -> Result<()> {
    let (mut client, authenticator) = create_test_client(client_config).await?;
    let (regular_account, second_regular_account, faucet_account_header) =
        setup_two_wallets_and_faucet(&mut client, AccountStorageMode::Private, &authenticator)
            .await?;

    let account_id = regular_account.id();
    let second_account_id = second_regular_account.id();
    let faucet_account_id = faucet_account_header.id();

    // Mint 2 valid notes
    let (tx_id_1, note_1) =
        mint_note(&mut client, account_id, faucet_account_id, NoteType::Private).await;
    wait_for_tx(&mut client, tx_id_1).await?;
    let (tx_id_2, note_2) =
        mint_note(&mut client, account_id, faucet_account_id, NoteType::Private).await;
    wait_for_tx(&mut client, tx_id_2).await?;

    // Mint 2 invalid notes
    let (tx_id_3, note_3) =
        mint_note(&mut client, second_account_id, faucet_account_id, NoteType::Private).await;
    wait_for_tx(&mut client, tx_id_3).await?;
    let (tx_id_4, note_4) =
        mint_note(&mut client, second_account_id, faucet_account_id, NoteType::Private).await;
    wait_for_tx(&mut client, tx_id_4).await?;

    // Create a transaction to consume all 4 notes but ignore the invalid ones
    let tx_request = TransactionRequestBuilder::new()
        .ignore_invalid_input_notes()
        .build_consume_notes(vec![note_1.id(), note_3.id(), note_2.id(), note_4.id()])?;

    execute_tx_and_sync(&mut client, account_id, tx_request).await?;

    // Check that only the valid notes were consumed
    let consumed_notes = client.get_input_notes(NoteFilter::Consumed).await.unwrap();
    assert_eq!(consumed_notes.len(), 2);
    assert!(consumed_notes.iter().any(|note| note.id() == note_1.id()));
    assert!(consumed_notes.iter().any(|note| note.id() == note_2.id()));
    Ok(())
}

pub async fn output_only_note(client_config: ClientConfig) -> Result<()> {
    let (mut client, authenticator) = create_test_client(client_config).await?;

    let faucet =
        insert_new_fungible_faucet(&mut client, AccountStorageMode::Private, &authenticator)
            .await
            .unwrap()
            .0;

    let fungible_asset = FungibleAsset::new(faucet.id(), MINT_AMOUNT).unwrap();
    let tx_request = TransactionRequestBuilder::new().build_mint_fungible_asset(
        fungible_asset,
        AccountId::try_from(ACCOUNT_ID_REGULAR).unwrap(),
        NoteType::Public,
        client.rng(),
    )?;
    let note_id = tx_request.expected_output_own_notes().pop().unwrap().id();
    execute_tx_and_sync(&mut client, fungible_asset.faucet_id(), tx_request.clone()).await?;

    // The created note should be an output only note because it is not consumable by any client
    // account.
    let input_note = client.get_input_note(note_id).await.unwrap();
    assert!(input_note.is_none());

    let output_note = client.get_output_note(note_id).await.unwrap();
    assert!(output_note.is_some());
    Ok(())
}<|MERGE_RESOLUTION|>--- conflicted
+++ resolved
@@ -1,11 +1,8 @@
 use std::sync::Arc;
 use std::time::Duration;
 
-<<<<<<< HEAD
 use anyhow::{Context, Result};
-=======
 use miden_client::ClientError;
->>>>>>> 5123bf6b
 use miden_client::account::{AccountId, AccountStorageMode};
 use miden_client::asset::{Asset, FungibleAsset};
 use miden_client::builder::ClientBuilder;
@@ -1166,18 +1163,8 @@
 
     assert_eq!(node_nullifier.nullifier, nullifier);
     assert_eq!(node_nullifier_proof.leaf().entries().pop().unwrap().0, nullifier.as_word());
-<<<<<<< HEAD
-
-    let account_delta = client
-        .test_rpc_api()
-        .get_account_state_delta(first_basic_account.id(), first_block_num, second_block_num)
-        .await?;
-
-    assert_eq!(account_delta.nonce_delta(), ONE);
-    assert_eq!(*account_delta.vault().fungible().iter().next().unwrap().1, MINT_AMOUNT as i64);
-    Ok(())
-=======
->>>>>>> 5123bf6b
+
+    Ok(())
 }
 
 pub async fn ignore_invalid_notes(client_config: ClientConfig) -> Result<()> {
