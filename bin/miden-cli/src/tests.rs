use std::{
    env::{self, temp_dir},
    fs::File,
    io::{Read, Write},
    path::{Path, PathBuf},
    sync::Arc,
};

use assert_cmd::Command;
use config::RpcConfig;
use miden_client::{
    self,
    account::{
        component::{BasicWallet, RpoFalcon512},
        AccountBuilder, AccountId, AccountStorageMode, AccountType,
    },
    authenticator::{keystore::FilesystemKeyStore, ClientAuthenticator},
    crypto::{FeltRng, RpoRandomCoin, SecretKey},
    note::{
        Note, NoteAssets, NoteExecutionHint, NoteExecutionMode, NoteFile, NoteInputs, NoteMetadata,
        NoteRecipient, NoteTag, NoteType,
    },
    rpc::{Endpoint, TonicRpcClient},
    store::{sqlite_store::SqliteStore, NoteFilter},
    testing::account_id::ACCOUNT_ID_OFF_CHAIN_SENDER,
    transaction::{OutputNote, TransactionRequestBuilder},
    utils::Serializable,
    Client, Felt,
};
use miden_client_tests::common::{execute_tx_and_sync, insert_new_wallet};
use predicates::str::contains;
use rand::Rng;
use uuid::Uuid;

mod config;

// CLI TESTS
// ================================================================================================

/// This Module contains integration tests that test against the miden CLI directly. In order to do
/// that we use [assert_cmd](https://github.com/assert-rs/assert_cmd?tab=readme-ov-file) which aids
/// in the process of spawning commands.
///
/// Tests added here should only interact with the CLI through `assert_cmd`, with the exception of
/// reading data from the client's store since it would be quite tedious to parse the CLI output
/// for that and is more error prone.
///
/// Note that each client has to run in its own directory so you'll need to create a random
/// temporary directory (check existing tests to see how). You'll also need to make the commands
/// run as if they were spawned on that directory. `std::env::set_current_dir` shouldn't be used as
/// it impacts on other tests and instead you should use `assert_cmd::Command::current_dir`.

// INIT TESTS
// ================================================================================================

#[test]
fn test_init_without_params() {
    let mut temp_dir = temp_dir();
    temp_dir.push(format!("{}", uuid::Uuid::new_v4()));
    std::fs::create_dir(temp_dir.clone()).unwrap();

    let mut init_cmd = Command::cargo_bin("miden").unwrap();
    init_cmd.args(["init", "--network", "localhost"]);
    init_cmd.current_dir(&temp_dir).assert().success();

    sync_cli(&temp_dir);

    // Trying to init twice should result in an error
    let mut init_cmd = Command::cargo_bin("miden").unwrap();
    init_cmd.args(["init"]);
    init_cmd.current_dir(&temp_dir).assert().failure();
}

#[test]
fn test_init_with_params() {
    let store_path = create_test_store_path();
    let mut temp_dir = temp_dir();
    temp_dir.push(format!("{}", uuid::Uuid::new_v4()));
    std::fs::create_dir(temp_dir.clone()).unwrap();

    let mut init_cmd = Command::cargo_bin("miden").unwrap();
    init_cmd.args(["init", "--network", "localhost", "--store-path", store_path.to_str().unwrap()]);
    init_cmd.current_dir(&temp_dir).assert().success();

    // Assert the config file contains the specified contents
    let mut config_path = temp_dir.clone();
    config_path.push("miden-client.toml");
    let mut config_file = File::open(config_path).unwrap();
    let mut config_file_str = String::new();
    config_file.read_to_string(&mut config_file_str).unwrap();

    assert!(config_file_str.contains(store_path.to_str().unwrap()));
    assert!(config_file_str.contains("localhost"));

    sync_cli(&temp_dir);

    // Trying to init twice should result in an error
    let mut init_cmd = Command::cargo_bin("miden").unwrap();
    init_cmd.args(["init", "--network", "localhost", "--store-path", store_path.to_str().unwrap()]);
    init_cmd.current_dir(&temp_dir).assert().failure();
}

// TX TESTS
// ================================================================================================

/// This test tries to run a mint TX using the CLI for an account that isn't tracked.
#[tokio::test]
async fn test_mint_with_untracked_account() {
    let store_path = create_test_store_path();
    let mut temp_dir = temp_dir();
    temp_dir.push(format!("{}", uuid::Uuid::new_v4()));
    std::fs::create_dir(temp_dir.clone()).unwrap();

    let target_account_id = {
        let other_store_path = create_test_store_path();
        let (mut client, _) = create_test_client_with_store_path(&other_store_path).await;
        let key_pair = SecretKey::with_rng(client.rng());

        let mut init_seed = [0u8; 32];
        client.rng().fill_bytes(&mut init_seed);

        let anchor_block = client.get_latest_epoch_block().await.unwrap();

        let (new_account, seed) = AccountBuilder::new(init_seed)
            .anchor((&anchor_block).try_into().unwrap())
            .account_type(AccountType::RegularAccountImmutableCode)
            .storage_mode(AccountStorageMode::Private)
            .with_component(RpoFalcon512::new(key_pair.public_key()))
            .with_component(BasicWallet)
            .build()
            .unwrap();

        client.add_account(&new_account, Some(seed), false).await.unwrap();

        new_account.id().to_hex()
    };

    // On CLI create the faucet and mint
    let mut init_cmd = Command::cargo_bin("miden").unwrap();
    init_cmd.args(["init", "--network", "localhost", "--store-path", store_path.to_str().unwrap()]);
    init_cmd.current_dir(&temp_dir).assert().success();

    // Create faucet account
    let mut create_faucet_cmd = Command::cargo_bin("miden").unwrap();
    create_faucet_cmd.args([
        "new-faucet",
        "-s",
        "private",
        "-t",
        "BTC",
        "-d",
        "8",
        "-m",
        "1000000000000",
    ]);
    create_faucet_cmd.current_dir(&temp_dir).assert().success();

    let fungible_faucet_account_id = {
        let client = create_test_client_with_store_path(&store_path).await.0;
        let accounts = client.get_account_headers().await.unwrap();

        accounts.first().unwrap().0.id().to_hex()
    };

    sync_cli(&temp_dir);

    // Let's try and mint
    mint_cli(&temp_dir, &target_account_id, &fungible_faucet_account_id);

    // Sleep for a while to ensure the note is committed on the node
    sync_until_no_notes(&store_path, &temp_dir, NoteFilter::Expected).await;
}

// IMPORT TESTS
// ================================================================================================

// Only one faucet is being created on the genesis block
const GENESIS_ACCOUNTS_FILENAMES: [&str; 1] = ["faucet.mac"];

// This tests that it's possible to import the genesis accounts and interact with them. To do so it:
//
// 1. Creates a new client
// 2. Imports the genesis account
// 3. Creates a wallet
// 4. Runs a mint tx and syncs until the transaction and note are committed
#[tokio::test]
#[ignore = "import genesis test gets ignored by default so integration tests can be ran with dockerized and remote nodes where we might not have the genesis data"]
async fn test_import_genesis_accounts_can_be_used_for_transactions() {
    let store_path = create_test_store_path();
    let mut temp_dir = temp_dir();
    temp_dir.push(format!("{}", uuid::Uuid::new_v4()));
    std::fs::create_dir(temp_dir.clone()).unwrap();

    for genesis_account_filename in GENESIS_ACCOUNTS_FILENAMES {
        let mut new_file_path = temp_dir.clone();
        new_file_path.push(genesis_account_filename);

        let cargo_workspace_dir =
            env::var("CARGO_MANIFEST_DIR").expect("CARGO_MANIFEST_DIR is not set");
        let source_path =
            format!("{cargo_workspace_dir}/../../miden-node/accounts/{genesis_account_filename}",);

        std::fs::copy(source_path, new_file_path).unwrap();
    }

    let mut init_cmd = Command::cargo_bin("miden").unwrap();
    init_cmd.args(["init", "--network", "localhost", "--store-path", store_path.to_str().unwrap()]);
    init_cmd.current_dir(&temp_dir).assert().success();

    // Import genesis accounts
    let mut args = vec!["import"];
    for filename in GENESIS_ACCOUNTS_FILENAMES {
        args.push(filename);
    }
    let mut import_cmd = Command::cargo_bin("miden").unwrap();
    import_cmd.args(&args);
    import_cmd.current_dir(&temp_dir).assert().success();

    sync_cli(&temp_dir);

    let fungible_faucet_account_id = {
        let (client, _) = create_test_client_with_store_path(&store_path).await;
        let accounts = client.get_account_headers().await.unwrap();

        let account_ids = accounts.iter().map(|(acc, _seed)| acc.id()).collect::<Vec<_>>();
        let faucet_accounts = account_ids.iter().filter(|id| id.is_faucet()).collect::<Vec<_>>();

        assert_eq!(faucet_accounts.len(), 1);

        faucet_accounts[0].to_hex()
    };

    // Ensure they've been importing by showing them
    let args = vec!["account", "--show", &fungible_faucet_account_id];
    let mut show_cmd = Command::cargo_bin("miden").unwrap();
    show_cmd.args(&args);
    show_cmd.current_dir(&temp_dir).assert().success();

    // Create wallet account
    let mut create_wallet_cmd = Command::cargo_bin("miden").unwrap();
    create_wallet_cmd.args(["new-wallet", "-s", "private"]);
    create_wallet_cmd.current_dir(&temp_dir).assert().success();

    // Let's try and mint
    mint_cli(
        &temp_dir,
        &AccountId::try_from(ACCOUNT_ID_OFF_CHAIN_SENDER).unwrap().to_hex(),
        &fungible_faucet_account_id,
    );

    // Wait until the note is committed on the node
    sync_until_no_notes(&store_path, &temp_dir, NoteFilter::Expected).await;
}

// This tests that it's possible to export and import notes into other CLIs. To do so it:
//
// 1. Creates a client A with a faucet
// 2. Creates a client B with a regular account
// 3. On client A runs a mint transaction, and exports the output note
// 4. On client B imports the note and consumes it
#[tokio::test]
async fn test_cli_export_import_note() {
    const NOTE_FILENAME: &str = "test_note.mno";

    let store_path_1 = create_test_store_path();
    let mut temp_dir_1 = temp_dir();
    temp_dir_1.push(format!("{}", uuid::Uuid::new_v4()));
    std::fs::create_dir(temp_dir_1.clone()).unwrap();

    let store_path_2 = create_test_store_path();
    let mut temp_dir_2 = temp_dir();
    temp_dir_2.push(format!("{}", uuid::Uuid::new_v4()));
    std::fs::create_dir(temp_dir_2.clone()).unwrap();

    // Init and create basic wallet on second client
    let mut init_cmd = Command::cargo_bin("miden").unwrap();
    init_cmd.args([
        "init",
        "--network",
        "localhost",
        "--store-path",
        store_path_2.to_str().unwrap(),
    ]);
    init_cmd.current_dir(&temp_dir_2).assert().success();

    // Create wallet account
    let mut create_wallet_cmd = Command::cargo_bin("miden").unwrap();
    create_wallet_cmd.args(["new-wallet", "-s", "private"]);
    create_wallet_cmd.current_dir(&temp_dir_2).assert().success();

    let first_basic_account_id = {
        let client = create_test_client_with_store_path(&store_path_2).await.0;
        let accounts = client.get_account_headers().await.unwrap();

        accounts.first().unwrap().0.id().to_hex()
    };

    // On first client init, create a faucet and mint
    let mut init_cmd = Command::cargo_bin("miden").unwrap();
    init_cmd.args([
        "init",
        "--network",
        "localhost",
        "--store-path",
        store_path_1.to_str().unwrap(),
    ]);
    init_cmd.current_dir(&temp_dir_1).assert().success();

    // Create faucet account
    let mut create_faucet_cmd = Command::cargo_bin("miden").unwrap();
    create_faucet_cmd.args([
        "new-faucet",
        "-s",
        "private",
        "-t",
        "BTC",
        "-d",
        "8",
        "-m",
        "100000000000",
    ]);
    create_faucet_cmd.current_dir(&temp_dir_1).assert().success();

    let fungible_faucet_account_id = {
        let client = create_test_client_with_store_path(&store_path_1).await.0;
        let accounts = client.get_account_headers().await.unwrap();

        accounts.first().unwrap().0.id().to_hex()
    };

    sync_cli(&temp_dir_1);

    // Let's try and mint
    mint_cli(&temp_dir_1, &first_basic_account_id, &fungible_faucet_account_id);

    // Create a Client to get notes
    let note_to_export_id = {
        let client = create_test_client_with_store_path(&store_path_1).await.0;
        let output_notes = client.get_output_notes(NoteFilter::All).await.unwrap();

        output_notes.first().unwrap().id().to_hex()
    };

    // Export without type fails
    let mut export_cmd = Command::cargo_bin("miden").unwrap();
    export_cmd.args(["export", &note_to_export_id, "--filename", NOTE_FILENAME]);
    export_cmd.current_dir(&temp_dir_1).assert().failure().code(1); // Code returned when the CLI handles an error

    // Export the note
    let mut export_cmd = Command::cargo_bin("miden").unwrap();
    export_cmd.args([
        "export",
        &note_to_export_id,
        "--filename",
        NOTE_FILENAME,
        "--export-type",
        "partial",
    ]);
    export_cmd.current_dir(&temp_dir_1).assert().success();

    // Copy the note
    let mut client_1_note_file_path = temp_dir_1.clone();
    client_1_note_file_path.push(NOTE_FILENAME);
    let mut client_2_note_file_path = temp_dir_2.clone();
    client_2_note_file_path.push(NOTE_FILENAME);
    std::fs::copy(client_1_note_file_path, client_2_note_file_path).unwrap();

    // Import Note on second client
    let mut import_cmd = Command::cargo_bin("miden").unwrap();
    import_cmd.args(["import", NOTE_FILENAME]);
    import_cmd.current_dir(&temp_dir_2).assert().success();

    // Wait until the note is committed on the node
    sync_until_no_notes(&store_path_2, &temp_dir_2, NoteFilter::Expected).await;

    show_note_cli(&temp_dir_2, &note_to_export_id, false);
    // Consume the note
    consume_note_cli(&temp_dir_2, &first_basic_account_id, &[&note_to_export_id]);

    // Test send command
    let mock_target_id: AccountId = AccountId::try_from(ACCOUNT_ID_OFF_CHAIN_SENDER).unwrap();
    send_cli(
        &temp_dir_2,
        &first_basic_account_id,
        &mock_target_id.to_hex(),
        &fungible_faucet_account_id,
    );
}

#[tokio::test]
async fn test_cli_export_import_account() {
    const FAUCET_FILENAME: &str = "test_faucet.mac";
    const WALLET_FILENAME: &str = "test_wallet.wal";

    let store_path_1 = create_test_store_path();
    let mut temp_dir_1 = temp_dir();
    temp_dir_1.push(format!("{}", uuid::Uuid::new_v4()));
    std::fs::create_dir(temp_dir_1.clone()).unwrap();

    let store_path_2 = create_test_store_path();
    let mut temp_dir_2 = temp_dir();
    temp_dir_2.push(format!("{}", uuid::Uuid::new_v4()));
    std::fs::create_dir(temp_dir_2.clone()).unwrap();

    // Init the first client
    let mut init_cmd = Command::cargo_bin("miden").unwrap();
    init_cmd.args([
        "init",
        "--network",
        "localhost",
        "--store-path",
        store_path_1.to_str().unwrap(),
    ]);
    init_cmd.current_dir(&temp_dir_1).assert().success();

    // Init the second client
    let mut init_cmd = Command::cargo_bin("miden").unwrap();
    init_cmd.args([
        "init",
        "--network",
        "localhost",
        "--store-path",
        store_path_2.to_str().unwrap(),
    ]);
    init_cmd.current_dir(&temp_dir_2).assert().success();

    // Create faucet account
    let mut create_wallet_cmd = Command::cargo_bin("miden").unwrap();
    create_wallet_cmd.args([
        "new-faucet",
        "-s",
        "private",
        "-t",
        "BTC",
        "-d",
        "8",
        "-m",
        "100000000000",
    ]);
    create_wallet_cmd.current_dir(&temp_dir_1).assert().success();

    // Create wallet account
    let mut create_wallet_cmd = Command::cargo_bin("miden").unwrap();
    create_wallet_cmd.args(["new-wallet", "-s", "private"]);
    create_wallet_cmd.current_dir(&temp_dir_1).assert().success();

    let (faucet_id, wallet_id) = {
        let client = create_test_client_with_store_path(&store_path_1).await.0;
        let accounts = client.get_account_headers().await.unwrap();

        let faucet_id =
            accounts.iter().find(|(acc, _)| acc.id().is_faucet()).unwrap().0.id().to_hex();
        let wallet_id = accounts
            .iter()
            .find(|(acc, _)| acc.id().is_regular_account())
            .unwrap()
            .0
            .id()
            .to_hex();

        (faucet_id, wallet_id)
    };

    // Export the accounts
    let mut export_cmd = Command::cargo_bin("miden").unwrap();
    export_cmd.args(["export", &faucet_id, "--account", "--filename", FAUCET_FILENAME]);
    export_cmd.current_dir(&temp_dir_1).assert().success();
    let mut export_cmd = Command::cargo_bin("miden").unwrap();
    export_cmd.args(["export", &wallet_id, "--account", "--filename", WALLET_FILENAME]);
    export_cmd.current_dir(&temp_dir_1).assert().success();

    // Copy the account files
    for filename in &[FAUCET_FILENAME, WALLET_FILENAME] {
        let mut client_1_file_path = temp_dir_1.clone();
        client_1_file_path.push(filename);
        let mut client_2_file_path = temp_dir_2.clone();
        client_2_file_path.push(filename);
        std::fs::copy(client_1_file_path, client_2_file_path).unwrap();
    }

    // Import the account from the second client
    let mut import_cmd = Command::cargo_bin("miden").unwrap();
    import_cmd.args(["import", FAUCET_FILENAME]);
    import_cmd.current_dir(&temp_dir_2).assert().success();
    let mut import_cmd = Command::cargo_bin("miden").unwrap();
    import_cmd.args(["import", WALLET_FILENAME]);
    import_cmd.current_dir(&temp_dir_2).assert().success();

    // Ensure the account was imported
    let client_2 = create_test_client_with_store_path(&store_path_2).await.0;
    assert!(client_2.get_account(AccountId::from_hex(&faucet_id).unwrap()).await.is_ok());
    assert!(client_2.get_account(AccountId::from_hex(&wallet_id).unwrap()).await.is_ok());

    sync_cli(&temp_dir_2);

    mint_cli(&temp_dir_2, &wallet_id, &faucet_id);

    // Wait until the note is committed on the node
    sync_until_no_notes(&store_path_2, &temp_dir_2, NoteFilter::Expected).await;

    // Get consumable note
    let client = create_test_client_with_store_path(&store_path_2).await.0;
    let output_notes = client.get_output_notes(NoteFilter::All).await.unwrap();

    let note_id = output_notes.first().unwrap().id().to_hex();

    // Consume the note
    consume_note_cli(&temp_dir_2, &wallet_id, &[&note_id]);
}

#[test]
fn test_cli_empty_commands() {
    let store_path = create_test_store_path();
    let mut temp_dir = temp_dir();
    temp_dir.push(format!("{}", uuid::Uuid::new_v4()));
    std::fs::create_dir(temp_dir.clone()).unwrap();

    let mut init_cmd = Command::cargo_bin("miden").unwrap();

    init_cmd.args(["init", "--network", "localhost", "--store-path", store_path.to_str().unwrap()]);
    init_cmd.current_dir(&temp_dir).assert().success();

    let mut create_faucet_cmd = Command::cargo_bin("miden").unwrap();
    assert_command_fails_but_does_not_panic(create_faucet_cmd.args(["new-faucet"]));

    let mut import_cmd = Command::cargo_bin("miden").unwrap();
    assert_command_fails_but_does_not_panic(import_cmd.args(["export"]));

    let mut mint_cmd = Command::cargo_bin("miden").unwrap();
    assert_command_fails_but_does_not_panic(mint_cmd.args(["mint"]));

    let mut send_cmd = Command::cargo_bin("miden").unwrap();
    assert_command_fails_but_does_not_panic(send_cmd.args(["send"]));

    let mut swam_cmd = Command::cargo_bin("miden").unwrap();
    assert_command_fails_but_does_not_panic(swam_cmd.args(["swap"]));
}

#[tokio::test]
async fn test_consume_unauthenticated_note() {
    let store_path = create_test_store_path();
    let mut temp_dir = temp_dir();
    temp_dir.push(format!("{}", uuid::Uuid::new_v4()));
    std::fs::create_dir(temp_dir.clone()).unwrap();

    let mut init_cmd = Command::cargo_bin("miden").unwrap();
    init_cmd.args(["init", "--network", "localhost", "--store-path", store_path.to_str().unwrap()]);
    init_cmd.current_dir(&temp_dir).assert().success();

    // Create wallet account
    let mut create_wallet_cmd = Command::cargo_bin("miden").unwrap();
    create_wallet_cmd.args(["new-wallet", "-s", "public"]);
    create_wallet_cmd.current_dir(&temp_dir).assert().success();

    let wallet_account_id = {
        let client = create_test_client_with_store_path(&store_path).await.0;
        let accounts = client.get_account_headers().await.unwrap();

        accounts[0].0.id().to_hex()
    };

    // Create faucet account
    let mut create_faucet_cmd = Command::cargo_bin("miden").unwrap();
    create_faucet_cmd.args([
        "new-faucet",
        "-s",
        "public",
        "-t",
        "BTC",
        "-d",
        "8",
        "-m",
        "1000000000000",
    ]);
    create_faucet_cmd.current_dir(&temp_dir).assert().success();

    let fungible_faucet_account_id = {
        let client = create_test_client_with_store_path(&store_path).await.0;
        let accounts = client.get_account_headers().await.unwrap();

        accounts[1].0.id().to_hex()
    };

    sync_cli(&temp_dir);

    // Mint
    mint_cli(&temp_dir, &wallet_account_id, &fungible_faucet_account_id);

    // Get consumable note to consume without authentication
    let client = create_test_client_with_store_path(&store_path).await.0;
    let output_notes = client.get_output_notes(NoteFilter::All).await.unwrap();

    let note_id = output_notes.first().unwrap().id().to_hex();

    // Consume the note, internally this checks that the note was consumed correctly
    consume_note_cli(&temp_dir, &wallet_account_id, &[&note_id]);
}

// DEVNET & TESTNET TESTS
// ================================================================================================

#[tokio::test]
async fn test_init_with_devnet() {
    let store_path = create_test_store_path();
    let mut temp_dir = temp_dir();
    temp_dir.push(format!("{}", uuid::Uuid::new_v4()));
    std::fs::create_dir(temp_dir.clone()).unwrap();

    let mut init_cmd = Command::cargo_bin("miden").unwrap();
    init_cmd.args(["init", "--network", "devnet", "--store-path", store_path.to_str().unwrap()]);
    init_cmd.current_dir(&temp_dir).assert().success();

    // Check in the config file that the network is devnet
    let mut config_path = temp_dir.clone();
    config_path.push("miden-client.toml");
    let mut config_file = File::open(config_path).unwrap();
    let mut config_file_str = String::new();
    config_file.read_to_string(&mut config_file_str).unwrap();

    assert!(config_file_str.contains(&Endpoint::devnet().to_string()));
}

#[tokio::test]
async fn test_init_with_testnet() {
    let store_path = create_test_store_path();
    let mut temp_dir = temp_dir();
    temp_dir.push(format!("{}", uuid::Uuid::new_v4()));
    std::fs::create_dir(temp_dir.clone()).unwrap();

    let mut init_cmd = Command::cargo_bin("miden").unwrap();
    init_cmd.args(["init", "--network", "testnet", "--store-path", store_path.to_str().unwrap()]);
    init_cmd.current_dir(&temp_dir).assert().success();

    // Check in the config file that the network is testnet
    let mut config_path = temp_dir.clone();
    config_path.push("miden-client.toml");
    let mut config_file = File::open(config_path).unwrap();
    let mut config_file_str = String::new();
    config_file.read_to_string(&mut config_file_str).unwrap();

    assert!(config_file_str.contains(&Endpoint::testnet().to_string()));
}

// HELPERS
// ================================================================================================

// Syncs CLI on directory. It'll try syncing until the command executes successfully. If it never
// executes successfully, eventually the test will time out (provided the nextest config has a
// timeout set).
fn sync_cli(cli_path: &Path) {
    loop {
        let mut sync_cmd = Command::cargo_bin("miden").unwrap();
        sync_cmd.args(["sync"]);
        if sync_cmd.current_dir(cli_path).assert().try_success().is_ok() {
            break;
        }
        std::thread::sleep(std::time::Duration::from_secs(3));
    }
}

/// Mints 100 units of the corresponding faucet using the cli and checks that the command runs
/// successfully given account using the CLI given by `cli_path`.
fn mint_cli(cli_path: &Path, target_account_id: &str, faucet_id: &str) {
    let mut mint_cmd = Command::cargo_bin("miden").unwrap();
    mint_cmd.args([
        "mint",
        "--target",
        target_account_id,
        "--asset",
        &format!("100::{faucet_id}"),
        "-n",
        "private",
        "--force",
    ]);
    mint_cmd.current_dir(cli_path).assert().success();
}

/// Shows note details using the cli and checks that the command runs
/// successfully given account using the CLI given by `cli_path`.
fn show_note_cli(cli_path: &Path, note_id: &str, should_fail: bool) {
    let mut show_note_cmd = Command::cargo_bin("miden").unwrap();
    show_note_cmd.args(["notes", "--show", note_id]);

    if should_fail {
        show_note_cmd.current_dir(cli_path).assert().failure();
    } else {
        show_note_cmd.current_dir(cli_path).assert().success();
    }
}

/// Sends 25 units of the corresponding faucet and checks that the command runs successfully given
/// account using the CLI given by `cli_path`.
fn send_cli(cli_path: &Path, from_account_id: &str, to_account_id: &str, faucet_id: &str) {
    let mut send_cmd = Command::cargo_bin("miden").unwrap();
    send_cmd.args([
        "send",
        "--sender",
        &from_account_id[0..8],
        "--target",
        to_account_id,
        "--asset",
        &format!("25::{faucet_id}"),
        "-n",
        "private",
        "--force",
    ]);
    send_cmd.current_dir(cli_path).assert().success();
}

/// Syncs until there are no input notes satisfying the provided filter.
async fn sync_until_no_notes(store_path: &Path, cli_path: &Path, filter: NoteFilter) {
    let client = create_test_client_with_store_path(store_path).await.0;

    while !client.get_input_notes(filter.clone()).await.unwrap().is_empty() {
        sync_cli(cli_path);
        std::thread::sleep(std::time::Duration::from_secs(1));
    }
}

/// Consumes a series of notes with a given account using the CLI given by `cli_path`.
fn consume_note_cli(cli_path: &Path, account_id: &str, note_ids: &[&str]) {
    let mut consume_note_cmd = Command::cargo_bin("miden").unwrap();
    let mut cli_args = vec!["consume-notes", "--account", &account_id[0..8], "--force"];
    cli_args.extend_from_slice(note_ids);
    consume_note_cmd.args(&cli_args);
    consume_note_cmd.current_dir(cli_path).assert().success();
}

pub fn create_test_store_path() -> std::path::PathBuf {
    let mut temp_file = temp_dir();
    temp_file.push(format!("{}.sqlite3", Uuid::new_v4()));
    temp_file
}

pub type TestClient = Client<RpoRandomCoin>;

async fn create_test_client_with_store_path(store_path: &Path) -> (TestClient, FilesystemKeyStore) {
    let rpc_config = RpcConfig::default();

    let store = {
        let sqlite_store = SqliteStore::new(PathBuf::from(store_path)).await.unwrap();
        Arc::new(sqlite_store)
    };

    let mut rng = rand::thread_rng();
    let coin_seed: [u64; 4] = rng.gen();

    let rng = RpoRandomCoin::new(coin_seed.map(Felt::new));

<<<<<<< HEAD
    let authenticator = StoreAuthenticator::new_with_rng(store.clone(), rng);
    TestClient::new(
        Arc::new(TonicRpcClient::new(&rpc_config.endpoint.into(), rpc_config.timeout_ms)),
        rng,
        store,
        Arc::new(authenticator),
        true,
=======
    let keystore = FilesystemKeyStore::new(temp_dir()).unwrap();

    let authenticator = ClientAuthenticator::new(rng, keystore.clone());
    (
        TestClient::new(
            Box::new(TonicRpcClient::new(&rpc_config.endpoint.into(), rpc_config.timeout_ms)),
            rng,
            store,
            std::sync::Arc::new(authenticator),
            true,
        ),
        keystore,
>>>>>>> 78964e69
    )
}

fn assert_command_fails_but_does_not_panic(command: &mut Command) {
    let output_error = command.ok().unwrap_err();
    let exit_code = output_error.as_output().unwrap().status.code().unwrap();
    assert_ne!(exit_code, 0); // Command failed
    assert_ne!(exit_code, 101); // Command didn't panic
}

#[tokio::test]
async fn debug_mode_outputs_logs() {
    const NOTE_FILENAME: &str = "test_note.mno";
    env::set_var("MIDEN_DEBUG", "true");

    // Create a Client and a custom note
    let store_path = create_test_store_path();
    let (mut client, authenticator) = create_test_client_with_store_path(&store_path).await;
    let (account, ..) = insert_new_wallet(&mut client, AccountStorageMode::Private, &authenticator)
        .await
        .unwrap();

    // Create the custom note
    let note_script = "       
            begin
                debug.stack
                assert_eq
            end
            ";
    let note_script = client.compile_note_script(note_script).unwrap();
    let inputs = NoteInputs::new(vec![]).unwrap();
    let serial_num = client.rng().draw_word();
    let note_metadata = NoteMetadata::new(
        account.id(),
        NoteType::Private,
        NoteTag::from_account_id(account.id(), NoteExecutionMode::Local).unwrap(),
        NoteExecutionHint::None,
        Felt::default(),
    )
    .unwrap();
    let note_assets = NoteAssets::new(vec![]).unwrap();
    let note_recipient = NoteRecipient::new(serial_num, note_script, inputs);
    let note = Note::new(note_assets, note_metadata, note_recipient);

    // Send transaction and wait for it to be committed
    let transaction_request = TransactionRequestBuilder::new()
        .with_own_output_notes(vec![OutputNote::Full(note.clone())])
        .unwrap()
        .build();
    execute_tx_and_sync(&mut client, account.id(), transaction_request).await;

    // Export the note
    let note_file: NoteFile = NoteFile::NoteDetails {
        details: note.clone().into(),
        after_block_num: 0.into(),
        tag: Some(note.metadata().tag()),
    };

    // Serialize the note
    let mut temp_dir = temp_dir();
    let note_path = temp_dir.join(NOTE_FILENAME);
    let mut file = File::create(note_path.clone()).unwrap();
    file.write_all(&note_file.to_bytes()).unwrap();

    // Use the Cli to import the note
    temp_dir.push(format!("{}", uuid::Uuid::new_v4()));
    std::fs::create_dir(temp_dir.clone()).unwrap();

    let mut init_cmd = Command::cargo_bin("miden").unwrap();
    init_cmd.args(["init", "--network", "localhost", "--store-path", store_path.to_str().unwrap()]);
    init_cmd.current_dir(&temp_dir).assert().success();

    // Import the note
    let mut import_cmd = Command::cargo_bin("miden").unwrap();
    import_cmd.args(["import", note_path.to_str().unwrap()]);
    import_cmd.current_dir(&temp_dir).assert().success();

    sync_cli(&temp_dir);

    // Create wallet account
    let mut create_wallet_cmd = Command::cargo_bin("miden").unwrap();
    create_wallet_cmd.args(["new-wallet", "-s", "public"]);
    create_wallet_cmd.current_dir(&temp_dir).assert().success();

    let wallet_account_id = {
        let client = create_test_client_with_store_path(&store_path).await.0;
        let accounts = client.get_account_headers().await.unwrap();

        accounts[1].0.id().to_hex()
    };

    // Consume the note and check the output
    let mut consume_note_cmd = Command::cargo_bin("miden").unwrap();
    let note_id = note.id().to_hex();
    let mut cli_args = vec!["consume-notes", "--account", &wallet_account_id[0..8], "--force"];
    cli_args.extend_from_slice(vec![note_id.as_str()].as_slice());
    consume_note_cmd.args(&cli_args);
    consume_note_cmd
        .current_dir(&temp_dir)
        .assert()
        .success()
        .stdout(contains("Stack state"));
}<|MERGE_RESOLUTION|>--- conflicted
+++ resolved
@@ -747,28 +747,18 @@
 
     let rng = RpoRandomCoin::new(coin_seed.map(Felt::new));
 
-<<<<<<< HEAD
-    let authenticator = StoreAuthenticator::new_with_rng(store.clone(), rng);
-    TestClient::new(
-        Arc::new(TonicRpcClient::new(&rpc_config.endpoint.into(), rpc_config.timeout_ms)),
-        rng,
-        store,
-        Arc::new(authenticator),
-        true,
-=======
     let keystore = FilesystemKeyStore::new(temp_dir()).unwrap();
 
     let authenticator = ClientAuthenticator::new(rng, keystore.clone());
     (
         TestClient::new(
-            Box::new(TonicRpcClient::new(&rpc_config.endpoint.into(), rpc_config.timeout_ms)),
+            Arc::new(TonicRpcClient::new(&rpc_config.endpoint.into(), rpc_config.timeout_ms)),
             rng,
             store,
-            std::sync::Arc::new(authenticator),
+            Arc::new(authenticator),
             true,
         ),
         keystore,
->>>>>>> 78964e69
     )
 }
 
