use core::panic;
use std::{
    env::{self, temp_dir},
    fs::{self, File},
    io::{Read, Write},
    path::{Path, PathBuf},
    sync::Arc,
};

use assert_cmd::Command;
use config::RpcConfig;
use miden_cli::CliKeyStore;
use miden_client::{
    self, Client, Felt,
    account::{AccountId, AccountStorageMode},
    crypto::{FeltRng, RpoRandomCoin},
    note::{
        Note, NoteAssets, NoteExecutionHint, NoteExecutionMode, NoteFile, NoteInputs, NoteMetadata,
        NoteRecipient, NoteTag, NoteType,
    },
    rpc::{Endpoint, TonicRpcClient},
    store::sqlite_store::SqliteStore,
    testing::account_id::ACCOUNT_ID_PRIVATE_SENDER,
    transaction::{OutputNote, TransactionRequestBuilder},
    utils::Serializable,
};
use miden_client_tests::common::{
    ACCOUNT_ID_REGULAR, TEST_CLIENT_RPC_CONFIG_FILE, execute_tx_and_sync, insert_new_wallet,
};
use predicates::str::contains;
use rand::Rng;
use toml::Table;
use uuid::Uuid;

mod config;

// CLI TESTS
// ================================================================================================

/// This Module contains integration tests that test against the miden CLI directly. In order to do
/// that we use [assert_cmd](https://github.com/assert-rs/assert_cmd?tab=readme-ov-file) which aids
/// in the process of spawning commands.
///
/// Tests added here should only interact with the CLI through `assert_cmd`, with the exception of
/// reading data from the client's store since it would be quite tedious to parse the CLI output
/// for that and is more error prone.
///
/// Note that each client has to run in its own directory so you'll need to create a random
/// temporary directory (check existing tests to see how). You'll also need to make the commands
/// run as if they were spawned on that directory. `std::env::set_current_dir` shouldn't be used as
/// it impacts on other tests and instead you should use `assert_cmd::Command::current_dir`.

// INIT TESTS
// ================================================================================================

#[test]
fn test_init_without_params() {
    let temp_dir = init_cli().1;

    // Trying to init twice should result in an error
    let mut init_cmd = Command::cargo_bin("miden").unwrap();
    init_cmd.args(["init"]);
    init_cmd.current_dir(&temp_dir).assert().failure();
}

#[test]
fn test_init_with_params() {
    let store_path = create_test_store_path();
    let temp_dir = init_cli_with_store_path("devnet", &store_path);

    // Assert the config file contains the specified contents
    let mut config_path = temp_dir.clone();
    config_path.push("miden-client.toml");
    let mut config_file = File::open(config_path).unwrap();
    let mut config_file_str = String::new();
    config_file.read_to_string(&mut config_file_str).unwrap();

    assert!(config_file_str.contains(store_path.to_str().unwrap()));
    assert!(config_file_str.contains("devnet"));

    // Trying to init twice should result in an error
    let mut init_cmd = Command::cargo_bin("miden").unwrap();
    init_cmd.args(["init", "--network", "devnet", "--store-path", store_path.to_str().unwrap()]);
    init_cmd.current_dir(&temp_dir).assert().failure();
}

// TX TESTS
// ================================================================================================

/// This test tries to run a mint TX using the CLI for an account that isn't tracked.
#[tokio::test]
async fn test_mint_with_untracked_account() {
    let temp_dir = init_cli().1;

    // Create faucet account
    let fungible_faucet_account_id = new_faucet_cli(&temp_dir, AccountStorageMode::Private);

    sync_cli(&temp_dir);

    // Let's try and mint
    mint_cli(
        &temp_dir,
        &AccountId::try_from(ACCOUNT_ID_REGULAR).unwrap().to_hex(),
        &fungible_faucet_account_id,
    );

    // Sleep for a while to ensure the note is committed on the node
    sync_until_committed_note(&temp_dir);
}

// IMPORT TESTS
// ================================================================================================

// Only one faucet is being created on the genesis block
const GENESIS_ACCOUNTS_FILENAMES: [&str; 1] = ["account_0.mac"];

// This tests that it's possible to import the genesis accounts and interact with them. To do so it:
//
// 1. Creates a new client
// 2. Imports the genesis account
// 3. Creates a wallet
// 4. Runs a mint tx and syncs until the transaction and note are committed
#[tokio::test]
#[ignore = "import genesis test gets ignored by default so integration tests can be ran with dockerized and remote nodes where we might not have the genesis data"]
async fn test_import_genesis_accounts_can_be_used_for_transactions() {
    let (store_path, temp_dir) = init_cli();

    for genesis_account_filename in GENESIS_ACCOUNTS_FILENAMES {
        let mut new_file_path = temp_dir.clone();
        new_file_path.push(genesis_account_filename);

        let cargo_workspace_dir =
            env::var("CARGO_MANIFEST_DIR").expect("CARGO_MANIFEST_DIR is not set");
        let source_path =
            format!("{cargo_workspace_dir}/../../miden-node/accounts/{genesis_account_filename}",);

        std::fs::copy(source_path, new_file_path).unwrap();
    }

    // Import genesis accounts
    let mut args = vec!["import"];
    for filename in GENESIS_ACCOUNTS_FILENAMES {
        args.push(filename);
    }
    let mut import_cmd = Command::cargo_bin("miden").unwrap();
    import_cmd.args(&args);
    import_cmd.current_dir(&temp_dir).assert().success();

    sync_cli(&temp_dir);

    let fungible_faucet_account_id = {
        let (client, _) = create_rust_client_with_store_path(&store_path).await;
        let accounts = client.get_account_headers().await.unwrap();

        let account_ids = accounts.iter().map(|(acc, _seed)| acc.id()).collect::<Vec<_>>();
        let faucet_accounts = account_ids.iter().filter(|id| id.is_faucet()).collect::<Vec<_>>();

        assert_eq!(faucet_accounts.len(), 1);

        faucet_accounts[0].to_hex()
    };

    // Ensure they've been importing by showing them
    let args = vec!["account", "--show", &fungible_faucet_account_id];
    let mut show_cmd = Command::cargo_bin("miden").unwrap();
    show_cmd.args(&args);
    show_cmd.current_dir(&temp_dir).assert().success();

    // Let's try and mint
    mint_cli(
        &temp_dir,
        &AccountId::try_from(ACCOUNT_ID_PRIVATE_SENDER).unwrap().to_hex(),
        &fungible_faucet_account_id,
    );

    // Wait until the note is committed on the node
    sync_until_committed_note(&temp_dir);
}

// This tests that it's possible to export and import notes into other CLIs. To do so it:
//
// 1. Creates a client A with a faucet
// 2. Creates a client B with a regular account
// 3. On client A runs a mint transaction, and exports the output note
// 4. On client B imports the note and consumes it
#[tokio::test]
async fn test_cli_export_import_note() {
    const NOTE_FILENAME: &str = "test_note.mno";

    let temp_dir_1 = init_cli().1;
    let temp_dir_2 = init_cli().1;

    // Create wallet account
    let first_basic_account_id = new_wallet_cli(&temp_dir_2, AccountStorageMode::Private);

    // Create faucet account
    let fungible_faucet_account_id = new_faucet_cli(&temp_dir_1, AccountStorageMode::Private);

    sync_cli(&temp_dir_1);

    // Let's try and mint
    let note_to_export_id =
        mint_cli(&temp_dir_1, &first_basic_account_id, &fungible_faucet_account_id);

    // Export without type fails
    let mut export_cmd = Command::cargo_bin("miden").unwrap();
    export_cmd.args(["export", &note_to_export_id, "--filename", NOTE_FILENAME]);
    export_cmd.current_dir(&temp_dir_1).assert().failure().code(1); // Code returned when the CLI handles an error

    // Export the note
    let mut export_cmd = Command::cargo_bin("miden").unwrap();
    export_cmd.args([
        "export",
        &note_to_export_id,
        "--filename",
        NOTE_FILENAME,
        "--export-type",
        "partial",
    ]);
    export_cmd.current_dir(&temp_dir_1).assert().success();

    // Copy the note
    let mut client_1_note_file_path = temp_dir_1.clone();
    client_1_note_file_path.push(NOTE_FILENAME);
    let mut client_2_note_file_path = temp_dir_2.clone();
    client_2_note_file_path.push(NOTE_FILENAME);
    std::fs::copy(client_1_note_file_path, client_2_note_file_path).unwrap();

    // Import Note on second client
    let mut import_cmd = Command::cargo_bin("miden").unwrap();
    import_cmd.args(["import", NOTE_FILENAME]);
    import_cmd.current_dir(&temp_dir_2).assert().success();

    // Wait until the note is committed on the node
    sync_until_committed_note(&temp_dir_2);

    show_note_cli(&temp_dir_2, &note_to_export_id, false);
    // Consume the note
    consume_note_cli(&temp_dir_2, &first_basic_account_id, &[&note_to_export_id]);

    // Test send command
    let mock_target_id: AccountId = AccountId::try_from(ACCOUNT_ID_PRIVATE_SENDER).unwrap();
    send_cli(
        &temp_dir_2,
        &first_basic_account_id,
        &mock_target_id.to_hex(),
        &fungible_faucet_account_id,
    );
}

#[tokio::test]
async fn test_cli_export_import_account() {
    const FAUCET_FILENAME: &str = "test_faucet.mac";
    const WALLET_FILENAME: &str = "test_wallet.wal";

    let temp_dir_1 = init_cli().1;
    let (store_path_2, temp_dir_2) = init_cli();

    // Create faucet account
    let faucet_id = new_faucet_cli(&temp_dir_1, AccountStorageMode::Private);

    // Create wallet account
    let wallet_id = new_wallet_cli(&temp_dir_1, AccountStorageMode::Private);

    // Export the accounts
    let mut export_cmd = Command::cargo_bin("miden").unwrap();
    export_cmd.args(["export", &faucet_id, "--account", "--filename", FAUCET_FILENAME]);
    export_cmd.current_dir(&temp_dir_1).assert().success();
    let mut export_cmd = Command::cargo_bin("miden").unwrap();
    export_cmd.args(["export", &wallet_id, "--account", "--filename", WALLET_FILENAME]);
    export_cmd.current_dir(&temp_dir_1).assert().success();

    // Copy the account files
    for filename in &[FAUCET_FILENAME, WALLET_FILENAME] {
        let mut client_1_file_path = temp_dir_1.clone();
        client_1_file_path.push(filename);
        let mut client_2_file_path = temp_dir_2.clone();
        client_2_file_path.push(filename);
        std::fs::copy(client_1_file_path, client_2_file_path).unwrap();
    }

    // Import the account from the second client
    let mut import_cmd = Command::cargo_bin("miden").unwrap();
    import_cmd.args(["import", FAUCET_FILENAME]);
    import_cmd.current_dir(&temp_dir_2).assert().success();
    let mut import_cmd = Command::cargo_bin("miden").unwrap();
    import_cmd.args(["import", WALLET_FILENAME]);
    import_cmd.current_dir(&temp_dir_2).assert().success();

    // Ensure the account was imported
    let client_2 = create_rust_client_with_store_path(&store_path_2).await.0;
    assert!(client_2.get_account(AccountId::from_hex(&faucet_id).unwrap()).await.is_ok());
    assert!(client_2.get_account(AccountId::from_hex(&wallet_id).unwrap()).await.is_ok());

    sync_cli(&temp_dir_2);

    let note_id = mint_cli(&temp_dir_2, &wallet_id, &faucet_id);

    // Wait until the note is committed on the node
    sync_until_committed_note(&temp_dir_2);

    // Consume the note
    consume_note_cli(&temp_dir_2, &wallet_id, &[&note_id]);
}

#[test]
fn test_cli_empty_commands() {
    let temp_dir = init_cli().1;

    let mut create_faucet_cmd = Command::cargo_bin("miden").unwrap();
    assert_command_fails_but_does_not_panic(
        create_faucet_cmd.args(["new-account"]).current_dir(&temp_dir),
    );

    let mut import_cmd = Command::cargo_bin("miden").unwrap();
    assert_command_fails_but_does_not_panic(import_cmd.args(["export"]).current_dir(&temp_dir));

    let mut mint_cmd = Command::cargo_bin("miden").unwrap();
    assert_command_fails_but_does_not_panic(mint_cmd.args(["mint"]).current_dir(&temp_dir));

    let mut send_cmd = Command::cargo_bin("miden").unwrap();
    assert_command_fails_but_does_not_panic(send_cmd.args(["send"]).current_dir(&temp_dir));

    let mut swam_cmd = Command::cargo_bin("miden").unwrap();
    assert_command_fails_but_does_not_panic(swam_cmd.args(["swap"]).current_dir(&temp_dir));
}

#[tokio::test]
async fn test_consume_unauthenticated_note() {
    let temp_dir = init_cli().1;

    // Create wallet account
    let wallet_account_id = new_wallet_cli(&temp_dir, AccountStorageMode::Public);

    // Create faucet account
    let fungible_faucet_account_id = new_faucet_cli(&temp_dir, AccountStorageMode::Public);

    sync_cli(&temp_dir);

    // Mint
    let note_id = mint_cli(&temp_dir, &wallet_account_id, &fungible_faucet_account_id);

    // Consume the note, internally this checks that the note was consumed correctly
    consume_note_cli(&temp_dir, &wallet_account_id, &[&note_id]);
}

// DEVNET & TESTNET TESTS
// ================================================================================================

#[tokio::test]
async fn test_init_with_devnet() {
    let temp_dir = init_cli_with_store_path("devnet", &create_test_store_path());

    // Check in the config file that the network is devnet
    let mut config_path = temp_dir.clone();
    config_path.push("miden-client.toml");
    let mut config_file = File::open(config_path).unwrap();
    let mut config_file_str = String::new();
    config_file.read_to_string(&mut config_file_str).unwrap();

    assert!(config_file_str.contains(&Endpoint::devnet().to_string()));
}

#[tokio::test]
async fn test_init_with_testnet() {
    let temp_dir = init_cli_with_store_path("testnet", &create_test_store_path());

    // Check in the config file that the network is testnet
    let mut config_path = temp_dir.clone();
    config_path.push("miden-client.toml");
    let mut config_file = File::open(config_path).unwrap();
    let mut config_file_str = String::new();
    config_file.read_to_string(&mut config_file_str).unwrap();

    assert!(config_file_str.contains(&Endpoint::testnet().to_string()));
}

#[tokio::test]
async fn debug_mode_outputs_logs() {
    // This test tries to execute a transaction with debug mode enabled and checks that the stack
    // state is printed. We need to use the CLI for this because the debug logs are always printed
    // to stdout and we can't capture them in a [`Client`] only test.
    // We use the [`Client`] to create a custom note that will print the stack state and consume it
    // using the CLI to check the stdout.

    const NOTE_FILENAME: &str = "test_note.mno";
    unsafe {
        env::set_var("MIDEN_DEBUG", "true");
    }

    // Create a Client and a custom note
    let store_path = create_test_store_path();
    let (mut client, authenticator) = create_rust_client_with_store_path(&store_path).await;
    let (account, ..) = insert_new_wallet(&mut client, AccountStorageMode::Private, &authenticator)
        .await
        .unwrap();

    // Create the custom note with a script that will print the stack state
    let note_script = "
            begin
                debug.stack
                assert_eq
            end
            ";
    let note_script = client.compile_note_script(note_script).unwrap();
    let inputs = NoteInputs::new(vec![]).unwrap();
    let serial_num = client.rng().draw_word();
    let note_metadata = NoteMetadata::new(
        account.id(),
        NoteType::Private,
        NoteTag::from_account_id(account.id(), NoteExecutionMode::Local).unwrap(),
        NoteExecutionHint::None,
        Felt::default(),
    )
    .unwrap();
    let note_assets = NoteAssets::new(vec![]).unwrap();
    let note_recipient = NoteRecipient::new(serial_num, note_script, inputs);
    let note = Note::new(note_assets, note_metadata, note_recipient);

    // Send transaction and wait for it to be committed
    client.sync_state().await.unwrap();
    let transaction_request = TransactionRequestBuilder::new()
        .with_own_output_notes(vec![OutputNote::Full(note.clone())])
        .build()
        .unwrap();
    execute_tx_and_sync(&mut client, account.id(), transaction_request).await;

    // Export the note
    let note_file: NoteFile = NoteFile::NoteDetails {
        details: note.clone().into(),
        after_block_num: 0.into(),
        tag: Some(note.metadata().tag()),
    };

    // Import the note into the CLI
    let temp_dir = init_cli_with_store_path(get_network_from_rpc_config().as_str(), &store_path);
    let note_path = temp_dir.join(NOTE_FILENAME);
    let mut file = File::create(note_path.clone()).unwrap();
    file.write_all(&note_file.to_bytes()).unwrap();

    let mut import_cmd = Command::cargo_bin("miden").unwrap();
    import_cmd.args(["import", note_path.to_str().unwrap()]);
    import_cmd.current_dir(&temp_dir).assert().success();

    sync_cli(&temp_dir);

    // Create wallet account
    let wallet_account_id = new_wallet_cli(&temp_dir, AccountStorageMode::Private);

    // Consume the note and check the output
    let mut consume_note_cmd = Command::cargo_bin("miden").unwrap();
    let note_id = note.id().to_hex();
    let mut cli_args = vec!["consume-notes", "--account", &wallet_account_id[0..8], "--force"];
    cli_args.extend_from_slice(vec![note_id.as_str()].as_slice());
    consume_note_cmd.args(&cli_args);
    consume_note_cmd
        .current_dir(&temp_dir)
        .assert()
        .success()
        .stdout(contains("Stack state"));
}

// HELPERS
// ================================================================================================

/// Derives the network name for the `init` command from the RPC test config file.
fn get_network_from_rpc_config() -> String {
    let rpc_config_toml = TEST_CLIENT_RPC_CONFIG_FILE.parse::<Table>().unwrap();
    let rpc_endpoint_toml = rpc_config_toml["endpoint"].as_table().unwrap();

    let host = rpc_endpoint_toml["host"].as_str().unwrap().to_string();

    if host.contains("devnet") {
        "devnet".to_string()
    } else if host.contains("localhost") {
        "localhost".to_string()
    } else if host.contains("testnet") {
        "testnet".to_string()
    } else {
        panic!("Unknown network")
    }
}

/// Initializes a CLI with the network in the config file and returns the store path and the temp
/// directory where the CLI is running.
fn init_cli() -> (PathBuf, PathBuf) {
    let store_path = create_test_store_path();
    let temp_dir = init_cli_with_store_path(get_network_from_rpc_config().as_str(), &store_path);

    (store_path, temp_dir)
}

/// Initializes a CLI with the given network and store path and returns the temp directory where
/// the CLI is running.
fn init_cli_with_store_path(network: &str, store_path: &Path) -> PathBuf {
    let mut temp_dir = temp_dir();
    temp_dir.push(format!("{}", uuid::Uuid::new_v4()));
    std::fs::create_dir(temp_dir.clone()).unwrap();

    // Init and create basic wallet on second client
    let mut init_cmd = Command::cargo_bin("miden").unwrap();
    init_cmd.args(["init", "--network", network, "--store-path", store_path.to_str().unwrap()]);
    init_cmd.current_dir(&temp_dir).assert().success();

    temp_dir
}

// Syncs CLI on directory. It'll try syncing until the command executes successfully. If it never
// executes successfully, eventually the test will time out (provided the nextest config has a
// timeout set). It returns the number of updated notes after the sync.
fn sync_cli(cli_path: &Path) -> u64 {
    loop {
        let mut sync_cmd = Command::cargo_bin("miden").unwrap();
        sync_cmd.args(["sync"]);

        let output = sync_cmd.current_dir(cli_path).output().unwrap();

        if output.status.success() {
            let updated_notes = String::from_utf8(output.stdout)
                .unwrap()
                .split_whitespace()
                .skip_while(|&word| word != "notes:")
                .find(|word| word.parse::<u64>().is_ok())
                .unwrap()
                .parse()
                .unwrap();

            return updated_notes;
        }
        std::thread::sleep(std::time::Duration::from_secs(3));
    }
}

/// Mints 100 units of the corresponding faucet using the cli and checks that the command runs
/// successfully given account using the CLI given by `cli_path`.
fn mint_cli(cli_path: &Path, target_account_id: &str, faucet_id: &str) -> String {
    let mut mint_cmd = Command::cargo_bin("miden").unwrap();
    mint_cmd.args([
        "mint",
        "--target",
        target_account_id,
        "--asset",
        &format!("100::{faucet_id}"),
        "-n",
        "private",
        "--force",
    ]);

    let output = mint_cmd.current_dir(cli_path).output().unwrap();
    assert!(output.status.success());

    String::from_utf8(output.stdout)
        .unwrap()
        .split_whitespace()
        .skip_while(|&word| word != "Output")
        .find(|word| word.starts_with("0x"))
        .unwrap()
        .to_string()
}

/// Shows note details using the cli and checks that the command runs
/// successfully given account using the CLI given by `cli_path`.
fn show_note_cli(cli_path: &Path, note_id: &str, should_fail: bool) {
    let mut show_note_cmd = Command::cargo_bin("miden").unwrap();
    show_note_cmd.args(["notes", "--show", note_id]);

    if should_fail {
        show_note_cmd.current_dir(cli_path).assert().failure();
    } else {
        show_note_cmd.current_dir(cli_path).assert().success();
    }
}

/// Sends 25 units of the corresponding faucet and checks that the command runs successfully given
/// account using the CLI given by `cli_path`.
fn send_cli(cli_path: &Path, from_account_id: &str, to_account_id: &str, faucet_id: &str) {
    let mut send_cmd = Command::cargo_bin("miden").unwrap();
    send_cmd.args([
        "send",
        "--sender",
        &from_account_id[0..8],
        "--target",
        to_account_id,
        "--asset",
        &format!("25::{faucet_id}"),
        "-n",
        "private",
        "--force",
    ]);
    send_cmd.current_dir(cli_path).assert().success();
}

/// Syncs until a tracked note gets committed.
fn sync_until_committed_note(cli_path: &Path) {
    while sync_cli(cli_path) == 0 {
        std::thread::sleep(std::time::Duration::from_secs(1));
    }
}

/// Consumes a series of notes with a given account using the CLI given by `cli_path`.
fn consume_note_cli(cli_path: &Path, account_id: &str, note_ids: &[&str]) {
    let mut consume_note_cmd = Command::cargo_bin("miden").unwrap();
    let mut cli_args = vec!["consume-notes", "--account", &account_id[0..8], "--force"];
    cli_args.extend_from_slice(note_ids);
    consume_note_cmd.args(&cli_args);
    consume_note_cmd.current_dir(cli_path).assert().success();
}

/// Creates a new faucet account using the CLI given by `cli_path`.
fn new_faucet_cli(cli_path: &Path, storage_mode: AccountStorageMode) -> String {
    const INIT_DATA_FILENAME: &str = "init_data.toml";
    let mut create_faucet_cmd = Command::cargo_bin("miden").unwrap();

    // Create a TOML file with the InitStorageData
    let init_storage_data_toml = r#"
        token_metadata.decimals=10
        token_metadata.max_supply=10000000
        token_metadata.ticker="BTC"
        "#;
    let file_path = cli_path.join(INIT_DATA_FILENAME);
    fs::write(&file_path, init_storage_data_toml).unwrap();

    create_faucet_cmd.args([
        "new-account",
        "-s",
        storage_mode.to_string().as_str(),
        "--account-type",
        "fungible-faucet",
        "-c",
        "basic-fungible-faucet",
        "-i",
        INIT_DATA_FILENAME,
    ]);
    create_faucet_cmd.current_dir(cli_path).assert().success();

    let output = create_faucet_cmd.current_dir(cli_path).output().unwrap();
    assert!(output.status.success());

    String::from_utf8(output.stdout)
        .unwrap()
        .split_whitespace()
        .find(|word| word.starts_with("0x"))
        .unwrap()
        .trim_end_matches(|c: char| !c.is_alphanumeric())
        .to_string()
}

/// Creates a new wallet account using the CLI given by `cli_path`.
fn new_wallet_cli(cli_path: &Path, storage_mode: AccountStorageMode) -> String {
    let mut create_wallet_cmd = Command::cargo_bin("miden").unwrap();
    create_wallet_cmd.args(["new-wallet", "-s", storage_mode.to_string().as_str()]);

    let output = create_wallet_cmd.current_dir(cli_path).output().unwrap();
    assert!(output.status.success());

    String::from_utf8(output.stdout)
        .unwrap()
        .split_whitespace()
        .find(|word| word.starts_with("0x"))
        .unwrap()
        .trim_end_matches(|c: char| !c.is_alphanumeric())
        .to_string()
}

/// Creates a temporary sqlite store file.
pub fn create_test_store_path() -> std::path::PathBuf {
    let mut temp_file = temp_dir();
    temp_file.push(format!("{}.sqlite3", Uuid::new_v4()));
    temp_file
}

pub type TestClient = Client<RpoRandomCoin>;

/// Creates a new [`Client`] with a given store. Also returns the keystore associated with it.
async fn create_rust_client_with_store_path(store_path: &Path) -> (TestClient, CliKeyStore) {
    let rpc_config_toml = TEST_CLIENT_RPC_CONFIG_FILE.parse::<Table>().unwrap();
    let rpc_endpoint_toml = rpc_config_toml["endpoint"].as_table().unwrap();

    let protocol = rpc_endpoint_toml["protocol"].as_str().unwrap().to_string();
    let host = rpc_endpoint_toml["host"].as_str().unwrap().to_string();
    let port = if rpc_endpoint_toml.contains_key("port") {
        rpc_endpoint_toml["port"].as_integer().map(|port| u16::try_from(port).unwrap())
    } else {
        None
    };

    let endpoint = Endpoint::new(protocol, host, port);

    let store = {
        let sqlite_store = SqliteStore::new(PathBuf::from(store_path)).await.unwrap();
        std::sync::Arc::new(sqlite_store)
    };

    let mut rng = rand::rng();
    let coin_seed: [u64; 4] = rng.random();

    let rng = RpoRandomCoin::new(coin_seed.map(Felt::new));

    let keystore = CliKeyStore::new(temp_dir()).unwrap();

    (
        TestClient::new(
<<<<<<< HEAD
            Arc::new(TonicRpcClient::new(&rpc_config.endpoint.into(), rpc_config.timeout_ms)),
=======
            Box::new(TonicRpcClient::new(&endpoint, RpcConfig::default().timeout_ms)),
>>>>>>> 28032bff
            rng,
            store,
            std::sync::Arc::new(keystore.clone()),
            true,
        ),
        keystore,
    )
}

/// Executes a command and asserts that it fails but does not panic.
fn assert_command_fails_but_does_not_panic(command: &mut Command) {
    let output_error = command.ok().unwrap_err();
    let exit_code = output_error.as_output().unwrap().status.code().unwrap();
    assert_ne!(exit_code, 0); // Command failed
    assert_ne!(exit_code, 101); // Command didn't panic
}<|MERGE_RESOLUTION|>--- conflicted
+++ resolved
@@ -700,11 +700,7 @@
 
     (
         TestClient::new(
-<<<<<<< HEAD
-            Arc::new(TonicRpcClient::new(&rpc_config.endpoint.into(), rpc_config.timeout_ms)),
-=======
-            Box::new(TonicRpcClient::new(&endpoint, RpcConfig::default().timeout_ms)),
->>>>>>> 28032bff
+            Arc::new(TonicRpcClient::new(&endpoint, RpcConfig::default().timeout_ms)),
             rng,
             store,
             std::sync::Arc::new(keystore.clone()),
