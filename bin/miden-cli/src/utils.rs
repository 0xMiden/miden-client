--- conflicted
+++ resolved
@@ -68,15 +68,7 @@
         .id())
     } else {
         let address = Address::from_bech32(account_id)
-<<<<<<< HEAD
-            .map_err(|_| {
-                CliError::Input(format!(
-                    "Input account ID {account_id} is not a valid account address"
-                ))
-            })?
-=======
             .map_err(|err| CliError::Input(format!("error parsing bech32 address: {err}")))?
->>>>>>> e1a718a0
             .1;
         match address {
             Address::AccountId(account_id_address) => Ok(account_id_address.id()),
