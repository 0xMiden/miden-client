use std::{
    fs::{self, File},
    io::Read,
    path::PathBuf,
};

use miden_client::{
    Client, ClientError,
    account::{AccountFile, AccountId},
    crypto::FeltRng,
    note::NoteFile,
    utils::Deserializable,
};
use tracing::info;

use crate::{
    CliKeyStore, Parser, commands::account::maybe_set_default_account, errors::CliError,
    utils::load_config_file,
};

#[derive(Debug, Parser, Clone)]
#[clap(about = "Import client objects. It is capable of importing notes and accounts.")]
pub struct ImportCmd {
    /// Paths to the files that contains the account/note data.
    #[arg()]
    filenames: Vec<PathBuf>,
    /// Only relevant for accounts. If set, the account will be overwritten if it already exists.
    #[clap(short, long, default_value_t = false)]
    overwrite: bool,
}

impl ImportCmd {
    pub async fn execute(
        &self,
<<<<<<< HEAD
        mut client: Client,
        keystore: FilesystemKeyStore,
=======
        mut client: Client<impl FeltRng>,
        keystore: CliKeyStore,
>>>>>>> a5fad270
    ) -> Result<(), CliError> {
        validate_paths(&self.filenames)?;
        let (mut current_config, _) = load_config_file()?;
        for filename in &self.filenames {
            let note_file = read_note_file(filename.clone());

            if let Ok(note_file) = note_file {
                let note_id = client.import_note(note_file).await?;
                println!("Succesfully imported note {}", note_id.inner());
            } else {
                info!(
                    "Attempting to import account data from {}...",
                    fs::canonicalize(filename)?.as_path().display()
                );
                let account_data_file_contents = fs::read(filename)?;

                let account_id = import_account(
                    &mut client,
                    &keystore,
                    &account_data_file_contents,
                    self.overwrite,
                )
                .await?;

                println!("Successfully imported account {account_id}");

                if account_id.is_regular_account() {
                    maybe_set_default_account(&mut current_config, account_id)?;
                }
            }
        }
        Ok(())
    }
}

// IMPORT ACCOUNT
// ================================================================================================

async fn import_account(
<<<<<<< HEAD
    client: &mut Client,
    keystore: &FilesystemKeyStore,
=======
    client: &mut Client<impl FeltRng>,
    keystore: &CliKeyStore,
>>>>>>> a5fad270
    account_data_file_contents: &[u8],
    overwrite: bool,
) -> Result<AccountId, CliError> {
    let account_data = AccountFile::read_from_bytes(account_data_file_contents)
        .map_err(ClientError::DataDeserializationError)?;
    let account_id = account_data.account.id();

    keystore.add_key(&account_data.auth_secret_key).map_err(CliError::KeyStore)?;

    client
        .add_account(&account_data.account, account_data.account_seed, overwrite)
        .await?;

    Ok(account_id)
}

// IMPORT NOTE
// ================================================================================================

fn read_note_file(filename: PathBuf) -> Result<NoteFile, CliError> {
    let mut contents = vec![];
    let mut _file = File::open(filename).and_then(|mut f| f.read_to_end(&mut contents))?;

    NoteFile::read_from_bytes(&contents)
        .map_err(|err| CliError::Client(ClientError::DataDeserializationError(err)))
}

// HELPERS
// ================================================================================================

/// Checks that all files exist, otherwise returns an error. It also ensures that all files have a
/// specific extension.
fn validate_paths(paths: &[PathBuf]) -> Result<(), CliError> {
    let invalid_path = paths.iter().find(|path| !path.exists());

    if let Some(path) = invalid_path {
        Err(CliError::Input(format!("The path `{}` does not exist", path.to_string_lossy())))
    } else {
        Ok(())
    }
}<|MERGE_RESOLUTION|>--- conflicted
+++ resolved
@@ -30,16 +30,7 @@
 }
 
 impl ImportCmd {
-    pub async fn execute(
-        &self,
-<<<<<<< HEAD
-        mut client: Client,
-        keystore: FilesystemKeyStore,
-=======
-        mut client: Client<impl FeltRng>,
-        keystore: CliKeyStore,
->>>>>>> a5fad270
-    ) -> Result<(), CliError> {
+    pub async fn execute(&self, mut client: Client, keystore: CliKeyStore) -> Result<(), CliError> {
         validate_paths(&self.filenames)?;
         let (mut current_config, _) = load_config_file()?;
         for filename in &self.filenames {
@@ -78,13 +69,8 @@
 // ================================================================================================
 
 async fn import_account(
-<<<<<<< HEAD
     client: &mut Client,
-    keystore: &FilesystemKeyStore,
-=======
-    client: &mut Client<impl FeltRng>,
     keystore: &CliKeyStore,
->>>>>>> a5fad270
     account_data_file_contents: &[u8],
     overwrite: bool,
 ) -> Result<AccountId, CliError> {
