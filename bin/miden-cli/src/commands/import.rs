use std::{
    fs::{self, File},
    io::Read,
    path::PathBuf,
};

use miden_client::{
    Client, ClientError,
    account::{AccountFile, AccountId},
    crypto::FeltRng,
    note::NoteFile,
    utils::Deserializable,
};
use tracing::info;

use crate::{
<<<<<<< HEAD
    commands::account::maybe_set_default_account, errors::CliError, utils::load_config_file,
    CliKeyStore, Parser,
=======
    Parser, commands::account::maybe_set_default_account, errors::CliError, utils::load_config_file,
>>>>>>> be363f71
};

#[derive(Debug, Parser, Clone)]
#[clap(about = "Import client objects. It is capable of importing notes and accounts.")]
pub struct ImportCmd {
    /// Paths to the files that contains the account/note data.
    #[arg()]
    filenames: Vec<PathBuf>,
    /// Only relevant for accounts. If set, the account will be overwritten if it already exists.
    #[clap(short, long, default_value_t = false)]
    overwrite: bool,
}

impl ImportCmd {
    pub async fn execute(
        &self,
        mut client: Client<impl FeltRng>,
        keystore: CliKeyStore,
    ) -> Result<(), CliError> {
        validate_paths(&self.filenames)?;
        let (mut current_config, _) = load_config_file()?;
        for filename in &self.filenames {
            let note_file = read_note_file(filename.clone());

            if let Ok(note_file) = note_file {
                let note_id = client.import_note(note_file).await?;
                println!("Succesfully imported note {}", note_id.inner());
            } else {
                info!(
                    "Attempting to import account data from {}...",
                    fs::canonicalize(filename)?.as_path().display()
                );
                let account_data_file_contents = fs::read(filename)?;

                let account_id = import_account(
                    &mut client,
                    &keystore,
                    &account_data_file_contents,
                    self.overwrite,
                )
                .await?;

                println!("Successfully imported account {account_id}");

                if account_id.is_regular_account() {
                    maybe_set_default_account(&mut current_config, account_id)?;
                }
            }
        }
        Ok(())
    }
}

// IMPORT ACCOUNT
// ================================================================================================

async fn import_account(
    client: &mut Client<impl FeltRng>,
    keystore: &CliKeyStore,
    account_data_file_contents: &[u8],
    overwrite: bool,
) -> Result<AccountId, CliError> {
    let account_data = AccountFile::read_from_bytes(account_data_file_contents)
        .map_err(ClientError::DataDeserializationError)?;
    let account_id = account_data.account.id();

    keystore
        .add_key(&account_data.auth_secret_key)
        .await
        .map_err(CliError::KeyStore)?;

    client
        .add_account(&account_data.account, account_data.account_seed, overwrite)
        .await?;

    Ok(account_id)
}

// IMPORT NOTE
// ================================================================================================

fn read_note_file(filename: PathBuf) -> Result<NoteFile, CliError> {
    let mut contents = vec![];
    let mut _file = File::open(filename).and_then(|mut f| f.read_to_end(&mut contents))?;

    NoteFile::read_from_bytes(&contents)
        .map_err(|err| CliError::Client(ClientError::DataDeserializationError(err)))
}

// HELPERS
// ================================================================================================

/// Checks that all files exist, otherwise returns an error. It also ensures that all files have a
/// specific extension.
fn validate_paths(paths: &[PathBuf]) -> Result<(), CliError> {
    let invalid_path = paths.iter().find(|path| !path.exists());

    if let Some(path) = invalid_path {
        Err(CliError::Input(format!("The path `{}` does not exist", path.to_string_lossy())))
    } else {
        Ok(())
    }
}<|MERGE_RESOLUTION|>--- conflicted
+++ resolved
@@ -14,12 +14,8 @@
 use tracing::info;
 
 use crate::{
-<<<<<<< HEAD
     commands::account::maybe_set_default_account, errors::CliError, utils::load_config_file,
     CliKeyStore, Parser,
-=======
-    Parser, commands::account::maybe_set_default_account, errors::CliError, utils::load_config_file,
->>>>>>> be363f71
 };
 
 #[derive(Debug, Parser, Clone)]
