--- conflicted
+++ resolved
@@ -9,13 +9,8 @@
     note::{BlockNumber, NoteType as MidenNoteType, build_swap_tag, get_input_note_with_id_prefix},
     store::NoteRecordError,
     transaction::{
-<<<<<<< HEAD
-        ExecutedTransaction, InputNote, OutputNote, PaymentTransactionData, SwapTransactionData,
+        ExecutedTransaction, InputNote, OutputNote, PaymentNoteDescription, SwapTransactionData,
         TransactionRequest, TransactionRequestBuilder,
-=======
-        InputNote, OutputNote, PaymentNoteDescription, SwapTransactionData, TransactionRequest,
-        TransactionRequestBuilder, TransactionResult,
->>>>>>> ab99c3cc
     },
 };
 use tracing::info;
