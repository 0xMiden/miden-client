use clap::ValueEnum;
use comfy_table::{Attribute, Cell, ContentArrangement, Table, presets};
use miden_client::{
    Client, ClientError, IdPrefixFetchError,
    account::AccountId,
    asset::Asset,
    crypto::Digest,
    note::{
        NoteConsumability, NoteInputs, NoteMetadata, get_input_note_with_id_prefix,
        script_roots::{P2ID, P2IDR, SWAP},
    },
    store::{InputNoteRecord, NoteFilter as ClientNoteFilter, OutputNoteRecord},
};
use miden_objects::PrettyPrint;

use crate::{
    Parser, create_dynamic_table, errors::CliError, get_output_note_with_id_prefix,
    utils::load_faucet_details_map,
};

#[derive(Clone, Debug, ValueEnum)]
pub enum NoteFilter {
    All,
    Expected,
    Committed,
    Consumed,
    Processing,
    Consumable,
}

impl TryInto<ClientNoteFilter> for NoteFilter {
    type Error = String;

    fn try_into(self) -> Result<ClientNoteFilter, Self::Error> {
        match self {
            NoteFilter::All => Ok(ClientNoteFilter::All),
            NoteFilter::Expected => Ok(ClientNoteFilter::Expected),
            NoteFilter::Committed => Ok(ClientNoteFilter::Committed),
            NoteFilter::Consumed => Ok(ClientNoteFilter::Consumed),
            NoteFilter::Processing => Ok(ClientNoteFilter::Processing),
            NoteFilter::Consumable => Err("Consumable filter is not supported".to_string()),
        }
    }
}

#[derive(Debug, Parser, Clone)]
#[clap(about = "View and manage notes")]
pub struct NotesCmd {
    /// List notes with the specified filter. If no filter is provided, all notes will be listed.
    #[clap(short, long, group = "action", default_missing_value="all", num_args=0..=1, value_name = "filter")]
    list: Option<NoteFilter>,
    /// Show note with the specified ID.
    #[clap(short, long, group = "action", value_name = "note_id")]
    show: Option<String>,
    /// When using --show, include the note code in the output.
    #[clap(long, requires = "show")]
    with_code: bool,
    /// (only has effect on `--list consumable`) Account ID used to filter list. Only notes
    /// consumable by this account will be shown.
    #[clap(short, long, value_name = "account_id")]
    account_id: Option<String>,
}

impl NotesCmd {
    pub async fn execute(&self, client: Client) -> Result<(), CliError> {
        match self {
            NotesCmd { list: Some(NoteFilter::Consumable), .. } => {
                list_consumable_notes(client, None).await?;
            },
            NotesCmd { list: Some(filter), .. } => {
                list_notes(
                    client,
                    filter.clone().try_into().expect("Filter shouldn't be consumable"),
                )
                .await?;
            },
            NotesCmd { show: Some(id), .. } => {
                show_note(client, id.to_owned(), self.with_code).await?;
            },
            _ => {
                list_notes(client, ClientNoteFilter::All).await?;
            },
        }
        Ok(())
    }
}

struct CliNoteSummary {
    id: String,
    script_root: String,
    assets_commitment: String,
    inputs_commitment: String,
    serial_num: String,
    note_type: String,
    state: String,
    tag: String,
    sender: String,
    exportable: bool,
}

// LIST NOTES
// ================================================================================================
async fn list_notes(client: Client, filter: ClientNoteFilter) -> Result<(), CliError> {
    let input_notes = client
        .get_input_notes(filter.clone())
        .await?
        .into_iter()
        .map(|input_note_record| note_summary(Some(&input_note_record), None))
        .collect::<Vec<CliNoteSummary>>();
    let output_notes = client
        .get_output_notes(filter.clone())
        .await?
        .into_iter()
        .map(|output_note_record| note_summary(None, Some(&output_note_record)))
        .collect::<Vec<CliNoteSummary>>();

    print_notes_summary(input_notes, "Input Notes");
    print_notes_summary(output_notes, "Output Notes");

    Ok(())
}

// SHOW NOTE
// ================================================================================================
#[allow(clippy::too_many_lines)]
<<<<<<< HEAD
async fn show_note(client: Client, note_id: String) -> Result<(), CliError> {
=======
async fn show_note(
    client: Client<impl FeltRng>,
    note_id: String,
    with_code: bool,
) -> Result<(), CliError> {
>>>>>>> 2437a0c4
    let input_note_record = get_input_note_with_id_prefix(&client, &note_id).await;
    let output_note_record = get_output_note_with_id_prefix(&client, &note_id).await;

    // If we don't find an input note nor an output note return an error
    if matches!(input_note_record, Err(IdPrefixFetchError::NoMatch(_)))
        && matches!(output_note_record, Err(IdPrefixFetchError::NoMatch(_)))
    {
        return Err(CliError::Import(
            "The specified note ID hex prefix did not match any note".to_string(),
        ));
    }

    // If either one of the two match with multiple notes return an error
    if matches!(input_note_record, Err(IdPrefixFetchError::MultipleMatches(_)))
        || matches!(output_note_record, Err(IdPrefixFetchError::MultipleMatches(_)))
    {
        return Err(CliError::Import(
            "The specified note ID hex prefix matched with more than one note.".to_string(),
        ));
    }

    let input_note_record = input_note_record.ok();
    let output_note_record = output_note_record.ok();

    // If we match one note as the input note and another one as the output note return an error
    match (&input_note_record, &output_note_record) {
        (Some(input_record), Some(output_record)) if input_record.id() != output_record.id() => {
            return Err(CliError::Import(
                "The specified note ID hex prefix matched with more than one note.".to_string(),
            ));
        },
        _ => {},
    }

    let mut table = create_dynamic_table(&["Note Information"]);
    table
        .load_preset(presets::UTF8_HORIZONTAL_ONLY)
        .set_content_arrangement(ContentArrangement::DynamicFullWidth);

    let CliNoteSummary {
        id,
        mut script_root,
        assets_commitment,
        inputs_commitment,
        serial_num,
        note_type,
        state,
        tag,
        sender,
        exportable,
    } = note_summary(input_note_record.as_ref(), output_note_record.as_ref());
    table.add_row(vec![Cell::new("ID"), Cell::new(id)]);
    match script_root.clone().as_str() {
        P2ID => script_root += " (P2ID)",
        P2IDR => script_root += " (P2IDR)",
        SWAP => script_root += " (SWAP)",
        _ => {},
    }

    table.add_row(vec![Cell::new("Script Root"), Cell::new(script_root)]);
    table.add_row(vec![Cell::new("Assets Commitment"), Cell::new(assets_commitment)]);
    table.add_row(vec![Cell::new("Inputs Commitment"), Cell::new(inputs_commitment)]);
    table.add_row(vec![Cell::new("Serial Number"), Cell::new(serial_num)]);
    table.add_row(vec![Cell::new("Type"), Cell::new(note_type)]);
    table.add_row(vec![Cell::new("State"), Cell::new(state)]);
    table.add_row(vec![Cell::new("Tag"), Cell::new(tag)]);
    table.add_row(vec![Cell::new("Sender"), Cell::new(sender)]);
    table.add_row(vec![Cell::new("Exportable"), Cell::new(if exportable { "✔" } else { "✘" })]);

    println!("{table}");

    let inputs = match (&input_note_record, &output_note_record) {
        (Some(record), _) => {
            let details = record.details();
            Some(details.inputs().values().to_vec())
        },
        (_, Some(record)) => {
            record.recipient().map(|recipient| recipient.inputs().values().to_vec())
        },
        (None, None) => {
            panic!("One of the two records should be Some")
        },
    };

    let assets = input_note_record
        .clone()
        .map(|record| record.assets().clone())
        .or(output_note_record.clone().map(|record| record.assets().clone()))
        .expect("One of the two records should be Some");

    // print note vault
    let mut table = create_dynamic_table(&["Note Assets"]);
    table
        .load_preset(presets::UTF8_HORIZONTAL_ONLY)
        .set_content_arrangement(ContentArrangement::DynamicFullWidth);

    table.add_row(vec![
        Cell::new("Type").add_attribute(Attribute::Bold),
        Cell::new("Faucet ID").add_attribute(Attribute::Bold),
        Cell::new("Amount").add_attribute(Attribute::Bold),
    ]);
    let faucet_details_map = load_faucet_details_map()?;
    let assets = assets.iter();

    for asset in assets {
        let (asset_type, faucet, amount) = match asset {
            Asset::Fungible(fungible_asset) => {
                let (faucet, amount) = faucet_details_map.format_fungible_asset(fungible_asset)?;
                ("Fungible Asset", faucet, amount)
            },
            Asset::NonFungible(non_fungible_asset) => (
                "Non Fungible Asset",
                non_fungible_asset.faucet_id_prefix().to_hex(),
                1.0.to_string(),
            ),
        };
        table.add_row(vec![asset_type, &faucet, &amount.to_string()]);
    }
    println!("{table}");

    if inputs.is_some() {
        let inputs = inputs.expect("Inputs should be Some");
        let inputs = NoteInputs::new(inputs.clone()).map_err(ClientError::NoteError)?;
        let mut table = create_dynamic_table(&["Note Inputs"]);
        table
            .load_preset(presets::UTF8_HORIZONTAL_ONLY)
            .set_content_arrangement(ContentArrangement::DynamicFullWidth);
        table.add_row(vec![
            Cell::new("Index").add_attribute(Attribute::Bold),
            Cell::new("Value").add_attribute(Attribute::Bold),
        ]);

        inputs.values().iter().enumerate().for_each(|(idx, input)| {
            table.add_row(vec![Cell::new(idx).add_attribute(Attribute::Bold), Cell::new(input)]);
        });
        println!("{table}");
    }

    if with_code {
        let mut table = create_dynamic_table(&["Note Code"]);
        let code = match (&input_note_record, &output_note_record) {
            (Some(record), _) => record.details().script().to_pretty_string(),
            (_, Some(record)) => {
                record.state().recipient().map_or("Code unavailable".to_string(), |recipient| {
                    recipient.script().to_pretty_string()
                })
            },
            (None, None) => {
                panic!("One of the two records should be Some")
            },
        };
        table.add_row(vec![Cell::new(code)]);
        println!("{table}");
    }

    Ok(())
}

// LIST CONSUMABLE INPUT NOTES
// ================================================================================================
async fn list_consumable_notes(
    client: Client,
    account_id: Option<&String>,
) -> Result<(), CliError> {
    let account_id = match account_id {
        Some(id) => Some(
            AccountId::from_hex(id.as_str())
                .map_err(|err| CliError::AccountId(err, "Invalid account ID".to_string()))?,
        ),
        None => None,
    };
    let notes = client.get_consumable_notes(account_id).await?;
    print_consumable_notes_summary(&notes);
    Ok(())
}

// HELPERS
// ================================================================================================
fn print_notes_summary<I>(notes: I, header: &str)
where
    I: IntoIterator<Item = CliNoteSummary>,
{
    let mut table = Table::new();
    table
        .load_preset(presets::UTF8_NO_BORDERS)
        .set_content_arrangement(ContentArrangement::DynamicFullWidth);
    table.set_header(vec![Cell::new(header).add_attribute(Attribute::Bold)]);
    println!("\n{table}");
    for summary in notes {
        println!(" {} {}", summary.id, summary.state);
    }
}

fn print_consumable_notes_summary<'a, I>(notes: I)
where
    I: IntoIterator<Item = &'a (InputNoteRecord, Vec<NoteConsumability>)>,
{
    let mut table = create_dynamic_table(&["Note ID", "Account ID", "Relevance"]);

    for (note, relevances) in notes {
        for relevance in relevances {
            table.add_row(vec![
                note.id().to_hex(),
                relevance.0.to_string(),
                relevance.1.to_string(),
            ]);
        }
    }

    println!("{table}");
}

fn note_record_type(note_record_metadata: Option<&NoteMetadata>) -> String {
    match note_record_metadata {
        Some(metadata) => match metadata.note_type() {
            miden_client::note::NoteType::Private => "Private",
            miden_client::note::NoteType::Encrypted => "Encrypted",
            miden_client::note::NoteType::Public => "Public",
        },
        None => "-",
    }
    .to_string()
}

/// Given that one of the two records is Some, this function will return a summary of the note.
fn note_summary(
    input_note_record: Option<&InputNoteRecord>,
    output_note_record: Option<&OutputNoteRecord>,
) -> CliNoteSummary {
    let note_id = input_note_record
        .map(InputNoteRecord::id)
        .or(output_note_record.map(OutputNoteRecord::id))
        .expect("One of the two records should be Some");

    let assets_commitment_str = input_note_record
        .map(|record| record.assets().commitment().to_string())
        .or(output_note_record.map(|record| record.assets().commitment().to_string()))
        .expect("One of the two records should be Some");

    let (inputs_commitment_str, serial_num, script_root_str) =
        match (input_note_record, output_note_record) {
            (Some(record), _) => {
                let details = record.details();
                (
                    details.inputs().commitment().to_string(),
                    Digest::new(details.serial_num()).to_string(),
                    details.script().root().to_string(),
                )
            },
            (None, Some(record)) if record.recipient().is_some() => {
                let recipient = record.recipient().expect("output record should have recipient");
                (
                    recipient.inputs().commitment().to_string(),
                    Digest::new(recipient.serial_num()).to_string(),
                    recipient.script().root().to_string(),
                )
            },
            (None, Some(_record)) => ("-".to_string(), "-".to_string(), "-".to_string()),
            (None, None) => panic!("One of the two records should be Some"),
        };

    let note_type = note_record_type(
        input_note_record
            .and_then(InputNoteRecord::metadata)
            .or(output_note_record.map(OutputNoteRecord::metadata)),
    );

    let state = input_note_record
        .map(|record| record.state().to_string())
        .or(output_note_record.map(|record| record.state().to_string()))
        .expect("One of the two records should be Some");

    let note_metadata = input_note_record
        .map(|record| record.metadata())
        .or(output_note_record.map(|record| Some(record.metadata())))
        .expect("One of the two records should be Some");

    let note_tag_str = note_metadata.map_or("-".to_string(), |metadata| metadata.tag().to_string());

    let note_sender_str =
        note_metadata.map_or("-".to_string(), |metadata| metadata.tag().to_string());

    CliNoteSummary {
        id: note_id.inner().to_string(),
        script_root: script_root_str,
        assets_commitment: assets_commitment_str,
        inputs_commitment: inputs_commitment_str,
        serial_num,
        note_type,
        state,
        tag: note_tag_str,
        sender: note_sender_str,
        exportable: output_note_record.is_some(),
    }
}<|MERGE_RESOLUTION|>--- conflicted
+++ resolved
@@ -123,15 +123,7 @@
 // SHOW NOTE
 // ================================================================================================
 #[allow(clippy::too_many_lines)]
-<<<<<<< HEAD
-async fn show_note(client: Client, note_id: String) -> Result<(), CliError> {
-=======
-async fn show_note(
-    client: Client<impl FeltRng>,
-    note_id: String,
-    with_code: bool,
-) -> Result<(), CliError> {
->>>>>>> 2437a0c4
+async fn show_note(client: Client, note_id: String, with_code: bool) -> Result<(), CliError> {
     let input_note_record = get_input_note_with_id_prefix(&client, &note_id).await;
     let output_note_record = get_output_note_with_id_prefix(&client, &note_id).await;
 
