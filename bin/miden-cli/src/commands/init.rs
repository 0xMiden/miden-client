--- conflicted
+++ resolved
@@ -82,17 +82,12 @@
         }
 
         let mut cli_config = CliConfig::default();
-
-<<<<<<< HEAD
-        if let Some(endpoint) = &self.rpc {
-            let endpoint = CliEndpoint::try_from(endpoint.as_str()).map_err(|err| {
+      
+        if let Some(endpoint) = &self.network {
+            let endpoint = CliEndpoint::try_from(endpoint.to_rpc_endpoint().as_str())
+                .map_err(|err| {
                 CliError::Parse(err.into(), "Failed to parse RPC endpoint".to_string())
             })?;
-=======
-        if let Some(endpoint) = &self.network {
-            let endpoint = CliEndpoint::try_from(endpoint.to_rpc_endpoint().as_str())
-                .map_err(|err| err.to_string())?;
->>>>>>> 8a5e2652
 
             cli_config.rpc.endpoint = endpoint;
         }
