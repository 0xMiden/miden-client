use std::{
    fs::{self, File},
    io::Write,
    path::PathBuf,
};

use clap::Parser;
use tracing::info;

use crate::{
    CLIENT_CONFIG_FILE_NAME,
    config::{CliConfig, CliEndpoint, Network},
    errors::CliError,
};

/// Contains the account component template file generated on build.rs, corresponding to the
/// fungible faucet component.
const FAUCET_TEMPLATE_FILE: &[u8] =
    include_bytes!(concat!(env!("OUT_DIR"), "/templates/", "basic-fungible-faucet.mct"));

/// Contains the account component template file generated on build.rs, corresponding to the basic
/// auth component.
const BASIC_AUTH_TEMPLATE_FILE: &[u8] =
    include_bytes!(concat!(env!("OUT_DIR"), "/templates/", "basic-auth.mct"));

// INIT COMMAND
// ================================================================================================

#[derive(Debug, Clone, Parser)]
#[clap(
    about = "Initialize the client. It will create a file named `miden-client.toml` that holds \
the CLI and client configurations, and will be placed by default in the current working \
directory"
)]
pub struct InitCmd {
    /// Network configuration to use. Options are `devnet`, `testnet`, `localhost` or a custom RPC
    /// endpoint. Defaults to the testnet network.
    #[clap(long, short)]
    network: Network,

    /// Path to the store file.
    #[clap(long)]
    store_path: Option<String>,

    /// RPC endpoint for the proving service. Required if proving mode is set to remote.
    /// The endpoint must be in the form of "{protocol}://{hostname}:{port}", being the protocol
    /// and port optional.
    /// If the proving RPC isn't set, the proving mode will be set to local.
    #[clap(long)]
    remote_prover_endpoint: Option<String>,
}

impl InitCmd {
    pub fn execute(&self, config_file_path: &PathBuf) -> Result<(), CliError> {
        if config_file_path.exists() {
            return Err(CliError::Config(
                "Error with the configuration file".to_string().into(),
                format!(
                    "The file \"{CLIENT_CONFIG_FILE_NAME}\" already exists in the working directory. Please try using another directory or removing the file.",
                ),
            ));
        }

<<<<<<< HEAD
        let mut cli_config = CliConfig {
            network: self.network.clone(),
            ..Default::default()
        };

        let endpoint = CliEndpoint::try_from(self.network.clone())?;
=======
        let mut cli_config = CliConfig::default();

        if let Some(network) = &self.network {
            let endpoint =
                CliEndpoint::try_from(network.to_rpc_endpoint().as_str()).map_err(|err| {
                    CliError::Parse(err.into(), "Failed to parse RPC endpoint".to_string())
                })?;
>>>>>>> eab0fa5a

        cli_config.rpc.endpoint = endpoint;

        if let Some(path) = &self.store_path {
            cli_config.store_filepath = PathBuf::from(path);
        }

        cli_config.remote_prover_endpoint = match &self.remote_prover_endpoint {
            Some(rpc) => CliEndpoint::try_from(rpc.as_str()).ok(),
            None => None,
        };

        let config_as_toml_string = toml::to_string_pretty(&cli_config).map_err(|err| {
            CliError::Config("failed to serialize config".to_string().into(), err.to_string())
        })?;

        let mut file_handle = File::options()
            .write(true)
            .create_new(true)
            .open(config_file_path)
            .map_err(|err| {
            CliError::Config("failed to create config file".to_string().into(), err.to_string())
        })?;

        write_template_files(&cli_config)?;

        file_handle.write(config_as_toml_string.as_bytes()).map_err(|err| {
            CliError::Config("failed to write config file".to_string().into(), err.to_string())
        })?;

        println!("Config file successfully created at: {}", config_file_path.display());

        Ok(())
    }
}

/// Creates the directory specified by `cli_config.component_template_directory`
/// and writes the default included component templates.
fn write_template_files(cli_config: &CliConfig) -> Result<(), CliError> {
    fs::create_dir_all(&cli_config.component_template_directory).map_err(|err| {
        CliError::Config(
            Box::new(err),
            "failed to create account component templates directory".into(),
        )
    })?;

    // Write the faucet template file.
    // TODO: io errors should probably have their own context.
    let faucet_template_path =
        cli_config.component_template_directory.join("basic-fungible-faucet.mct");
    let mut faucet_file = File::create(&faucet_template_path)?;
    faucet_file.write_all(FAUCET_TEMPLATE_FILE)?;

    let basic_auth_template_path = cli_config.component_template_directory.join("basic-auth.mct");
    let mut basic_auth_file = File::create(&basic_auth_template_path)?;
    basic_auth_file.write_all(BASIC_AUTH_TEMPLATE_FILE)?;

    info!(
        "Template files successfully created in: {:?}",
        cli_config.component_template_directory
    );

    Ok(())
}<|MERGE_RESOLUTION|>--- conflicted
+++ resolved
@@ -61,24 +61,13 @@
             ));
         }
 
-<<<<<<< HEAD
-        let mut cli_config = CliConfig {
-            network: self.network.clone(),
-            ..Default::default()
-        };
-
-        let endpoint = CliEndpoint::try_from(self.network.clone())?;
-=======
         let mut cli_config = CliConfig::default();
 
         if let Some(network) = &self.network {
-            let endpoint =
-                CliEndpoint::try_from(network.to_rpc_endpoint().as_str()).map_err(|err| {
-                    CliError::Parse(err.into(), "Failed to parse RPC endpoint".to_string())
-                })?;
->>>>>>> eab0fa5a
+            let endpoint = CliEndpoint::try_from(self.network.clone())?;
 
-        cli_config.rpc.endpoint = endpoint;
+            cli_config.rpc.endpoint = endpoint;
+        }
 
         if let Some(path) = &self.store_path {
             cli_config.store_filepath = PathBuf::from(path);
