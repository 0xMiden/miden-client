use std::{env, sync::Arc};

use clap::Parser;
use comfy_table::{Attribute, Cell, ContentArrangement, Table, presets};
use errors::CliError;
use miden_client::{
    Client, ClientError, Felt, IdPrefixFetchError,
    account::AccountHeader,
    crypto::RpoRandomCoin,
    keystore::FilesystemKeyStore,
    rpc::TonicRpcClient,
    store::{NoteFilter as ClientNoteFilter, OutputNoteRecord, Store, sqlite_store::SqliteStore},
};
use rand::{Rng, rngs::StdRng};
mod commands;
use commands::{
    account::AccountCmd,
    exec::ExecCmd,
    export::ExportCmd,
    import::ImportCmd,
    init::InitCmd,
    new_account::{NewAccountCmd, NewWalletCmd},
    new_transactions::{ConsumeNotesCmd, MintCmd, SendCmd, SwapCmd},
    notes::NotesCmd,
    sync::SyncCmd,
    tags::TagsCmd,
    transactions::TransactionCmd,
};

use self::utils::load_config_file;

pub type CliKeyStore = FilesystemKeyStore<StdRng>;

mod config;
mod errors;
mod faucet_details_map;
mod info;
mod utils;

/// Config file name.
const CLIENT_CONFIG_FILE_NAME: &str = "miden-client.toml";

/// Client binary name.
pub const CLIENT_BINARY_NAME: &str = "miden-client";

/// Number of blocks that must elapse after a transaction’s reference block before it is marked
/// stale and discarded.
const TX_GRACEFUL_BLOCK_DELTA: u32 = 20;

/// Root CLI struct.
#[derive(Parser, Debug)]
<<<<<<< HEAD
#[command(name = "Miden", about = "Miden client", version, rename_all = "kebab-case")]
=======
#[clap(
    name = "miden-client",
    about = "The Miden client",
    version,
    rename_all = "kebab-case"
)]
>>>>>>> d4e13113
pub struct Cli {
    #[command(subcommand)]
    action: Command,

    /// Activates the executor's debug mode, which enables debug output for scripts
    /// that were compiled and executed with this mode.
    #[arg(short, long, default_value_t = false)]
    debug: bool,
}

/// CLI actions.
#[derive(Debug, Parser)]
pub enum Command {
    Account(AccountCmd),
    NewAccount(NewAccountCmd),
    NewWallet(NewWalletCmd),
    Import(ImportCmd),
    Export(ExportCmd),
    Init(InitCmd),
    Notes(NotesCmd),
    Sync(SyncCmd),
    /// View a summary of the current client state.
    Info,
    Tags(TagsCmd),
    #[command(name = "tx")]
    Transaction(TransactionCmd),
    Mint(MintCmd),
    Send(SendCmd),
    Swap(SwapCmd),
    ConsumeNotes(ConsumeNotesCmd),
    Exec(ExecCmd),
}

/// CLI entry point.
impl Cli {
    pub async fn execute(&self) -> Result<(), CliError> {
        let mut current_dir = std::env::current_dir()?;
        current_dir.push(CLIENT_CONFIG_FILE_NAME);

        // Check if it's an init command before anything else. When we run the init command for
        // the first time we won't have a config file and thus creating the store would not be
        // possible.
        if let Command::Init(init_cmd) = &self.action {
            init_cmd.execute(&current_dir)?;
            return Ok(());
        }

        // Define whether we want to use the executor's debug mode based on the env var and
        // the flag override
        let in_debug_mode = match env::var("MIDEN_DEBUG") {
            Ok(value) if value.to_lowercase() == "true" => true,
            _ => self.debug,
        };

        // Create the client
        let (cli_config, _config_path) = load_config_file()?;
        let store = SqliteStore::new(cli_config.store_filepath.clone())
            .await
            .map_err(ClientError::StoreError)?;
        let store = Arc::new(store);

        let mut rng = rand::rng();
        let coin_seed: [u64; 4] = rng.random();

        let rng = RpoRandomCoin::new(coin_seed.map(Felt::new));
        let keystore = CliKeyStore::new(cli_config.secret_keys_directory.clone())
            .map_err(CliError::KeyStore)?;

        let client = Client::new(
            Arc::new(TonicRpcClient::new(
                &cli_config.rpc.endpoint.clone().into(),
                cli_config.rpc.timeout_ms,
            )),
            Box::new(rng),
            store as Arc<dyn Store>,
            Arc::new(keystore.clone()),
            in_debug_mode,
            Some(TX_GRACEFUL_BLOCK_DELTA),
            cli_config.max_block_number_delta,
        );

        // Execute CLI command
        match &self.action {
            Command::Account(account) => account.execute(client).await,
            Command::NewWallet(new_wallet) => new_wallet.execute(client, keystore).await,
            Command::NewAccount(new_account) => new_account.execute(client, keystore).await,
            Command::Import(import) => import.execute(client, keystore).await,
            Command::Init(_) => Ok(()),
            Command::Info => info::print_client_info(&client).await,
            Command::Notes(notes) => notes.execute(client).await,
            Command::Sync(sync) => sync.execute(client).await,
            Command::Tags(tags) => tags.execute(client).await,
            Command::Transaction(transaction) => transaction.execute(client).await,
            Command::Exec(execute_program) => execute_program.execute(client).await,
            Command::Export(cmd) => cmd.execute(client, keystore).await,
            Command::Mint(mint) => mint.execute(client).await,
            Command::Send(send) => send.execute(client).await,
            Command::Swap(swap) => swap.execute(client).await,
            Command::ConsumeNotes(consume_notes) => consume_notes.execute(client).await,
        }
    }
}

pub fn create_dynamic_table(headers: &[&str]) -> Table {
    let header_cells = headers
        .iter()
        .map(|header| Cell::new(header).add_attribute(Attribute::Bold))
        .collect::<Vec<_>>();

    let mut table = Table::new();
    table
        .load_preset(presets::UTF8_FULL)
        .set_content_arrangement(ContentArrangement::DynamicFullWidth)
        .set_header(header_cells);

    table
}

/// Returns the client output note whose ID starts with `note_id_prefix`.
///
/// # Errors
///
/// - Returns [`IdPrefixFetchError::NoMatch`] if we were unable to find any note where
///   `note_id_prefix` is a prefix of its ID.
/// - Returns [`IdPrefixFetchError::MultipleMatches`] if there were more than one note found where
///   `note_id_prefix` is a prefix of its ID.
pub(crate) async fn get_output_note_with_id_prefix(
    client: &Client,
    note_id_prefix: &str,
) -> Result<OutputNoteRecord, IdPrefixFetchError> {
    let mut output_note_records = client
        .get_output_notes(ClientNoteFilter::All)
        .await
        .map_err(|err| {
            tracing::error!("Error when fetching all notes from the store: {err}");
            IdPrefixFetchError::NoMatch(format!("note ID prefix {note_id_prefix}").to_string())
        })?
        .into_iter()
        .filter(|note_record| note_record.id().to_hex().starts_with(note_id_prefix))
        .collect::<Vec<_>>();

    if output_note_records.is_empty() {
        return Err(IdPrefixFetchError::NoMatch(
            format!("note ID prefix {note_id_prefix}").to_string(),
        ));
    }
    if output_note_records.len() > 1 {
        let output_note_record_ids =
            output_note_records.iter().map(OutputNoteRecord::id).collect::<Vec<_>>();
        tracing::error!(
            "Multiple notes found for the prefix {}: {:?}",
            note_id_prefix,
            output_note_record_ids
        );
        return Err(IdPrefixFetchError::MultipleMatches(
            format!("note ID prefix {note_id_prefix}").to_string(),
        ));
    }

    Ok(output_note_records
        .pop()
        .expect("input_note_records should always have one element"))
}

/// Returns the client account whose ID starts with `account_id_prefix`.
///
/// # Errors
///
/// - Returns [`IdPrefixFetchError::NoMatch`] if we were unable to find any account where
///   `account_id_prefix` is a prefix of its ID.
/// - Returns [`IdPrefixFetchError::MultipleMatches`] if there were more than one account found
///   where `account_id_prefix` is a prefix of its ID.
async fn get_account_with_id_prefix(
    client: &Client,
    account_id_prefix: &str,
) -> Result<AccountHeader, IdPrefixFetchError> {
    let mut accounts = client
        .get_account_headers()
        .await
        .map_err(|err| {
            tracing::error!("Error when fetching all accounts from the store: {err}");
            IdPrefixFetchError::NoMatch(
                format!("account ID prefix {account_id_prefix}").to_string(),
            )
        })?
        .into_iter()
        .filter(|(account_header, _)| account_header.id().to_hex().starts_with(account_id_prefix))
        .map(|(acc, _)| acc)
        .collect::<Vec<_>>();

    if accounts.is_empty() {
        return Err(IdPrefixFetchError::NoMatch(
            format!("account ID prefix {account_id_prefix}").to_string(),
        ));
    }
    if accounts.len() > 1 {
        let account_ids = accounts.iter().map(AccountHeader::id).collect::<Vec<_>>();
        tracing::error!(
            "Multiple accounts found for the prefix {}: {:?}",
            account_id_prefix,
            account_ids
        );
        return Err(IdPrefixFetchError::MultipleMatches(
            format!("account ID prefix {account_id_prefix}").to_string(),
        ));
    }

    Ok(accounts.pop().expect("account_ids should always have one element"))
}<|MERGE_RESOLUTION|>--- conflicted
+++ resolved
@@ -49,16 +49,12 @@
 
 /// Root CLI struct.
 #[derive(Parser, Debug)]
-<<<<<<< HEAD
-#[command(name = "Miden", about = "Miden client", version, rename_all = "kebab-case")]
-=======
-#[clap(
+#[command(
     name = "miden-client",
     about = "The Miden client",
     version,
     rename_all = "kebab-case"
 )]
->>>>>>> d4e13113
 pub struct Cli {
     #[command(subcommand)]
     action: Command,
