use std::{env, sync::Arc};

use clap::Parser;
use comfy_table::{Attribute, Cell, ContentArrangement, Table, presets};
use errors::CliError;
use miden_client::{
    Client, ClientError, Felt, IdPrefixFetchError,
    account::AccountHeader,
    crypto::RpoRandomCoin,
    keystore::FilesystemKeyStore,
    rpc::TonicRpcClient,
    store::{NoteFilter as ClientNoteFilter, OutputNoteRecord, Store, sqlite_store::SqliteStore},
};
use rand::{Rng, rngs::StdRng};
mod commands;
use commands::{
    account::AccountCmd,
    exec::ExecCmd,
    export::ExportCmd,
    import::ImportCmd,
    init::InitCmd,
    new_account::{NewAccountCmd, NewWalletCmd},
    new_transactions::{ConsumeNotesCmd, MintCmd, SendCmd, SwapCmd},
    notes::NotesCmd,
    sync::SyncCmd,
    tags::TagsCmd,
    transactions::TransactionCmd,
};

use self::utils::load_config_file;

pub type CliKeyStore = FilesystemKeyStore<StdRng>;

mod config;
mod errors;
mod faucet_details_map;
mod info;
mod utils;

/// Config file name.
const CLIENT_CONFIG_FILE_NAME: &str = "miden-client.toml";

/// Client binary name.
pub const CLIENT_BINARY_NAME: &str = "miden";

<<<<<<< HEAD
/// Number of blocks that must elapse before discarding pending transactions as expired.
const DEFAULT_EXPIRATION_DELTA: u16 = 20;
=======
/// Number of blocks that must elapse after a transaction’s reference block before it is marked
/// stale and discarded.
const TX_GRACEFUL_BLOCK_DELTA: u32 = 20;
>>>>>>> c7714f68

/// Root CLI struct.
#[derive(Parser, Debug)]
#[clap(name = "Miden", about = "Miden client", version, rename_all = "kebab-case")]
pub struct Cli {
    #[clap(subcommand)]
    action: Command,

    /// Activates the executor's debug mode, which enables debug output for scripts
    /// that were compiled and executed with this mode.
    #[clap(short, long, default_value_t = false)]
    debug: bool,
}

/// CLI actions.
#[derive(Debug, Parser)]
pub enum Command {
    Account(AccountCmd),
    NewAccount(NewAccountCmd),
    NewWallet(NewWalletCmd),
    Import(ImportCmd),
    Export(ExportCmd),
    Init(InitCmd),
    Notes(NotesCmd),
    Sync(SyncCmd),
    /// View a summary of the current client state.
    Info,
    Tags(TagsCmd),
    #[clap(name = "tx")]
    Transaction(TransactionCmd),
    Mint(MintCmd),
    Send(SendCmd),
    Swap(SwapCmd),
    ConsumeNotes(ConsumeNotesCmd),
    Exec(ExecCmd),
}

/// CLI entry point.
impl Cli {
    pub async fn execute(&self) -> Result<(), CliError> {
        let mut current_dir = std::env::current_dir()?;
        current_dir.push(CLIENT_CONFIG_FILE_NAME);

        // Check if it's an init command before anything else. When we run the init command for
        // the first time we won't have a config file and thus creating the store would not be
        // possible.
        if let Command::Init(init_cmd) = &self.action {
            init_cmd.execute(&current_dir)?;
            return Ok(());
        }

        // Define whether we want to use the executor's debug mode based on the env var and
        // the flag override
        let in_debug_mode = match env::var("MIDEN_DEBUG") {
            Ok(value) if value.to_lowercase() == "true" => true,
            _ => self.debug,
        };

        // Create the client
        let (cli_config, _config_path) = load_config_file()?;
        let store = SqliteStore::new(cli_config.store_filepath.clone())
            .await
            .map_err(ClientError::StoreError)?;
        let store = Arc::new(store);

        let mut rng = rand::rng();
        let coin_seed: [u64; 4] = rng.random();

        let rng = RpoRandomCoin::new(coin_seed.map(Felt::new));
        let keystore = CliKeyStore::new(cli_config.secret_keys_directory.clone())
            .map_err(CliError::KeyStore)?;

        let client = Client::new(
            Arc::new(TonicRpcClient::new(
                &cli_config.rpc.endpoint.clone().into(),
                cli_config.rpc.timeout_ms,
            )),
            Box::new(rng),
            store as Arc<dyn Store>,
            Arc::new(keystore.clone()),
            in_debug_mode,
<<<<<<< HEAD
            Some(DEFAULT_EXPIRATION_DELTA),
=======
            Some(TX_GRACEFUL_BLOCK_DELTA),
>>>>>>> c7714f68
        );

        // Execute CLI command
        match &self.action {
            Command::Account(account) => account.execute(client).await,
            Command::NewWallet(new_wallet) => new_wallet.execute(client, keystore).await,
            Command::NewAccount(new_account) => new_account.execute(client, keystore).await,
            Command::Import(import) => import.execute(client, keystore).await,
            Command::Init(_) => Ok(()),
            Command::Info => info::print_client_info(&client).await,
            Command::Notes(notes) => notes.execute(client).await,
            Command::Sync(sync) => sync.execute(client).await,
            Command::Tags(tags) => tags.execute(client).await,
            Command::Transaction(transaction) => transaction.execute(client).await,
            Command::Exec(execute_program) => execute_program.execute(client).await,
            Command::Export(cmd) => cmd.execute(client, keystore).await,
            Command::Mint(mint) => mint.execute(client).await,
            Command::Send(send) => send.execute(client).await,
            Command::Swap(swap) => swap.execute(client).await,
            Command::ConsumeNotes(consume_notes) => consume_notes.execute(client).await,
        }
    }
}

pub fn create_dynamic_table(headers: &[&str]) -> Table {
    let header_cells = headers
        .iter()
        .map(|header| Cell::new(header).add_attribute(Attribute::Bold))
        .collect::<Vec<_>>();

    let mut table = Table::new();
    table
        .load_preset(presets::UTF8_FULL)
        .set_content_arrangement(ContentArrangement::DynamicFullWidth)
        .set_header(header_cells);

    table
}

/// Returns the client output note whose ID starts with `note_id_prefix`.
///
/// # Errors
///
/// - Returns [`IdPrefixFetchError::NoMatch`] if we were unable to find any note where
///   `note_id_prefix` is a prefix of its ID.
/// - Returns [`IdPrefixFetchError::MultipleMatches`] if there were more than one note found where
///   `note_id_prefix` is a prefix of its ID.
pub(crate) async fn get_output_note_with_id_prefix(
    client: &Client,
    note_id_prefix: &str,
) -> Result<OutputNoteRecord, IdPrefixFetchError> {
    let mut output_note_records = client
        .get_output_notes(ClientNoteFilter::All)
        .await
        .map_err(|err| {
            tracing::error!("Error when fetching all notes from the store: {err}");
            IdPrefixFetchError::NoMatch(format!("note ID prefix {note_id_prefix}").to_string())
        })?
        .into_iter()
        .filter(|note_record| note_record.id().to_hex().starts_with(note_id_prefix))
        .collect::<Vec<_>>();

    if output_note_records.is_empty() {
        return Err(IdPrefixFetchError::NoMatch(
            format!("note ID prefix {note_id_prefix}").to_string(),
        ));
    }
    if output_note_records.len() > 1 {
        let output_note_record_ids =
            output_note_records.iter().map(OutputNoteRecord::id).collect::<Vec<_>>();
        tracing::error!(
            "Multiple notes found for the prefix {}: {:?}",
            note_id_prefix,
            output_note_record_ids
        );
        return Err(IdPrefixFetchError::MultipleMatches(
            format!("note ID prefix {note_id_prefix}").to_string(),
        ));
    }

    Ok(output_note_records
        .pop()
        .expect("input_note_records should always have one element"))
}

/// Returns the client account whose ID starts with `account_id_prefix`.
///
/// # Errors
///
/// - Returns [`IdPrefixFetchError::NoMatch`] if we were unable to find any account where
///   `account_id_prefix` is a prefix of its ID.
/// - Returns [`IdPrefixFetchError::MultipleMatches`] if there were more than one account found
///   where `account_id_prefix` is a prefix of its ID.
async fn get_account_with_id_prefix(
    client: &Client,
    account_id_prefix: &str,
) -> Result<AccountHeader, IdPrefixFetchError> {
    let mut accounts = client
        .get_account_headers()
        .await
        .map_err(|err| {
            tracing::error!("Error when fetching all accounts from the store: {err}");
            IdPrefixFetchError::NoMatch(
                format!("account ID prefix {account_id_prefix}").to_string(),
            )
        })?
        .into_iter()
        .filter(|(account_header, _)| account_header.id().to_hex().starts_with(account_id_prefix))
        .map(|(acc, _)| acc)
        .collect::<Vec<_>>();

    if accounts.is_empty() {
        return Err(IdPrefixFetchError::NoMatch(
            format!("account ID prefix {account_id_prefix}").to_string(),
        ));
    }
    if accounts.len() > 1 {
        let account_ids = accounts.iter().map(AccountHeader::id).collect::<Vec<_>>();
        tracing::error!(
            "Multiple accounts found for the prefix {}: {:?}",
            account_id_prefix,
            account_ids
        );
        return Err(IdPrefixFetchError::MultipleMatches(
            format!("account ID prefix {account_id_prefix}").to_string(),
        ));
    }

    Ok(accounts.pop().expect("account_ids should always have one element"))
}<|MERGE_RESOLUTION|>--- conflicted
+++ resolved
@@ -43,14 +43,9 @@
 /// Client binary name.
 pub const CLIENT_BINARY_NAME: &str = "miden";
 
-<<<<<<< HEAD
-/// Number of blocks that must elapse before discarding pending transactions as expired.
-const DEFAULT_EXPIRATION_DELTA: u16 = 20;
-=======
 /// Number of blocks that must elapse after a transaction’s reference block before it is marked
 /// stale and discarded.
 const TX_GRACEFUL_BLOCK_DELTA: u32 = 20;
->>>>>>> c7714f68
 
 /// Root CLI struct.
 #[derive(Parser, Debug)]
@@ -132,11 +127,7 @@
             store as Arc<dyn Store>,
             Arc::new(keystore.clone()),
             in_debug_mode,
-<<<<<<< HEAD
-            Some(DEFAULT_EXPIRATION_DELTA),
-=======
             Some(TX_GRACEFUL_BLOCK_DELTA),
->>>>>>> c7714f68
         );
 
         // Execute CLI command
