--- conflicted
+++ resolved
@@ -1,32 +1,3 @@
-<<<<<<< HEAD
-use std::{
-    env::{self, temp_dir},
-    fs::{self, File},
-    io::{Read, Write},
-    path::{Path, PathBuf},
-    sync::Arc,
-};
-
-use assert_cmd::Command;
-use miden_client::{
-    self, Client, ExecutionOptions, Felt,
-    account::{AccountId, AccountStorageMode},
-    crypto::{FeltRng, RpoRandomCoin},
-    note::{
-        Note, NoteAssets, NoteExecutionHint, NoteFile, NoteId, NoteInputs, NoteMetadata,
-        NoteRecipient, NoteTag, NoteType,
-    },
-    rpc::{Endpoint, TonicRpcClient},
-    store::sqlite_store::SqliteStore,
-    testing::{
-        account_id::ACCOUNT_ID_PRIVATE_SENDER,
-        common::{ACCOUNT_ID_REGULAR, TestClientKeyStore, execute_tx_and_sync, insert_new_wallet},
-        config::ClientConfig,
-    },
-    transaction::{OutputNote, TransactionRequestBuilder},
-    utils::Serializable,
-=======
-use core::panic;
 use std::env::{self, temp_dir};
 use std::fs::{self, File};
 use std::io::{Read, Write};
@@ -53,12 +24,11 @@
 use miden_client::testing::account_id::ACCOUNT_ID_PRIVATE_SENDER;
 use miden_client::testing::common::{
     ACCOUNT_ID_REGULAR,
-    TEST_CLIENT_RPC_CONFIG_FILE,
     TestClientKeyStore,
     execute_tx_and_sync,
     insert_new_wallet,
->>>>>>> 0848d8d0
 };
+use miden_client::testing::config::ClientConfig;
 use miden_client::transaction::{OutputNote, TransactionRequestBuilder};
 use miden_client::utils::Serializable;
 use miden_client::{self, Client, ExecutionOptions, Felt};
