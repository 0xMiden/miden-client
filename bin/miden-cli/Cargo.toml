--- conflicted
+++ resolved
@@ -10,11 +10,7 @@
 readme                 = "README.md"
 repository.workspace   = true
 rust-version.workspace = true
-<<<<<<< HEAD
-version                = "0.13.0"
-=======
 version.workspace      = true
->>>>>>> eeff5613
 
 [[bin]]
 name = "miden-client"
