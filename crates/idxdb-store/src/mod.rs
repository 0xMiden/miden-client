--- conflicted
+++ resolved
@@ -258,7 +258,6 @@
     // SETTINGS
     // --------------------------------------------------------------------------------------------
 
-<<<<<<< HEAD
     async fn set_setting(&self, key: String, value: Vec<u8>) -> Result<(), StoreError> {
         self.set_setting(key, value).await
     }
@@ -269,22 +268,10 @@
 
     async fn remove_setting(&self, key: String) -> Result<(), StoreError> {
         self.remove_setting(key).await
-=======
-    async fn set_setting(&self, _key: String, _value: Vec<u8>) -> Result<(), StoreError> {
-        unimplemented!()
-    }
-
-    async fn get_setting(&self, _key: String) -> Result<Option<Vec<u8>>, StoreError> {
-        unimplemented!()
-    }
-
-    async fn remove_setting(&self, _key: String) -> Result<(), StoreError> {
-        unimplemented!()
->>>>>>> 6104b5f5
     }
 
     async fn list_setting_keys(&self) -> Result<Vec<String>, StoreError> {
-        unimplemented!()
+        self.list_setting_keys().await
     }
 }
 
