--- conflicted
+++ resolved
@@ -190,18 +190,8 @@
     // ACCOUNTS
     // --------------------------------------------------------------------------------------------
 
-<<<<<<< HEAD
-    async fn insert_account(
-        &self,
-        account: &Account,
-        account_seed: Option<Word>,
-        initial_address: Address,
-    ) -> Result<(), StoreError> {
-        self.insert_account(account, account_seed, initial_address).await
-=======
-    async fn insert_account(&self, account: &Account) -> Result<(), StoreError> {
-        self.insert_account(account).await
->>>>>>> 0308c116
+    async fn insert_account(&self, account: &Account, initial_address: Address) -> Result<(), StoreError> {
+        self.insert_account(account, initial_address).await
     }
 
     async fn update_account(&self, new_account_state: &Account) -> Result<(), StoreError> {
