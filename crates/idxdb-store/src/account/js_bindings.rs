--- conflicted
+++ resolved
@@ -126,14 +126,9 @@
 
 impl JsVaultAsset {
     pub fn from_asset(asset: &Asset, vault_root: Word) -> Self {
-        let vault_key_word: Word = asset.vault_key().into();
         Self {
             root: vault_root.to_hex(),
-<<<<<<< HEAD
-            vault_key: vault_key_word.to_hex(),
-=======
             vault_key: Word::from(asset.vault_key()).to_hex(),
->>>>>>> d01a3d20
             faucet_id_prefix: asset.faucet_id_prefix().to_hex(),
             asset: Word::from(asset).to_hex(),
         }
