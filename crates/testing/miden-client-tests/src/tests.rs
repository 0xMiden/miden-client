use std::boxed::Box;
use std::collections::BTreeSet;
use std::env::temp_dir;
use std::println;
use std::string::ToString;
use std::sync::Arc;

use miden_client::account::{AccountIdAddress, Address, AddressInterface};
use miden_client::builder::ClientBuilder;
use miden_client::keystore::FilesystemKeyStore;
use miden_client::note::{BlockNumber, NoteRelevance};
use miden_client::rpc::NodeRpcClient;
use miden_client::store::input_note_states::ConsumedAuthenticatedLocalNoteState;
use miden_client::store::{InputNoteRecord, InputNoteState, NoteFilter, TransactionFilter};
use miden_client::sync::{NoteTagRecord, NoteTagSource};
use miden_client::testing::account_id::ACCOUNT_ID_PUBLIC_NON_FUNGIBLE_FAUCET;
use miden_client::testing::common::{
    ACCOUNT_ID_REGULAR,
    MINT_AMOUNT,
    RECALL_HEIGHT_DELTA,
    TRANSFER_AMOUNT,
    TestClient,
    TestClientKeyStore,
    assert_account_has_single_asset,
    assert_note_cannot_be_consumed_twice,
    consume_notes,
    create_test_store_path,
    execute_failing_tx,
    execute_tx,
    mint_and_consume,
    mint_note,
    setup_two_wallets_and_faucet,
    setup_wallet_and_faucet,
};
use miden_client::testing::mock::{MockClient, MockRpcApi};
use miden_client::testing::note_transport::{MockNoteTransportApi, MockNoteTransportNode};
use miden_client::transaction::{
    DiscardCause,
    PaymentNoteDescription,
    SwapTransactionData,
    TransactionExecutorError,
    TransactionRequestBuilder,
    TransactionRequestError,
    TransactionStatus,
};
use miden_client::utils::RwLock;
use miden_client::{ClientError, DebugMode};
use miden_client_sqlite_store::ClientBuilderSqliteExt;
use miden_lib::account::auth::AuthRpoFalcon512;
use miden_lib::account::faucets::BasicFungibleFaucet;
use miden_lib::account::interface::AccountInterfaceError;
use miden_lib::account::wallets::BasicWallet;
use miden_lib::note::well_known_note::WellKnownNote;
use miden_lib::note::{create_p2id_note, utils};
use miden_lib::testing::mock_account::MockAccountExt;
use miden_lib::testing::note::NoteBuilder;
use miden_lib::transaction::TransactionKernel;
use miden_lib::utils::{Deserializable, ScriptBuilder, Serializable};
use miden_objects::account::{
    Account,
    AccountBuilder,
    AccountCode,
    AccountComponent,
    AccountHeader,
    AccountId,
    AccountStorageMode,
    AccountType,
    AuthSecretKey,
    PublicKeyCommitment,
    StorageMap,
    StorageSlot,
};
use miden_objects::assembly::{Assembler, DefaultSourceManager, LibraryPath, Module, ModuleKind};
use miden_objects::asset::{Asset, AssetWitness, FungibleAsset, TokenSymbol};
use miden_objects::crypto::dsa::rpo_falcon512::SecretKey;
use miden_objects::crypto::rand::{FeltRng, RpoRandomCoin};
use miden_objects::note::{
    Note,
    NoteAssets,
    NoteExecutionHint,
    NoteExecutionMode,
    NoteFile,
    NoteInputs,
    NoteMetadata,
    NoteRecipient,
    NoteTag,
    NoteType,
};
use miden_objects::testing::account_id::{
    ACCOUNT_ID_PRIVATE_SENDER,
    ACCOUNT_ID_PUBLIC_FUNGIBLE_FAUCET_1,
    ACCOUNT_ID_PUBLIC_FUNGIBLE_FAUCET_2,
    ACCOUNT_ID_REGULAR_PRIVATE_ACCOUNT_UPDATABLE_CODE,
    ACCOUNT_ID_REGULAR_PUBLIC_ACCOUNT_IMMUTABLE_CODE,
    ACCOUNT_ID_REGULAR_PUBLIC_ACCOUNT_UPDATABLE_CODE,
};
use miden_objects::transaction::{InputNote, OutputNote};
use miden_objects::vm::AdviceInputs;
use miden_objects::{EMPTY_WORD, Felt, ONE, Word, ZERO};
use miden_testing::{MockChain, MockChainBuilder, TxContextInput};
use rand::rngs::StdRng;
use rand::{Rng, RngCore};

pub mod store;
mod transaction;

/// Constant that represents the number of blocks until the transaction is considered
/// stale.
const TX_GRACEFUL_BLOCKS: u32 = 20;

// TESTS
// ================================================================================================

#[tokio::test]
async fn input_notes_round_trip() {
    // generate test client with a random store name
    let (mut client, rpc_api, keystore) = Box::pin(create_test_client()).await;

    insert_new_wallet(&mut client, AccountStorageMode::Private, &keystore)
        .await
        .unwrap();
    // generate test data
    let available_notes = rpc_api.get_public_available_notes();

    // insert notes into database
    for note in &available_notes {
        client
            .import_note(NoteFile::NoteWithProof(
                note.note().unwrap().clone(),
                note.inclusion_proof().clone(),
            ))
            .await
            .unwrap();
    }

    // retrieve notes from database
    assert_eq!(client.get_input_notes(NoteFilter::Unverified).await.unwrap().len(), 1);
    // NOTE: the following asserts involve the spawn notes
    assert_eq!(client.get_input_notes(NoteFilter::Consumed).await.unwrap().len(), 3);
    let retrieved_notes = client.get_input_notes(NoteFilter::All).await.unwrap();
    assert_eq!(retrieved_notes.len(), 4);

    let recorded_notes: Vec<InputNoteRecord> = available_notes
        .into_iter()
        .map(|n| {
            let input_note: InputNote = n.try_into().unwrap();
            input_note.into()
        })
        .collect();
    // compare notes
    for (recorded_note, retrieved_note) in recorded_notes.iter().zip(retrieved_notes) {
        assert_eq!(recorded_note.id(), retrieved_note.id());
    }
}

#[tokio::test]
async fn get_input_note() {
    // generate test client with a random store name
    let (mut client, rpc_api, _) = Box::pin(create_test_client()).await;
    // Get note from mocked RPC backend since any note works here
    let original_note = rpc_api.get_available_notes()[0].note().unwrap().clone();

    // insert Note into database
    let note: InputNoteRecord = original_note.clone().into();
    client
        .import_note(NoteFile::NoteDetails {
            details: note.into(),
            tag: None,
            after_block_num: 0.into(),
        })
        .await
        .unwrap();

    // retrieve note from database
    let retrieved_note = client.get_input_note(original_note.id()).await.unwrap().unwrap();

    let recorded_note: InputNoteRecord = original_note.into();
    assert_eq!(recorded_note.id(), retrieved_note.id());
}

#[tokio::test]
async fn insert_basic_account() {
    // generate test client with a random store name
    let (mut client, _rpc_api, keystore) = Box::pin(create_test_client()).await;

    // Insert Account
    let account_insert_result =
        insert_new_wallet(&mut client, AccountStorageMode::Private, &keystore).await;
    assert!(account_insert_result.is_ok());

    let account = account_insert_result.unwrap();

    // Fetch Account
    let fetched_account_data = client.get_account(account.id()).await;
    assert!(fetched_account_data.is_ok());

    let fetched_account = fetched_account_data.unwrap().unwrap();
    let fetched_account_seed = fetched_account.seed();
    let fetched_account: Account = fetched_account.into();

    // Validate header has matching data
    assert_eq!(account.id(), fetched_account.id());
    assert_eq!(account.nonce(), fetched_account.nonce());
    assert_eq!(account.vault(), fetched_account.vault());
    assert_eq!(account.storage().commitment(), fetched_account.storage().commitment());
    assert_eq!(account.code().commitment(), fetched_account.code().commitment());

    // Validate seed matches
    assert_eq!(account.seed(), fetched_account_seed);
}

#[tokio::test]
async fn insert_faucet_account() {
    // generate test client with a random store name
    let (mut client, _rpc_api, keystore) = Box::pin(create_test_client()).await;

    // Insert Account
    let account_insert_result =
        insert_new_fungible_faucet(&mut client, AccountStorageMode::Private, &keystore).await;
    assert!(account_insert_result.is_ok());

    let account = account_insert_result.unwrap();
    let account_seed = account.seed().expect("newly built account should always contain a seed");

    // Fetch Account
    let fetched_account_data = client.get_account(account.id()).await;
    assert!(fetched_account_data.is_ok());

    let fetched_account = fetched_account_data.unwrap().unwrap();
    let fetched_account_seed = fetched_account.seed();
    let fetched_account: Account = fetched_account.into();

    // Validate header has matching data
    assert_eq!(account.id(), fetched_account.id());
    assert_eq!(account.nonce(), fetched_account.nonce());
    assert_eq!(account.vault(), fetched_account.vault());
    assert_eq!(account.storage(), fetched_account.storage());
    assert_eq!(account.code().commitment(), fetched_account.code().commitment());

    // Validate seed matches
    assert_eq!(account_seed, fetched_account_seed.unwrap());
}

#[tokio::test]
async fn insert_same_account_twice_fails() {
    // generate test client with a random store name
    let (mut client, _rpc_api, _) = Box::pin(create_test_client()).await;

    let account = Account::mock(
        ACCOUNT_ID_PUBLIC_FUNGIBLE_FAUCET_2,
        AuthRpoFalcon512::new(PublicKeyCommitment::from(EMPTY_WORD)),
    );

    assert!(client.add_account(&account, false).await.is_ok());
    assert!(client.add_account(&account, false).await.is_err());
}

#[tokio::test]
async fn account_code() {
    // generate test client with a random store name
    let (mut client, _rpc_api, _) = Box::pin(create_test_client()).await;

    let account = Account::mock(
        ACCOUNT_ID_REGULAR_PRIVATE_ACCOUNT_UPDATABLE_CODE,
        AuthRpoFalcon512::new(PublicKeyCommitment::from(EMPTY_WORD)),
    );

    let account_code = account.code();

    let account_code_bytes = account_code.to_bytes();

    let reconstructed_code = AccountCode::read_from_bytes(&account_code_bytes).unwrap();
    assert_eq!(*account_code, reconstructed_code);

    client.add_account(&account, false).await.unwrap();
    let retrieved_acc = client.get_account(account.id()).await.unwrap().unwrap();
    assert_eq!(*account.code(), *retrieved_acc.account().code());
}

#[tokio::test]
async fn get_account_by_id() {
    // generate test client with a random store name
    let (mut client, _rpc_api, _) = Box::pin(create_test_client()).await;

    let account = Account::mock(
        ACCOUNT_ID_REGULAR_PUBLIC_ACCOUNT_UPDATABLE_CODE,
        AuthRpoFalcon512::new(PublicKeyCommitment::from(EMPTY_WORD)),
    );

    client.add_account(&account, false).await.unwrap();

    // Retrieving an existing account should succeed
    let (acc_from_db, _account_seed) = match client.get_account_header_by_id(account.id()).await {
        Ok(account) => account.unwrap(),
        Err(err) => panic!("Error retrieving account: {err}"),
    };
    assert_eq!(AccountHeader::from(account), acc_from_db);

    // Retrieving a non existing account should fail
    let invalid_id = AccountId::try_from(ACCOUNT_ID_PUBLIC_FUNGIBLE_FAUCET_2).unwrap();
    assert!(client.get_account_header_by_id(invalid_id).await.unwrap().is_none());
}

#[tokio::test]
async fn sync_state() {
    // generate test client with a random store name
    let (mut client, rpc_api, _) = Box::pin(create_test_client()).await;

    // Import first mockchain note as expected
    let expected_notes = rpc_api
        .get_available_notes()
        .into_iter()
        .filter(|n| n.inclusion_proof().location().block_num() != BlockNumber::GENESIS)
        .map(|n| n.note().unwrap().clone())
        .collect::<Vec<Note>>();

    for note in &expected_notes {
        client
            .import_note(NoteFile::NoteDetails {
                details: note.clone().into(),
                after_block_num: 0.into(),
                tag: Some(note.metadata().tag()),
            })
            .await
            .unwrap();
    }

    // assert that we have no consumed nor expected notes prior to syncing state
    assert_eq!(client.get_input_notes(NoteFilter::Consumed).await.unwrap().len(), 0);
    assert_eq!(
        client.get_input_notes(NoteFilter::Expected).await.unwrap().len(),
        expected_notes.len()
    );
    assert_eq!(client.get_input_notes(NoteFilter::Committed).await.unwrap().len(), 0);

    // sync state
    let sync_details = client.sync_state().await.unwrap();

    // verify that the client is synced to the latest block
    assert_eq!(sync_details.block_num, rpc_api.get_chain_tip_block_num());

    // verify that we now have one committed note after syncing state
    assert_eq!(client.get_input_notes(NoteFilter::Committed).await.unwrap().len(), 1);
    assert_eq!(client.get_input_notes(NoteFilter::Consumed).await.unwrap().len(), 1);
    assert_eq!(sync_details.consumed_notes.len(), 1);

    // verify that the latest block number has been updated
    assert_eq!(client.get_sync_height().await.unwrap(), rpc_api.get_chain_tip_block_num());
}

#[tokio::test]
async fn sync_state_mmr() {
    // generate test client with a random store name
    let (mut client, rpc_api, keystore) = Box::pin(create_test_client()).await;
    // Import note and create wallet so that synced notes do not get discarded (due to being
    // irrelevant)
    insert_new_wallet(&mut client, AccountStorageMode::Private, &keystore)
        .await
        .unwrap();

    // Import only public notes
    let notes = rpc_api
        .get_public_available_notes()
        .into_iter()
        .filter_map(|n| n.note().cloned())
        .collect::<Vec<Note>>();

    for note in &notes {
        client
            .import_note(NoteFile::NoteDetails {
                details: note.clone().into(),
                after_block_num: 0.into(),
                tag: Some(note.metadata().tag()),
            })
            .await
            .unwrap();
    }

    // sync state
    let sync_details = client.sync_state().await.unwrap();

    // verify that the client is synced to the latest block
    assert_eq!(sync_details.block_num, rpc_api.get_chain_tip_block_num());

    // verify that the latest block number has been updated
    assert_eq!(client.get_sync_height().await.unwrap(), rpc_api.get_chain_tip_block_num());

    // verify that we inserted the latest block into the DB via the client
    let latest_block = client.get_sync_height().await.unwrap();
    assert_eq!(sync_details.block_num, latest_block);
    assert_eq!(
        rpc_api.get_block_header_by_number(None, false).await.unwrap().0.commitment(),
        client
            .test_store()
            .get_block_headers(&[latest_block].into_iter().collect())
            .await
            .unwrap()[0]
            .0
            .commitment()
    );

    // Try reconstructing the partial_mmr from what's in the database
    let partial_mmr = client.test_store().get_current_partial_mmr().await.unwrap();
    assert!(partial_mmr.forest().num_leaves() >= 6);
    assert!(partial_mmr.open(0).unwrap().is_none());
    assert!(partial_mmr.open(1).unwrap().is_some());
    assert!(partial_mmr.open(2).unwrap().is_none());
    assert!(partial_mmr.open(3).unwrap().is_none());
    assert!(partial_mmr.open(4).unwrap().is_some());
    assert!(partial_mmr.open(5).unwrap().is_none());

    // // Ensure the proofs are valid
    let mmr_proof = partial_mmr.open(1).unwrap().unwrap();
    let (block_1, _) = rpc_api.get_block_header_by_number(Some(1.into()), false).await.unwrap();
    partial_mmr.peaks().verify(block_1.commitment(), mmr_proof).unwrap();

    let mmr_proof = partial_mmr.open(4).unwrap().unwrap();
    let (block_4, _) = rpc_api.get_block_header_by_number(Some(4.into()), false).await.unwrap();
    partial_mmr.peaks().verify(block_4.commitment(), mmr_proof).unwrap();

    // the blocks for both notes should be stored as they are relevant for the client's accounts
    assert_eq!(client.test_store().get_tracked_block_headers().await.unwrap().len(), 2);
}

#[tokio::test]
async fn sync_state_tags() {
    // generate test client with a random store name
    let (mut client, rpc_api, _) = Box::pin(create_test_client()).await;

    // Import first mockchain note as expected
    let expected_notes = rpc_api.get_available_notes();
    for tag in expected_notes.iter().map(|n| n.metadata().tag()) {
        client.add_note_tag(tag).await.unwrap();
    }

    // assert that we have no expected notes prior to syncing state
    assert!(client.get_input_notes(NoteFilter::Expected).await.unwrap().is_empty());

    // sync state
    // The mockchain API has one public note and one private note, so in the end we will have
    // the public one in the client
    let sync_details = client.sync_state().await.unwrap();

    // verify that the client is synced to the latest block
    assert_eq!(
        sync_details.block_num,
        rpc_api.get_block_header_by_number(None, false).await.unwrap().0.block_num()
    );

    // as we are syncing with tags, the response should contain blocks for both notes
    assert_eq!(client.get_input_notes(NoteFilter::All).await.unwrap().len(), 2);
    assert_eq!(client.test_store().get_tracked_block_headers().await.unwrap().len(), 2);
}

#[tokio::test]
async fn tags() {
    // generate test client with a random store name
    let (mut client, _rpc_api, _) = Box::pin(create_test_client()).await;

    // Assert that the store gets created with the tag 0 (used for notes consumable by any account)
    assert!(client.get_note_tags().await.unwrap().is_empty());

    // add a tag
    let tag_1: NoteTag = 1.into();
    let tag_2: NoteTag = 2.into();
    client.add_note_tag(tag_1).await.unwrap();
    client.add_note_tag(tag_2).await.unwrap();

    // verify that the tag is being tracked
    assert_eq!(client.get_note_tags().await.unwrap(), vec![tag_1, tag_2]);

    // attempt to add the same tag again
    client.add_note_tag(tag_1).await.unwrap();

    // verify that the tag is still being tracked only once
    assert_eq!(client.get_note_tags().await.unwrap(), vec![tag_1, tag_2]);

    // Try removing non-existent tag
    let tag_4: NoteTag = 4.into();
    client.remove_note_tag(tag_4).await.unwrap();

    // verify that the tracked tags are unchanged
    assert_eq!(client.get_note_tags().await.unwrap(), vec![tag_1, tag_2]);

    // remove second tag
    client.remove_note_tag(tag_1).await.unwrap();

    // verify that tag_1 is not tracked anymore
    assert_eq!(client.get_note_tags().await.unwrap(), vec![tag_2]);
}

#[tokio::test]
async fn mint_transaction() {
    // generate test client with a random store name
    let (mut client, _rpc_api, keystore) = Box::pin(create_test_client()).await;

    // Faucet account generation
    let faucet = insert_new_fungible_faucet(&mut client, AccountStorageMode::Private, &keystore)
        .await
        .unwrap();

    client.sync_state().await.unwrap();

    // Test submitting a mint transaction
    let transaction_request = TransactionRequestBuilder::new()
        .build_mint_fungible_asset(
            FungibleAsset::new(faucet.id(), 5u64).unwrap(),
            AccountId::try_from(ACCOUNT_ID_PUBLIC_FUNGIBLE_FAUCET_1).unwrap(),
            miden_objects::note::NoteType::Private,
            client.rng(),
        )
        .unwrap();

    let transaction = Box::pin(client.new_transaction(faucet.id(), transaction_request))
        .await
        .unwrap();

    assert_eq!(transaction.executed_transaction().account_delta().nonce_delta(), ONE);
}

#[tokio::test]
async fn import_note_validation() {
    // generate test client
    let (mut client, rpc_api, _) = Box::pin(create_test_client()).await;

    // generate test data
    let expected_note = rpc_api.get_available_notes()[0].clone();
    let consumed_note = rpc_api.get_available_notes()[1].clone();

    client
        .import_note(NoteFile::NoteWithProof(
            consumed_note.note().unwrap().clone(),
            consumed_note.inclusion_proof().clone(),
        ))
        .await
        .unwrap();

    client
        .import_note(NoteFile::NoteDetails {
            details: expected_note.note().unwrap().into(),
            after_block_num: 0.into(),
            tag: None,
        })
        .await
        .unwrap();

    let expected_note = client
        .get_input_note(expected_note.note().unwrap().id())
        .await
        .unwrap()
        .unwrap();

    let consumed_note = client
        .get_input_note(consumed_note.note().unwrap().id())
        .await
        .unwrap()
        .unwrap();

    assert!(expected_note.inclusion_proof().is_none());
    assert!(consumed_note.is_consumed());
}

#[tokio::test]
async fn transaction_request_expiration() {
    let (mut client, _, keystore) = Box::pin(create_test_client()).await;
    client.sync_state().await.unwrap();

    let current_height = client.get_sync_height().await.unwrap();
    let faucet = insert_new_fungible_faucet(&mut client, AccountStorageMode::Private, &keystore)
        .await
        .unwrap();

    let transaction_request = TransactionRequestBuilder::new()
        .expiration_delta(5)
        .build_mint_fungible_asset(
            FungibleAsset::new(faucet.id(), 5u64).unwrap(),
            AccountId::try_from(ACCOUNT_ID_REGULAR_PUBLIC_ACCOUNT_IMMUTABLE_CODE).unwrap(),
            miden_objects::note::NoteType::Private,
            client.rng(),
        )
        .unwrap();

    let transaction = Box::pin(client.new_transaction(faucet.id(), transaction_request))
        .await
        .unwrap();

    let (_, tx_outputs, ..) = transaction.executed_transaction().clone().into_parts();

    assert_eq!(tx_outputs.expiration_block_num, current_height + 5);
}

#[tokio::test]
async fn import_processing_note_returns_error() {
    // generate test client with a random store name
    let (mut client, _rpc_api, keystore) = Box::pin(create_test_client()).await;
    client.sync_state().await.unwrap();

    let account = insert_new_wallet(&mut client, AccountStorageMode::Private, &keystore)
        .await
        .unwrap();

    // Faucet account generation
    let faucet = insert_new_fungible_faucet(&mut client, AccountStorageMode::Private, &keystore)
        .await
        .unwrap();

    // Test submitting a mint transaction
    let transaction_request = TransactionRequestBuilder::new()
        .build_mint_fungible_asset(
            FungibleAsset::new(faucet.id(), 5u64).unwrap(),
            account.id(),
            miden_objects::note::NoteType::Public,
            client.rng(),
        )
        .unwrap();

    let transaction = Box::pin(client.new_transaction(faucet.id(), transaction_request.clone()))
        .await
        .unwrap();
    Box::pin(client.submit_transaction(transaction)).await.unwrap();

    let note_id = transaction_request.expected_output_own_notes().pop().unwrap().id();
    let note = client.get_input_note(note_id).await.unwrap().unwrap();

    let input = [(note.try_into().unwrap(), None)];
    let consume_note_request = TransactionRequestBuilder::new()
        .unauthenticated_input_notes(input)
        .build()
        .unwrap();
    let transaction = Box::pin(client.new_transaction(account.id(), consume_note_request.clone()))
        .await
        .unwrap();
    Box::pin(client.submit_transaction(transaction.clone())).await.unwrap();

    let processing_notes = client.get_input_notes(NoteFilter::Processing).await.unwrap();

    assert!(matches!(
        client
            .import_note(NoteFile::NoteId(processing_notes[0].id()))
            .await
            .unwrap_err(),
        ClientError::NoteImportError { .. }
    ));
}

#[tokio::test]
async fn note_without_asset() {
    let (mut client, _rpc_api, keystore) = Box::pin(create_test_client()).await;

    let faucet = insert_new_fungible_faucet(&mut client, AccountStorageMode::Private, &keystore)
        .await
        .unwrap();

    let wallet = insert_new_wallet(&mut client, AccountStorageMode::Private, &keystore)
        .await
        .unwrap();

    client.sync_state().await.unwrap();

    // Create note without assets
    let serial_num = client.rng().draw_word();
    let recipient = utils::build_p2id_recipient(wallet.id(), serial_num).unwrap();
    let tag = NoteTag::from_account_id(wallet.id());
    let metadata =
        NoteMetadata::new(wallet.id(), NoteType::Private, tag, NoteExecutionHint::always(), ZERO)
            .unwrap();
    let vault = NoteAssets::new(vec![]).unwrap();

    let note = Note::new(vault.clone(), metadata, recipient.clone());

    // Create and execute transaction
    let transaction_request = TransactionRequestBuilder::new()
        .own_output_notes(vec![OutputNote::Full(note)])
        .build()
        .unwrap();

    let transaction =
        Box::pin(client.new_transaction(wallet.id(), transaction_request.clone())).await;

    assert!(transaction.is_ok());

    // Create the same transaction for the faucet
    let metadata =
        NoteMetadata::new(faucet.id(), NoteType::Private, tag, NoteExecutionHint::always(), ZERO)
            .unwrap();
    let note = Note::new(vault, metadata, recipient);

    let transaction_request = TransactionRequestBuilder::new()
        .own_output_notes(vec![OutputNote::Full(note)])
        .build()
        .unwrap();

    let error = Box::pin(client.new_transaction(faucet.id(), transaction_request))
        .await
        .unwrap_err();

    assert!(matches!(
        error,
        ClientError::TransactionRequestError(TransactionRequestError::AccountInterfaceError(
            AccountInterfaceError::FaucetNoteWithoutAsset
        ))
    ));

    let error = TransactionRequestBuilder::new()
        .build_pay_to_id(
            PaymentNoteDescription::new(vec![], faucet.id(), wallet.id()),
            NoteType::Public,
            client.rng(),
        )
        .unwrap_err();

    assert!(matches!(error, TransactionRequestError::P2IDNoteWithoutAsset));

    let error = TransactionRequestBuilder::new()
        .build_pay_to_id(
            PaymentNoteDescription::new(
                vec![Asset::Fungible(FungibleAsset::new(faucet.id(), 0).unwrap())],
                faucet.id(),
                wallet.id(),
            ),
            NoteType::Public,
            client.rng(),
        )
        .unwrap_err();

    assert!(matches!(error, TransactionRequestError::P2IDNoteWithoutAsset));
}

#[tokio::test]
async fn execute_program() {
    let (mut client, _, keystore) = Box::pin(create_test_client()).await;
    let _ = client.sync_state().await.unwrap();

    let wallet = insert_new_wallet(&mut client, AccountStorageMode::Private, &keystore)
        .await
        .unwrap();

    let code = "
        use.std::sys

        begin
            push.16
            repeat.16
                dup push.1 sub
            end
            exec.sys::truncate_stack
        end
        ";

    let tx_script = client.script_builder().compile_tx_script(code).unwrap();

    let output_stack = Box::pin(client.execute_program(
        wallet.id(),
        tx_script,
        AdviceInputs::default(),
        BTreeSet::new(),
    ))
    .await
    .unwrap();

    let mut expected_stack = [Felt::new(0); 16];
    for (i, element) in expected_stack.iter_mut().enumerate() {
        *element = Felt::new(i as u64);
    }

    assert_eq!(output_stack, expected_stack);
}

#[tokio::test]
async fn real_note_roundtrip() {
    let (mut client, mock_rpc_api, keystore) = Box::pin(create_test_client()).await;
    let wallet = insert_new_wallet(&mut client, AccountStorageMode::Private, &keystore)
        .await
        .unwrap();
    let faucet = insert_new_fungible_faucet(&mut client, AccountStorageMode::Private, &keystore)
        .await
        .unwrap();

    mock_rpc_api.prove_block();
    client.sync_state().await.unwrap();

    // Test submitting a mint transaction
    let transaction_request = TransactionRequestBuilder::new()
        .build_mint_fungible_asset(
            FungibleAsset::new(faucet.id(), 5u64).unwrap(),
            wallet.id(),
            miden_objects::note::NoteType::Public,
            client.rng(),
        )
        .unwrap();

    let note_id = transaction_request.expected_output_own_notes().pop().unwrap().id();
    let transaction = Box::pin(client.new_transaction(faucet.id(), transaction_request))
        .await
        .unwrap();
    Box::pin(client.submit_transaction(transaction)).await.unwrap();

    let note = client.get_input_note(note_id).await.unwrap().unwrap();
    assert!(matches!(note.state(), &InputNoteState::Expected(_)));

    mock_rpc_api.prove_block();
    client.sync_state().await.unwrap();

    let note = client.get_input_note(note_id).await.unwrap().unwrap();
    assert!(matches!(note.state(), &InputNoteState::Committed(_)));

    // Consume note
    let transaction_request =
        TransactionRequestBuilder::new().build_consume_notes(vec![note_id]).unwrap();

    let transaction = Box::pin(client.new_transaction(wallet.id(), transaction_request))
        .await
        .unwrap();
    Box::pin(client.submit_transaction(transaction)).await.unwrap();

    mock_rpc_api.prove_block();
    client.sync_state().await.unwrap();

    let note = client.get_input_note(note_id).await.unwrap().unwrap();
    assert!(matches!(note.state(), &InputNoteState::ConsumedAuthenticatedLocal(_)));
}

#[tokio::test]
async fn added_notes() {
    let (mut client, mock_rpc_api, authenticator) = Box::pin(create_test_client()).await;

    let faucet_account_header =
        insert_new_fungible_faucet(&mut client, AccountStorageMode::Private, &authenticator)
            .await
            .unwrap();

    // Mint some asset for an account not tracked by the client. It should not be stored as an
    // input note afterwards since it is not being tracked by the client
    let fungible_asset = FungibleAsset::new(faucet_account_header.id(), MINT_AMOUNT).unwrap();
    let tx_request = TransactionRequestBuilder::new()
        .build_mint_fungible_asset(
            fungible_asset,
            AccountId::try_from(ACCOUNT_ID_REGULAR).unwrap(),
            NoteType::Private,
            client.rng(),
        )
        .unwrap();
    println!("Running Mint tx...");
    execute_tx(&mut client, faucet_account_header.id(), tx_request).await;
    mock_rpc_api.prove_block();
    client.sync_state().await.unwrap();

    // Check that no new notes were added
    println!("Fetching Committed Notes...");
    let notes = client.get_input_notes(NoteFilter::Committed).await.unwrap();
    assert!(notes.is_empty());
}

#[tokio::test]
async fn p2id_transfer() {
    let (mut client, mock_rpc_api, authenticator) = Box::pin(create_test_client()).await;

    let (first_regular_account, second_regular_account, faucet_account_header) =
        setup_two_wallets_and_faucet(&mut client, AccountStorageMode::Private, &authenticator)
            .await
            .unwrap();

    let from_account_id = first_regular_account.id();
    let to_account_id = second_regular_account.id();
    let faucet_account_id = faucet_account_header.id();

    // First Mint necessary token
    mint_and_consume(&mut client, from_account_id, faucet_account_id, NoteType::Private).await;
    mock_rpc_api.prove_block();
    client.sync_state().await.unwrap();

    assert_account_has_single_asset(&client, from_account_id, faucet_account_id, MINT_AMOUNT).await;

    // Do a transfer from first account to second account
    let asset = FungibleAsset::new(faucet_account_id, TRANSFER_AMOUNT).unwrap();
    println!("Running P2ID tx...");
    let tx_request = TransactionRequestBuilder::new()
        .build_pay_to_id(
            PaymentNoteDescription::new(
                vec![Asset::Fungible(asset)],
                from_account_id,
                to_account_id,
            ),
            NoteType::Private,
            client.rng(),
        )
        .unwrap();

    let note = tx_request.expected_output_own_notes().pop().unwrap();
    execute_tx(&mut client, from_account_id, tx_request).await;

    // Check that a note tag started being tracked for this note.
    assert!(
        client
            .get_note_tags()
            .await
            .unwrap()
            .into_iter()
            .any(|tag| tag.source == NoteTagSource::Note(note.id()))
    );

    mock_rpc_api.prove_block();
    client.sync_state().await.unwrap();

    // Check that the tag is not longer being tracked
    assert!(
        !client
            .get_note_tags()
            .await
            .unwrap()
            .into_iter()
            .any(|tag| tag.source == NoteTagSource::Note(note.id()))
    );

    // Check that note is committed for the second account to consume
    println!("Fetching Committed Notes...");
    let notes = client.get_input_notes(NoteFilter::Committed).await.unwrap();
    assert!(!notes.is_empty());

    // Consume P2ID note
    println!("Consuming Note...");
    let tx_request = TransactionRequestBuilder::new()
        .build_consume_notes(vec![notes[0].id()])
        .unwrap();
    execute_tx(&mut client, to_account_id, tx_request).await;
    mock_rpc_api.prove_block();
    client.sync_state().await.unwrap();

    // Ensure we have nothing else to consume
    let current_notes = client.get_input_notes(NoteFilter::Committed).await.unwrap();
    assert!(current_notes.is_empty());

    let regular_account = client.get_account(from_account_id).await.unwrap().unwrap();
    let seed = regular_account.seed();
    let regular_account: Account = regular_account.into();

    // The seed should not be retrieved due to the account not being new
    assert!(!regular_account.is_new() && seed.is_none());
    assert_eq!(regular_account.vault().assets().count(), 1);
    let asset = regular_account.vault().assets().next().unwrap();

    // Validate the transferred amounts
    if let Asset::Fungible(fungible_asset) = asset {
        assert_eq!(fungible_asset.amount(), MINT_AMOUNT - TRANSFER_AMOUNT);
    } else {
        panic!("Error: Account should have a fungible asset");
    }

    let regular_account: Account = client.get_account(to_account_id).await.unwrap().unwrap().into();
    assert_eq!(regular_account.vault().assets().count(), 1);
    let asset = regular_account.vault().assets().next().unwrap();

    if let Asset::Fungible(fungible_asset) = asset {
        assert_eq!(fungible_asset.amount(), TRANSFER_AMOUNT);
    } else {
        panic!("Error: Account should have a fungible asset");
    }

    assert_note_cannot_be_consumed_twice(&mut client, to_account_id, notes[0].id()).await;
}

#[tokio::test]
async fn p2id_transfer_failing_not_enough_balance() {
    let (mut client, mock_rpc_api, authenticator) = Box::pin(create_test_client()).await;

    let (first_regular_account, second_regular_account, faucet_account_header) =
        setup_two_wallets_and_faucet(&mut client, AccountStorageMode::Private, &authenticator)
            .await
            .unwrap();

    let from_account_id = first_regular_account.id();
    let to_account_id = second_regular_account.id();
    let faucet_account_id = faucet_account_header.id();

    // First Mint necessary token
    mint_and_consume(&mut client, from_account_id, faucet_account_id, NoteType::Private).await;
    mock_rpc_api.prove_block();
    client.sync_state().await.unwrap();

    // Do a transfer from first account to second account
    let asset = FungibleAsset::new(faucet_account_id, MINT_AMOUNT + 1).unwrap();
    println!("Running P2ID tx...");
    let tx_request = TransactionRequestBuilder::new()
        .build_pay_to_id(
            PaymentNoteDescription::new(
                vec![Asset::Fungible(asset)],
                from_account_id,
                to_account_id,
            ),
            NoteType::Private,
            client.rng(),
        )
        .unwrap();
    execute_failing_tx(
        &mut client,
        from_account_id,
        tx_request,
        ClientError::AssetError(miden_objects::AssetError::FungibleAssetAmountNotSufficient {
            minuend: MINT_AMOUNT,
            subtrahend: MINT_AMOUNT + 1,
        }),
    )
    .await;
}

#[tokio::test]
async fn p2ide_transfer_consumed_by_target() {
    let (mut client, mock_rpc_api, authenticator) = Box::pin(create_test_client()).await;

    let (first_regular_account, second_regular_account, faucet_account_header) =
        setup_two_wallets_and_faucet(&mut client, AccountStorageMode::Private, &authenticator)
            .await
            .unwrap();

    let from_account_id = first_regular_account.id();
    let to_account_id = second_regular_account.id();
    let faucet_account_id = faucet_account_header.id();

    // First Mint necessary token
    let note = mint_note(&mut client, from_account_id, faucet_account_id, NoteType::Private)
        .await
        .1;
    mock_rpc_api.prove_block();
    client.sync_state().await.unwrap();

    //Check that the note is not consumed by the target account
    assert!(matches!(
        client.get_input_note(note.id()).await.unwrap().unwrap().state(),
        InputNoteState::Committed { .. }
    ));

    consume_notes(&mut client, from_account_id, core::slice::from_ref(&note)).await;
    mock_rpc_api.prove_block();
    client.sync_state().await.unwrap();

    assert_account_has_single_asset(&client, from_account_id, faucet_account_id, MINT_AMOUNT).await;

    // Check that the note is consumed by the target account
    let input_note = client.get_input_note(note.id()).await.unwrap().unwrap();
    assert!(matches!(input_note.state(), InputNoteState::ConsumedAuthenticatedLocal { .. }));
    if let InputNoteState::ConsumedAuthenticatedLocal(ConsumedAuthenticatedLocalNoteState {
        submission_data,
        ..
    }) = input_note.state()
    {
        assert_eq!(submission_data.consumer_account, from_account_id);
    } else {
        panic!("Note should be consumed");
    }

    // Do a transfer from first account to second account with Recall. In this situation we'll do
    // the happy path where the `to_account_id` consumes the note
    let from_account_balance = client
        .get_account(from_account_id)
        .await
        .unwrap()
        .unwrap()
        .account()
        .vault()
        .get_balance(faucet_account_id)
        .unwrap_or(0);
    let to_account_balance = client
        .get_account(to_account_id)
        .await
        .unwrap()
        .unwrap()
        .account()
        .vault()
        .get_balance(faucet_account_id)
        .unwrap_or(0);
    let current_block_num = client.get_sync_height().await.unwrap();
    let asset = FungibleAsset::new(faucet_account_id, TRANSFER_AMOUNT).unwrap();
    println!("Running P2IDE tx...");
    let tx_request = TransactionRequestBuilder::new()
        .build_pay_to_id(
            PaymentNoteDescription::new(
                vec![Asset::Fungible(asset)],
                from_account_id,
                to_account_id,
            )
            .with_reclaim_height(current_block_num + RECALL_HEIGHT_DELTA),
            NoteType::Private,
            client.rng(),
        )
        .unwrap();
    execute_tx(&mut client, from_account_id, tx_request.clone()).await;
    mock_rpc_api.prove_block();
    client.sync_state().await.unwrap();

    // Check that note is committed for the second account to consume
    println!("Fetching Committed Notes...");
    let notes = client.get_input_notes(NoteFilter::Committed).await.unwrap();
    assert!(!notes.is_empty());

    // Make the `to_account_id` consume P2IDE note
    let note_id = tx_request.expected_output_own_notes().pop().unwrap().id();
    println!("Consuming Note...");
    let tx_request = TransactionRequestBuilder::new().build_consume_notes(vec![note_id]).unwrap();
    execute_tx(&mut client, to_account_id, tx_request).await;
    mock_rpc_api.prove_block();
    client.sync_state().await.unwrap();
    let regular_account = client.get_account(from_account_id).await.unwrap().unwrap();

    // The seed should not be retrieved due to the account not being new
    assert!(!regular_account.account().is_new() && regular_account.seed().is_none());
    assert_eq!(regular_account.account().vault().assets().count(), 1);
    let asset = regular_account.account().vault().assets().next().unwrap();

    // Validate the transferred amounts
    if let Asset::Fungible(fungible_asset) = asset {
        assert_eq!(fungible_asset.amount(), from_account_balance - TRANSFER_AMOUNT);
    } else {
        panic!("Error: Account should have a fungible asset");
    }

    let regular_account: Account = client.get_account(to_account_id).await.unwrap().unwrap().into();
    assert_eq!(regular_account.vault().assets().count(), 1);
    let asset = regular_account.vault().assets().next().unwrap();

    if let Asset::Fungible(fungible_asset) = asset {
        assert_eq!(fungible_asset.amount(), to_account_balance + TRANSFER_AMOUNT);
    } else {
        panic!("Error: Account should have a fungible asset");
    }

    assert_note_cannot_be_consumed_twice(&mut client, to_account_id, note_id).await;
}

#[tokio::test]
async fn p2ide_transfer_consumed_by_sender() {
    let (mut client, mock_rpc_api, authenticator) = Box::pin(create_test_client()).await;

    let (first_regular_account, second_regular_account, faucet_account_header) =
        setup_two_wallets_and_faucet(&mut client, AccountStorageMode::Private, &authenticator)
            .await
            .unwrap();

    let from_account_id = first_regular_account.id();
    let to_account_id = second_regular_account.id();
    let faucet_account_id = faucet_account_header.id();

    // First Mint necessary token
    mint_and_consume(&mut client, from_account_id, faucet_account_id, NoteType::Private).await;
    mock_rpc_api.prove_block();
    client.sync_state().await.unwrap();

    // Do a transfer from first account to second account with Recall. In this situation we'll do
    // the happy path where the `to_account_id` consumes the note
    let from_account_balance = client
        .get_account(from_account_id)
        .await
        .unwrap()
        .unwrap()
        .account()
        .vault()
        .get_balance(faucet_account_id)
        .unwrap_or(0);
    let current_block_num = client.get_sync_height().await.unwrap();
    let asset = FungibleAsset::new(faucet_account_id, TRANSFER_AMOUNT).unwrap();
    println!("Running P2IDE tx...");
    let tx_request = TransactionRequestBuilder::new()
        .build_pay_to_id(
            PaymentNoteDescription::new(
                vec![Asset::Fungible(asset)],
                from_account_id,
                to_account_id,
            )
            .with_reclaim_height(current_block_num + RECALL_HEIGHT_DELTA),
            NoteType::Private,
            client.rng(),
        )
        .unwrap();
    execute_tx(&mut client, from_account_id, tx_request).await;
    mock_rpc_api.prove_block();
    client.sync_state().await.unwrap();

    // Check that note is committed
    println!("Fetching Committed Notes...");
    let notes = client.get_input_notes(NoteFilter::Committed).await.unwrap();
    assert!(!notes.is_empty());

    // Check that it's still too early to consume
    println!("Consuming Note (too early)...");
    let tx_request = TransactionRequestBuilder::new()
        .build_consume_notes(vec![notes[0].id()])
        .unwrap();
    let transaction_execution_result =
        Box::pin(client.new_transaction(from_account_id, tx_request)).await;
    assert!(transaction_execution_result.is_err_and(|err| {
        matches!(
            err,
            ClientError::TransactionExecutorError(
                TransactionExecutorError::TransactionProgramExecutionFailed(_)
            )
        )
    }));

    // Wait to consume with the sender account
    println!("Waiting for note to be consumable by sender");
    mock_rpc_api.advance_blocks(RECALL_HEIGHT_DELTA);
    client.sync_state().await.unwrap();

    // Consume the note with the sender account
    println!("Consuming Note...");
    let tx_request = TransactionRequestBuilder::new()
        .build_consume_notes(vec![notes[0].id()])
        .unwrap();
    execute_tx(&mut client, from_account_id, tx_request).await;
    mock_rpc_api.prove_block();
    client.sync_state().await.unwrap();

    let regular_account = client.get_account(from_account_id).await.unwrap().unwrap();
    // The seed should not be retrieved due to the account not being new
    assert!(!regular_account.account().is_new() && regular_account.seed().is_none());
    assert_eq!(regular_account.account().vault().assets().count(), 1);
    let asset = regular_account.account().vault().assets().next().unwrap();

    // Validate the sender hasn't lost funds
    if let Asset::Fungible(fungible_asset) = asset {
        assert_eq!(fungible_asset.amount(), from_account_balance);
    } else {
        panic!("Error: Account should have a fungible asset");
    }

    let regular_account: Account = client.get_account(to_account_id).await.unwrap().unwrap().into();
    assert_eq!(regular_account.vault().assets().count(), 0);

    // Check that the target can't consume the note anymore
    assert_note_cannot_be_consumed_twice(&mut client, to_account_id, notes[0].id()).await;
}

#[tokio::test]
async fn p2ide_timelocked() {
    let (mut client, mock_rpc_api, authenticator) = Box::pin(create_test_client()).await;

    let (first_regular_account, second_regular_account, faucet_account_header) =
        setup_two_wallets_and_faucet(&mut client, AccountStorageMode::Private, &authenticator)
            .await
            .unwrap();

    let from_account_id = first_regular_account.id();
    let to_account_id = second_regular_account.id();
    let faucet_account_id = faucet_account_header.id();

    // First Mint necessary token
    mint_and_consume(&mut client, from_account_id, faucet_account_id, NoteType::Public).await;
    mock_rpc_api.prove_block();
    client.sync_state().await.unwrap();

    let current_block_num = client.get_sync_height().await.unwrap();

    let asset = FungibleAsset::new(faucet_account_id, TRANSFER_AMOUNT).unwrap();
    let tx_request = TransactionRequestBuilder::new()
        .build_pay_to_id(
            PaymentNoteDescription::new(
                vec![Asset::Fungible(asset)],
                from_account_id,
                to_account_id,
            )
            .with_timelock_height(current_block_num + RECALL_HEIGHT_DELTA)
            .with_reclaim_height(current_block_num),
            NoteType::Public,
            client.rng(),
        )
        .unwrap();
    let note = tx_request.expected_output_own_notes().pop().unwrap();

    execute_tx(&mut client, from_account_id, tx_request).await;
    mock_rpc_api.prove_block();
    client.sync_state().await.unwrap();

    // Check that it's still too early to consume by both accounts
    let tx_request = TransactionRequestBuilder::new().build_consume_notes(vec![note.id()]).unwrap();
    let results = [
        Box::pin(client.new_transaction(from_account_id, tx_request.clone())).await,
        Box::pin(client.new_transaction(to_account_id, tx_request)).await,
    ];
    assert!(results.iter().all(|result| {
        result.as_ref().is_err_and(|err| {
            matches!(
                err,
                ClientError::TransactionExecutorError(
                    TransactionExecutorError::TransactionProgramExecutionFailed(_)
                )
            )
        })
    }));

    // Wait to consume with the target account
    mock_rpc_api.advance_blocks(RECALL_HEIGHT_DELTA);
    client.sync_state().await.unwrap();

    // Consume the note with the target account
    let tx_request = TransactionRequestBuilder::new().build_consume_notes(vec![note.id()]).unwrap();
    execute_tx(&mut client, to_account_id, tx_request).await;
    mock_rpc_api.prove_block();
    client.sync_state().await.unwrap();

    let target_account: Account = client.get_account(to_account_id).await.unwrap().unwrap().into();
    assert_eq!(target_account.vault().get_balance(faucet_account_id).unwrap(), TRANSFER_AMOUNT);
}

#[tokio::test]
async fn get_consumable_notes() {
    let (mut client, mock_rpc_api, authenticator) = Box::pin(create_test_client()).await;

    let (first_regular_account, second_regular_account, faucet_account_header) =
        setup_two_wallets_and_faucet(&mut client, AccountStorageMode::Private, &authenticator)
            .await
            .unwrap();

    let from_account_id = first_regular_account.id();
    let to_account_id = second_regular_account.id();
    let faucet_account_id = faucet_account_header.id();

    //No consumable notes initially
    assert!(Box::pin(client.get_consumable_notes(None)).await.unwrap().is_empty());

    // First Mint necessary token
    let note = mint_note(&mut client, from_account_id, faucet_account_id, NoteType::Private)
        .await
        .1;
    mock_rpc_api.prove_block();
    client.sync_state().await.unwrap();

    // Check that note is consumable by the account that minted
    assert!(!Box::pin(client.get_consumable_notes(None)).await.unwrap().is_empty());
    assert!(
        !Box::pin(client.get_consumable_notes(Some(from_account_id)))
            .await
            .unwrap()
            .is_empty()
    );
    assert!(
        Box::pin(client.get_consumable_notes(Some(to_account_id)))
            .await
            .unwrap()
            .is_empty()
    );

    consume_notes(&mut client, from_account_id, &[note]).await;
    mock_rpc_api.prove_block();
    client.sync_state().await.unwrap();

    //After consuming there are no more consumable notes
    assert!(Box::pin(client.get_consumable_notes(None)).await.unwrap().is_empty());

    // Do a transfer from first account to second account
    let asset = FungibleAsset::new(faucet_account_id, TRANSFER_AMOUNT).unwrap();
    println!("Running P2IDE tx...");
    let tx_request = TransactionRequestBuilder::new()
        .build_pay_to_id(
            PaymentNoteDescription::new(
                vec![Asset::Fungible(asset)],
                from_account_id,
                to_account_id,
            )
            .with_reclaim_height(100.into()),
            NoteType::Private,
            client.rng(),
        )
        .unwrap();
    execute_tx(&mut client, from_account_id, tx_request).await;
    mock_rpc_api.prove_block();
    client.sync_state().await.unwrap();

    // Check that note is consumable by both accounts
    let consumable_notes = Box::pin(client.get_consumable_notes(None)).await.unwrap();
    let relevant_accounts = &consumable_notes.first().unwrap().1;
    assert_eq!(relevant_accounts.len(), 2);
    assert!(
        !Box::pin(client.get_consumable_notes(Some(from_account_id)))
            .await
            .unwrap()
            .is_empty()
    );
    assert!(
        !Box::pin(client.get_consumable_notes(Some(to_account_id)))
            .await
            .unwrap()
            .is_empty()
    );

    // Check that the note is only consumable after block 100 for the account that sent the
    // transaction
    let from_account_relevance = relevant_accounts
        .iter()
        .find(|relevance| relevance.0 == from_account_id)
        .unwrap()
        .1;
    assert_eq!(from_account_relevance, NoteRelevance::After(100));

    // Check that the note is always consumable for the account that received the transaction
    let to_account_relevance = relevant_accounts
        .iter()
        .find(|relevance| relevance.0 == to_account_id)
        .unwrap()
        .1;
    assert_eq!(to_account_relevance, NoteRelevance::Now);
}

#[tokio::test]
async fn get_output_notes() {
    let (mut client, mock_rpc_api, authenticator) = Box::pin(create_test_client()).await;
    let _ = client.sync_state().await.unwrap();
    let (first_regular_account, faucet_account_header) =
        setup_wallet_and_faucet(&mut client, AccountStorageMode::Private, &authenticator)
            .await
            .unwrap();

    let from_account_id = first_regular_account.id();
    let faucet_account_id = faucet_account_header.id();
    let random_account_id = AccountId::try_from(ACCOUNT_ID_REGULAR).unwrap();

    // No output notes initially
    assert!(client.get_output_notes(NoteFilter::All).await.unwrap().is_empty());

    // First Mint necessary token
    let note = mint_note(&mut client, from_account_id, faucet_account_id, NoteType::Private)
        .await
        .1;
    mock_rpc_api.prove_block();
    client.sync_state().await.unwrap();

    // Check that there was an output note but it wasn't consumed
    assert!(client.get_output_notes(NoteFilter::Consumed).await.unwrap().is_empty());
    assert!(!client.get_output_notes(NoteFilter::All).await.unwrap().is_empty());

    consume_notes(&mut client, from_account_id, &[note]).await;
    mock_rpc_api.prove_block();
    client.sync_state().await.unwrap();

    // After consuming, the note is returned when using the [NoteFilter::Consumed] filter
    assert!(!client.get_input_notes(NoteFilter::Consumed).await.unwrap().is_empty());

    // Do a transfer from first account to second account
    let asset = FungibleAsset::new(faucet_account_id, TRANSFER_AMOUNT).unwrap();
    println!("Running P2ID tx...");
    let tx_request = TransactionRequestBuilder::new()
        .build_pay_to_id(
            PaymentNoteDescription::new(
                vec![Asset::Fungible(asset)],
                from_account_id,
                random_account_id,
            ),
            NoteType::Private,
            client.rng(),
        )
        .unwrap();

    let output_note_id = tx_request.expected_output_own_notes().pop().unwrap().id();

    // Before executing, the output note is not found
    assert!(client.get_output_note(output_note_id).await.unwrap().is_none());

    execute_tx(&mut client, from_account_id, tx_request).await;
    mock_rpc_api.prove_block();
    client.sync_state().await.unwrap();

    // After executing, the note is only found in output notes
    assert!(client.get_output_note(output_note_id).await.unwrap().is_some());
    assert!(client.get_input_note(output_note_id).await.unwrap().is_none());
}

#[tokio::test]
async fn account_rollback() {
    let (builder, mock_rpc_api, authenticator) = Box::pin(create_test_client_builder()).await;

    let mut client = builder.tx_graceful_blocks(Some(TX_GRACEFUL_BLOCKS)).build().await.unwrap();

    client.sync_state().await.unwrap();

    let (regular_account, faucet_account_header) =
        setup_wallet_and_faucet(&mut client, AccountStorageMode::Private, &authenticator)
            .await
            .unwrap();

    let account_id = regular_account.id();
    let faucet_account_id = faucet_account_header.id();

    // Mint a note
    let note = mint_note(&mut client, account_id, faucet_account_id, NoteType::Private).await.1;
    mock_rpc_api.prove_block();
    client.sync_state().await.unwrap();

    consume_notes(&mut client, account_id, &[note]).await;
    mock_rpc_api.prove_block();
    client.sync_state().await.unwrap();

    // Create a transaction but don't submit it to the node
    let asset = FungibleAsset::new(faucet_account_id, TRANSFER_AMOUNT).unwrap();

    let tx_request = TransactionRequestBuilder::new()
        .build_pay_to_id(
            PaymentNoteDescription::new(vec![Asset::Fungible(asset)], account_id, account_id),
            NoteType::Public,
            client.rng(),
        )
        .unwrap();

    // Execute the transaction but don't submit it to the node
    let tx_result = Box::pin(client.new_transaction(account_id, tx_request)).await.unwrap();
    let tx_id = tx_result.executed_transaction().id();
    client.testing_prove_transaction(&tx_result).await.unwrap();

    // Store the account state before applying the transaction
    let account_before_tx = client.get_account(account_id).await.unwrap().unwrap();
    let account_commitment_before_tx = account_before_tx.account().commitment();

    // Apply the transaction
    Box::pin(client.testing_apply_transaction(tx_result)).await.unwrap();

    // Check that the account state has changed after applying the transaction
    let account_after_tx = client.get_account(account_id).await.unwrap().unwrap();
    let account_commitment_after_tx = account_after_tx.account().commitment();

    assert_ne!(
        account_commitment_before_tx, account_commitment_after_tx,
        "Account commitment should change after applying the transaction"
    );

    // Verify the transaction is in pending state
    let tx_record = client
        .get_transactions(TransactionFilter::All)
        .await
        .unwrap()
        .into_iter()
        .find(|tx| tx.id == tx_id)
        .unwrap();
    assert!(matches!(tx_record.status, TransactionStatus::Pending));

    // Sync the state, which should discard the old pending transaction
    mock_rpc_api.advance_blocks(TX_GRACEFUL_BLOCKS + 1);
    client.sync_state().await.unwrap();

    // Verify the transaction is now discarded
    let tx_record = client
        .get_transactions(TransactionFilter::All)
        .await
        .unwrap()
        .into_iter()
        .find(|tx| tx.id == tx_id)
        .unwrap();

    assert!(matches!(tx_record.status, TransactionStatus::Discarded(DiscardCause::Stale)));

    // Check that the account state has been rolled back after the transaction was discarded
    let account_after_sync = client.get_account(account_id).await.unwrap().unwrap();
    let account_commitment_after_sync = account_after_sync.account().commitment();

    assert_ne!(
        account_commitment_after_sync, account_commitment_after_tx,
        "Account commitment should change after transaction was discarded"
    );
    assert_eq!(
        account_commitment_after_sync, account_commitment_before_tx,
        "Account commitment should be rolled back to the value before the transaction"
    );
}

#[tokio::test]
async fn subsequent_discarded_transactions() {
    let (mut client, mock_rpc_api, keystore) = create_test_client().await;

    let (regular_account, faucet_account_header) =
        setup_wallet_and_faucet(&mut client, AccountStorageMode::Public, &keystore)
            .await
            .unwrap();

    let account_id = regular_account.id();
    let faucet_account_id = faucet_account_header.id();

    let note = mint_note(&mut client, account_id, faucet_account_id, NoteType::Private).await.1;
    mock_rpc_api.prove_block();
    client.sync_state().await.unwrap();

    consume_notes(&mut client, account_id, &[note]).await;
    mock_rpc_api.prove_block();
    client.sync_state().await.unwrap();

    // Create a transaction that will expire in 2 blocks
    let asset = FungibleAsset::new(faucet_account_id, TRANSFER_AMOUNT).unwrap();
    let tx_request = TransactionRequestBuilder::new()
        .expiration_delta(2)
        .build_pay_to_id(
            PaymentNoteDescription::new(vec![Asset::Fungible(asset)], account_id, account_id),
            NoteType::Public,
            client.rng(),
        )
        .unwrap();

    // Execute the transaction but don't submit it to the node
    let tx_result = Box::pin(client.new_transaction(account_id, tx_request)).await.unwrap();
    let first_tx_id = tx_result.executed_transaction().id();
    client.testing_prove_transaction(&tx_result).await.unwrap();

    let account_before_tx = client.get_account(account_id).await.unwrap().unwrap();

    Box::pin(client.testing_apply_transaction(tx_result)).await.unwrap();

    // Create a second transaction that will not expire
    let asset = FungibleAsset::new(faucet_account_id, TRANSFER_AMOUNT).unwrap();
    let tx_request = TransactionRequestBuilder::new()
        .build_pay_to_id(
            PaymentNoteDescription::new(vec![Asset::Fungible(asset)], account_id, account_id),
            NoteType::Public,
            client.rng(),
        )
        .unwrap();

    // Execute the transaction but don't submit it to the node
    let tx_result = Box::pin(client.new_transaction(account_id, tx_request)).await.unwrap();
    let second_tx_id = tx_result.executed_transaction().id();
    client.testing_prove_transaction(&tx_result).await.unwrap();
    Box::pin(client.testing_apply_transaction(tx_result)).await.unwrap();

    // Sync the state, which should discard the first transaction
    mock_rpc_api.advance_blocks(3);
    client.sync_state().await.unwrap();

    let account_after_sync = client.get_account(account_id).await.unwrap().unwrap();

    // Verify the first transaction is now discarded
    let first_tx_record = client
        .get_transactions(TransactionFilter::Ids(vec![first_tx_id]))
        .await
        .unwrap()
        .pop()
        .unwrap();

    assert!(matches!(
        first_tx_record.status,
        TransactionStatus::Discarded(DiscardCause::Expired)
    ));

    // Verify the second transaction is also discarded
    let second_tx_record = client
        .get_transactions(TransactionFilter::Ids(vec![second_tx_id]))
        .await
        .unwrap()
        .pop()
        .unwrap();

    println!("Second tx record: {:?}", second_tx_record.status);

    assert!(matches!(
        second_tx_record.status,
        TransactionStatus::Discarded(DiscardCause::DiscardedInitialState)
    ));

    // Check that the account state has been rolled back to the value before both transactions
    assert_eq!(
        account_after_sync.account().commitment(),
        account_before_tx.account().commitment(),
    );
}

#[tokio::test]
async fn missing_recipient_digest() {
    let (mut client, _, keystore) = create_test_client().await;

    let faucet = insert_new_fungible_faucet(&mut client, AccountStorageMode::Private, &keystore)
        .await
        .unwrap();

    let dummy_recipient = NoteRecipient::new(
        Word::default(),
        WellKnownNote::SWAP.script(),
        NoteInputs::new(vec![]).unwrap(),
    );

    let dummy_recipient_digest = dummy_recipient.digest();

    let tx_request = TransactionRequestBuilder::new()
        .expected_output_recipients(vec![dummy_recipient])
        .build_mint_fungible_asset(
            FungibleAsset::new(faucet.id(), 5u64).unwrap(),
            AccountId::try_from(ACCOUNT_ID_PRIVATE_SENDER).unwrap(),
            NoteType::Public,
            client.rng(),
        )
        .unwrap();

    let error = Box::pin(client.new_transaction(faucet.id(), tx_request)).await.unwrap_err();

    if let ClientError::MissingOutputRecipients(digests) = error {
        assert!(digests == vec![dummy_recipient_digest]);
    }
}

#[tokio::test]
async fn input_note_checks() {
    let (mut client, mock_rpc_api, authenticator) = create_test_client().await;

    let (wallet, faucet) =
        setup_wallet_and_faucet(&mut client, AccountStorageMode::Private, &authenticator)
            .await
            .unwrap();

    let mut mint_notes = vec![];

    for _ in 0..5 {
        mint_notes.push(mint_note(&mut client, wallet.id(), faucet.id(), NoteType::Public).await.1);
        mock_rpc_api.prove_block();
        client.sync_state().await.unwrap();
    }

    let duplicate_note_tx_request = TransactionRequestBuilder::new()
        .build_consume_notes(vec![mint_notes[0].id(), mint_notes[0].id()]);

    assert!(matches!(
        duplicate_note_tx_request,
        Err(TransactionRequestError::DuplicateInputNote(note_id)) if note_id == mint_notes[0].id()
    ));

    let tx_request = TransactionRequestBuilder::new()
        .build_consume_notes(mint_notes.iter().map(Note::id).collect())
        .unwrap();

    let transaction = Box::pin(client.new_transaction(wallet.id(), tx_request)).await.unwrap();

    let input_notes = transaction.executed_transaction().input_notes().iter();

    // Check that the input notes have the same order as the original notes
    for (i, input_note) in input_notes.enumerate() {
        assert_eq!(input_note.id(), mint_notes[i].id());
    }

    Box::pin(client.submit_transaction(transaction)).await.unwrap();
    mock_rpc_api.prove_block();
    client.sync_state().await.unwrap();

    // Check that using consumed notes will return an error
    let consumed_note_tx_request = TransactionRequestBuilder::new()
        .build_consume_notes(vec![mint_notes[0].id()])
        .unwrap();
    let error = Box::pin(client.new_transaction(wallet.id(), consumed_note_tx_request))
        .await
        .unwrap_err();

    assert!(matches!(
        error,
        ClientError::TransactionRequestError(TransactionRequestError::InputNoteAlreadyConsumed(_))
    ));

    // Check that adding an authenticated note that is not tracked by the client will return an
    // error
    let missing_authenticated_note_tx_request = TransactionRequestBuilder::new()
        .build_consume_notes(vec![EMPTY_WORD.into()])
        .unwrap();
    let error =
        Box::pin(client.new_transaction(wallet.id(), missing_authenticated_note_tx_request))
            .await
            .unwrap_err();

    assert!(matches!(
        error,
        ClientError::TransactionRequestError(
            TransactionRequestError::MissingAuthenticatedInputNote(_)
        )
    ));
}

#[tokio::test]
async fn swap_chain_test() {
    // This test simulates a "swap chain" scenario with multiple wallets and fungible assets.
    // 1. It creates a number wallet/faucet pairs, each wallet holding an asset minted by its paired
    //    faucet.
    // 2. For each consecutive pair, it creates a swap transaction where wallet N offers its asset
    //    and requests the asset of wallet N+1.
    // 3. The last wallet, which didn't generate any swaps, holds the asset that the wallet N-1
    //    requested, which in turn was the asset requested by wallet N-2, and so on.
    // 4. The test then consumes all swap notes (in reverse order) in a single transaction against
    //    the last wallet.
    // 5. Although the last wallet doesn't contain any of the intermediate requested assets, it
    //    should be able to consume the swap notes because it will hold the requested asset for each
    //    step and gain the needed asset for the next. This can only happen if the notes are
    //    consumed in the specified order.
    // 6. Finally, it asserts that the last wallet now owns the asset originally held by the first
    //    wallet, verifying that the whole swap chain was successful.

    let (mut client, mock_rpc_api, keystore) = create_test_client().await;

    // Generate a few account pairs with a fungible asset that can be used for swaps.
    let mut account_pairs = vec![];
    for _ in 0..3 {
        let (wallet, faucet) =
            setup_wallet_and_faucet(&mut client, AccountStorageMode::Private, &keystore)
                .await
                .unwrap();
        mint_and_consume(&mut client, wallet.id(), faucet.id(), NoteType::Private).await;
        mock_rpc_api.prove_block();
        client.sync_state().await.unwrap();

        account_pairs.push((wallet, faucet));
    }

    // Generate swap notes.
    // Except for the last, each wallet N will offer it's faucet N asset and request a faucet N+1
    // asset.
    let mut swap_notes = vec![];
    for pairs in account_pairs.windows(2) {
        let tx_request = TransactionRequestBuilder::new()
            .build_swap(
                &SwapTransactionData::new(
                    pairs[0].0.id(),
                    Asset::Fungible(FungibleAsset::new(pairs[0].1.id(), 1).unwrap()),
                    Asset::Fungible(FungibleAsset::new(pairs[1].1.id(), 1).unwrap()),
                ),
                NoteType::Private,
                NoteType::Private,
                client.rng(),
            )
            .unwrap();

        // The notes are inserted in reverse order because the first note to be consumed will be the
        // last one generated.
        swap_notes.insert(0, tx_request.expected_output_own_notes()[0].id());
        execute_tx(&mut client, pairs[0].0.id(), tx_request).await;
        mock_rpc_api.prove_block();
        client.sync_state().await.unwrap();
    }

    // The last wallet didn't generate any swap notes and has the asset needed to start the swap
    // chain.
    let last_wallet = account_pairs.last().unwrap().0.id();

    // Trying to consume the notes in another order will fail.
    let tx_request = TransactionRequestBuilder::new()
        .build_consume_notes(swap_notes.iter().rev().copied().collect())
        .unwrap();
    let error = Box::pin(client.new_transaction(last_wallet, tx_request)).await.unwrap_err();
    assert!(matches!(
        error,
        ClientError::TransactionExecutorError(
            TransactionExecutorError::TransactionProgramExecutionFailed(_)
        )
    ));

    let tx_request = TransactionRequestBuilder::new().build_consume_notes(swap_notes).unwrap();
    execute_tx(&mut client, last_wallet, tx_request).await;

    // At the end, the last wallet should have the asset of the first wallet.
    let last_wallet_account = client.get_account(last_wallet).await.unwrap().unwrap();
    assert_eq!(
        last_wallet_account
            .account()
            .vault()
            .get_balance(account_pairs[0].1.id())
            .unwrap(),
        1
    );
}

#[tokio::test]
async fn empty_storage_map() {
    let (mut client, _, keystore) = create_test_client().await;

    let storage_map = StorageMap::new();

    let component = AccountComponent::compile(
        "export.dummy
                nop
            end"
        .to_string(),
        TransactionKernel::assembler(),
        vec![StorageSlot::Map(storage_map)],
    )
    .unwrap()
    .with_supports_all_types();

    let key_pair = SecretKey::new();
    let pub_key = key_pair.public_key();

    keystore.add_key(&AuthSecretKey::RpoFalcon512(key_pair.clone())).unwrap();

    let mut init_seed = [0u8; 32];
    client.rng().fill_bytes(&mut init_seed);

    let account = AccountBuilder::new(init_seed)
        .account_type(AccountType::RegularAccountImmutableCode)
        .storage_mode(AccountStorageMode::Public)
        .with_auth_component(AuthRpoFalcon512::new(pub_key.to_commitment().into()))
        .with_component(BasicWallet)
        .with_component(component)
        .build()
        .unwrap();

    let account_id = account.id();

    client.add_account(&account, false).await.unwrap();

    let fetched_account = client.get_account(account_id).await.unwrap().unwrap();

    assert_eq!(account.storage(), fetched_account.account().storage());
}

const MAP_KEY: [Felt; 4] = [Felt::new(42), Felt::new(42), Felt::new(42), Felt::new(42)];
const BUMP_MAP_CODE: &str = "export.bump_map_item
                    # map key
                    push.{map_key}
                    # item index
                    push.0
                    # => [index, KEY]
                    exec.::miden::account::get_map_item
                    add.1
                    push.{map_key}
                    push.0
                    # => [index, KEY, BUMPED_VALUE]
                    exec.::miden::account::set_map_item
                    dropw
                    # => [OLD_VALUE]
                    dupw
                    push.0
                    # Set a new item each time as the value keeps changing
                    exec.::miden::account::set_map_item
                    dropw dropw
                end";

#[tokio::test]
async fn storage_and_vault_proofs() {
    let (mut client, mock_rpc_api, keystore) = create_test_client().await;

    // Create an account that will accept assets (basic wallet) but also that has a storage map that
    // can be updated.
    let mut storage_map = StorageMap::new();
    storage_map
        .insert(MAP_KEY.into(), [Felt::new(0), Felt::new(0), Felt::new(0), Felt::new(1)].into())
        .unwrap();

    let bump_item_component = AccountComponent::compile(
        BUMP_MAP_CODE.replace("{map_key}", &Word::from(MAP_KEY).to_hex()),
        TransactionKernel::assembler(),
        vec![StorageSlot::Map(storage_map)],
    )
    .unwrap()
    .with_supports_all_types();

    // Build script that bumps the storage map item and adds a new one each time.
    let assembler: Assembler = TransactionKernel::assembler().with_debug_mode(true);
    let source_manager = Arc::new(DefaultSourceManager::default());
    let module = Module::parser(ModuleKind::Library)
        .parse_str(
            LibraryPath::new("external_contract::bump_item_contract").unwrap(),
            BUMP_MAP_CODE.replace("{map_key}", &Word::from(MAP_KEY).to_hex()),
            &source_manager,
        )
        .unwrap();
    let library = assembler.clone().assemble_library([module]).unwrap();
    let tx_script = ScriptBuilder::new(true)
        .with_dynamically_linked_library(&library)
        .unwrap()
        .compile_tx_script(
            "use.external_contract::bump_item_contract
            begin
                call.bump_item_contract::bump_map_item
            end",
        )
        .unwrap();

    let key_pair = SecretKey::new();
    let pub_key = key_pair.public_key();

    keystore.add_key(&AuthSecretKey::RpoFalcon512(key_pair.clone())).unwrap();

    let mut init_seed = [0u8; 32];
    client.rng().fill_bytes(&mut init_seed);

    let account = AccountBuilder::new(init_seed)
        .account_type(AccountType::RegularAccountImmutableCode)
        .storage_mode(AccountStorageMode::Public)
        .with_auth_component(AuthRpoFalcon512::new(pub_key.to_commitment().into()))
        .with_component(BasicWallet)
        .with_component(bump_item_component)
        .build()
        .unwrap();

    client.add_account(&account, false).await.unwrap();

    let account_id = account.id();

    // Add assets and modify storage map multiple times
    for _ in 0..5 {
        let faucet_account =
            insert_new_fungible_faucet(&mut client, AccountStorageMode::Public, &keystore)
                .await
                .unwrap();

        let faucet_account_id = faucet_account.id();

        mint_and_consume(&mut client, account_id, faucet_account_id, NoteType::Private).await;
        mock_rpc_api.prove_block();
        client.sync_state().await.unwrap();

        let tx_request = TransactionRequestBuilder::new()
            .custom_script(tx_script.clone())
            .build()
            .unwrap();
        execute_tx(&mut client, account_id, tx_request).await;
        mock_rpc_api.prove_block();
        client.sync_state().await.unwrap();

        // Check that retrieved vault and storage match with the account.
        let account: Account = client.get_account(account_id).await.unwrap().unwrap().into();

        let storage = client.test_store().get_account_storage(account_id).await.unwrap();
        let vault = client.test_store().get_account_vault(account_id).await.unwrap();

        assert_eq!(account.storage().commitment(), storage.commitment());
        assert_eq!(account.vault().root(), vault.root());

        // Check that specific asset proof matches the one in the vault
        let (asset, witness) = client
            .test_store()
            .get_account_asset(account_id, faucet_account_id.prefix())
            .await
            .unwrap()
            .unwrap();

        let expected_witness = AssetWitness::new(vault.open(asset.vault_key()).into()).unwrap();
        assert_eq!(witness, expected_witness);

        // Check that specific map item proof matches the one in the storage
        let (value, proof) = client
            .test_store()
            .get_account_map_item(account_id, 1, MAP_KEY.into())
            .await
            .unwrap();

        let StorageSlot::Map(map) = storage.slots().get(1).unwrap() else {
            panic!("Expected a map storage slot");
        };

        assert_eq!(value, map.get(&MAP_KEY.into()));
        assert_eq!(proof, map.open(&MAP_KEY.into()));
    }
}

#[tokio::test]
async fn account_addresses_basic_wallet() {
    // generate test client with a random store name
    let (mut client, _rpc_api, _) = Box::pin(create_test_client()).await;

    let account = Account::mock(
        ACCOUNT_ID_PUBLIC_FUNGIBLE_FAUCET_2,
        AuthRpoFalcon512::new(PublicKeyCommitment::from(EMPTY_WORD)),
    );

    client.add_account(&account, false).await.unwrap();
    let retrieved_acc = client.get_account(account.id()).await.unwrap().unwrap();

    let unspecified_default_address =
        Address::AccountId(AccountIdAddress::new(account.id(), AddressInterface::Unspecified));
    assert!(retrieved_acc.addresses().contains(&unspecified_default_address));

    // Even when the account has a basic wallet, the address list should not contain it by default
    let basic_wallet_address =
        Address::AccountId(AccountIdAddress::new(account.id(), AddressInterface::BasicWallet));
    assert!(!retrieved_acc.addresses().contains(&basic_wallet_address));
}

#[tokio::test]
async fn account_addresses_non_basic_wallet() {
    // generate test client with a random store name
    let (mut client, _rpc_api, _) = Box::pin(create_test_client()).await;

    let account = Account::mock_non_fungible_faucet(ACCOUNT_ID_PUBLIC_NON_FUNGIBLE_FAUCET);

    client.add_account(&account, false).await.unwrap();
    let retrieved_acc = client.get_account(account.id()).await.unwrap().unwrap();

    let unspecified_default_address =
        Address::AccountId(AccountIdAddress::new(account.id(), AddressInterface::Unspecified));
    assert!(retrieved_acc.addresses().contains(&unspecified_default_address));

    let basic_wallet_address =
        Address::AccountId(AccountIdAddress::new(account.id(), AddressInterface::BasicWallet));
    assert!(!retrieved_acc.addresses().contains(&basic_wallet_address));
}

#[tokio::test]
<<<<<<< HEAD
async fn consume_note_with_custom_script() {
    let (mut client, mock_rpc_api, keystore) = create_test_client().await;

    let (sender_account, receiver_account, faucet_account) =
        setup_two_wallets_and_faucet(&mut client, AccountStorageMode::Private, &keystore)
            .await
            .unwrap();

    let sender_id = sender_account.id();
    let receiver_id = receiver_account.id();
    let faucet_id = faucet_account.id();

    mint_and_consume(&mut client, sender_id, faucet_id, NoteType::Private).await;
    mock_rpc_api.prove_block();
    client.sync_state().await.unwrap();

    let custom_note_script = "
        begin
            # Simple validation: ensure two values are equal
            push.1 push.1
            assert_eq
        end
    ";
    let note_script = client.script_builder().compile_note_script(custom_note_script).unwrap();

    let asset = FungibleAsset::new(faucet_id, TRANSFER_AMOUNT).unwrap();
    let note_inputs = NoteInputs::new(vec![]).unwrap();
    let serial_num = client.rng().draw_word();
    let note_metadata = NoteMetadata::new(
        sender_id,
        NoteType::Private,
        NoteTag::from_account_id(receiver_id),
        NoteExecutionHint::None,
        Felt::default(),
    )
    .unwrap();
    let note_assets = NoteAssets::new(vec![Asset::Fungible(asset)]).unwrap();
    let note_recipient = NoteRecipient::new(serial_num, note_script.clone(), note_inputs);
    let custom_note = Note::new(note_assets, note_metadata, note_recipient);

    let tx_request = TransactionRequestBuilder::new()
        .own_output_notes(vec![OutputNote::Full(custom_note.clone())])
        .build()
        .unwrap();
    let transaction = Box::pin(client.new_transaction(sender_id, tx_request)).await.unwrap();

    Box::pin(client.submit_transaction(transaction)).await.unwrap();
    mock_rpc_api.prove_block();
    client.sync_state().await.unwrap();

    // At this point, the note script should be stored locally
    let stored_script = client.test_store().get_note_script(note_script.root()).await.unwrap();
    assert_eq!(stored_script.script_root(), note_script.root().to_hex());

    // Consume note
    let transaction_request = TransactionRequestBuilder::new()
        .build_consume_notes(vec![custom_note.id()])
        .unwrap();

    let transaction = Box::pin(client.new_transaction(receiver_id, transaction_request))
        .await
        .unwrap();

    // The transaction should be submitted successfully
    Box::pin(client.submit_transaction(transaction)).await.unwrap();
    mock_rpc_api.prove_block();
    client.sync_state().await.unwrap();
=======
async fn account_add_address_after_creation() {
    // generate test client with a random store name
    let (mut client, _rpc_api, _) = Box::pin(create_test_client()).await;

    let account = Account::mock(
        ACCOUNT_ID_PUBLIC_FUNGIBLE_FAUCET_2,
        AuthRpoFalcon512::new(PublicKeyCommitment::from(EMPTY_WORD)),
    );

    client.add_account(&account, false).await.unwrap();

    let unspecified_default_address =
        Address::AccountId(AccountIdAddress::new(account.id(), AddressInterface::Unspecified));

    // The default unspecified address cannot be added
    // as it is already present after account creation
    assert!(client.add_address(unspecified_default_address, account.id()).await.is_err());

    // The basic wallet address cannot be added
    // as it is already present after account creation
    let basic_wallet_address =
        Address::AccountId(AccountIdAddress::new(account.id(), AddressInterface::BasicWallet));
    assert!(client.add_address(basic_wallet_address.clone(), account.id()).await.is_err());

    // We can remove the basic wallet address
    assert!(client.remove_address(basic_wallet_address.clone(), account.id()).await.is_ok());

    // Derived note tag should also be removed
    let derived_note_tag = basic_wallet_address.to_note_tag();
    let note_tag_record = NoteTagRecord::with_account_source(derived_note_tag, account.id());
    let note_tags = client.get_note_tags().await.unwrap();
    assert!(!note_tags.contains(&note_tag_record));

    // Then add it again
    assert!(client.add_address(basic_wallet_address, account.id()).await.is_ok());

    // Derived note tag should now be available
    let note_tags = client.get_note_tags().await.unwrap();
    assert!(note_tags.contains(&note_tag_record));
>>>>>>> cde13004
}

// HELPERS
// ================================================================================================

pub async fn create_test_client()
-> (MockClient<FilesystemKeyStore<StdRng>>, MockRpcApi, FilesystemKeyStore<StdRng>) {
    let (builder, rpc_api, keystore) = Box::pin(create_test_client_builder()).await;
    let mut client = builder.build().await.unwrap();
    client.ensure_genesis_in_place().await.unwrap();

    (client, rpc_api, keystore)
}

pub async fn create_test_client_builder()
-> (ClientBuilder<TestClientKeyStore>, MockRpcApi, FilesystemKeyStore<StdRng>) {
    let mut rng = rand::rng();
    let coin_seed: [u64; 4] = rng.random();

    let rng = RpoRandomCoin::new(coin_seed.map(Felt::new).into());

    let keystore_path = temp_dir();
    let keystore = FilesystemKeyStore::new(keystore_path.clone()).unwrap();

    let rpc_api = MockRpcApi::new(Box::pin(create_prebuilt_mock_chain()).await);
    let arc_rpc_api = Arc::new(rpc_api.clone());

    let builder = ClientBuilder::new()
        .rpc(arc_rpc_api)
        .rng(Box::new(rng))
        .sqlite_store(create_test_store_path())
        .filesystem_keystore(keystore_path.to_str().unwrap())
        .in_debug_mode(DebugMode::Enabled)
        .tx_graceful_blocks(None);

    (builder, rpc_api, keystore)
}

pub async fn create_prebuilt_mock_chain() -> MockChain {
    let mut mock_chain_builder = MockChainBuilder::new();
    let mock_account = mock_chain_builder
        .add_existing_mock_account(miden_testing::Auth::IncrNonce)
        .unwrap();

    let note_first =
        NoteBuilder::new(mock_account.id(), RpoRandomCoin::new([0, 0, 0, 0].map(Felt::new).into()))
            .note_type(NoteType::Public)
            .tag(NoteTag::for_public_use_case(0, 0, NoteExecutionMode::Local).unwrap().into())
            .build()
            .unwrap();

    let note_second =
        NoteBuilder::new(mock_account.id(), RpoRandomCoin::new([0, 0, 0, 1].map(Felt::new).into()))
            .note_type(NoteType::Public)
            .tag(NoteTag::for_local_use_case(0, 0).unwrap().into())
            .build()
            .unwrap();
    let spawn_note_1 =
        mock_chain_builder.add_spawn_note(std::slice::from_ref(&note_first)).unwrap();
    let spawn_note_2 =
        mock_chain_builder.add_spawn_note(std::slice::from_ref(&note_second)).unwrap();
    let mut mock_chain = mock_chain_builder.build().unwrap();

    // Block 1: Create first note
    let tx = Box::pin(
        mock_chain
            .build_tx_context(TxContextInput::AccountId(mock_account.id()), &[], &[spawn_note_1])
            .unwrap()
            .extend_expected_output_notes(vec![OutputNote::Full(note_first)])
            .build()
            .unwrap()
            .execute(),
    )
    .await
    .unwrap();
    mock_chain.add_pending_executed_transaction(&tx).unwrap();
    mock_chain.prove_next_block().unwrap();

    // Block 2
    mock_chain.prove_next_block().unwrap();

    // Block 3
    mock_chain.prove_next_block().unwrap();

    // Block 4: Create second note

    let tx = Box::pin(
        mock_chain
            .build_tx_context(mock_account.id(), &[], &[spawn_note_2])
            .unwrap()
            .extend_expected_output_notes(vec![OutputNote::Full(note_second.clone())])
            .build()
            .unwrap()
            .execute(),
    )
    .await
    .unwrap();
    mock_chain.add_pending_executed_transaction(&tx).unwrap();

    mock_chain.prove_next_block().unwrap();

    let transaction = Box::pin(
        mock_chain
            .build_tx_context(mock_account.id(), &[], &[note_second])
            .unwrap()
            .build()
            .unwrap()
            .execute(),
    )
    .await
    .unwrap();

    // Block 5: Consume (nullify) second note
    mock_chain.add_pending_executed_transaction(&transaction).unwrap();
    mock_chain.prove_next_block().unwrap();

    mock_chain
}

async fn insert_new_wallet(
    client: &mut TestClient,
    storage_mode: AccountStorageMode,
    keystore: &FilesystemKeyStore<StdRng>,
) -> Result<Account, ClientError> {
    let key_pair = SecretKey::with_rng(&mut client.rng());
    let pub_key = key_pair.public_key();

    keystore.add_key(&AuthSecretKey::RpoFalcon512(key_pair)).unwrap();

    let mut init_seed = [0u8; 32];
    client.rng().fill_bytes(&mut init_seed);

    let account = AccountBuilder::new(init_seed)
        .account_type(AccountType::RegularAccountImmutableCode)
        .storage_mode(storage_mode)
        .with_auth_component(AuthRpoFalcon512::new(pub_key.to_commitment().into()))
        .with_component(BasicWallet)
        .build()
        .unwrap();

    client.add_account(&account, false).await?;

    Ok(account)
}

async fn insert_new_fungible_faucet(
    client: &mut TestClient,
    storage_mode: AccountStorageMode,
    keystore: &FilesystemKeyStore<StdRng>,
) -> Result<Account, ClientError> {
    let key_pair = SecretKey::with_rng(client.rng());
    let pub_key = key_pair.public_key();

    keystore.add_key(&AuthSecretKey::RpoFalcon512(key_pair)).unwrap();

    // we need to use an initial seed to create the wallet account
    let mut init_seed = [0u8; 32];
    client.rng().fill_bytes(&mut init_seed);

    let symbol = TokenSymbol::new("TEST").unwrap();
    let max_supply = Felt::try_from(9_999_999_u64.to_le_bytes().as_slice())
        .expect("u64 can be safely converted to a field element");

    let account = AccountBuilder::new(init_seed)
        .account_type(AccountType::FungibleFaucet)
        .storage_mode(storage_mode)
        .with_auth_component(AuthRpoFalcon512::new(pub_key.to_commitment().into()))
        .with_component(BasicFungibleFaucet::new(symbol, 10, max_supply).unwrap())
        .build()
        .unwrap();

    client.add_account(&account, false).await?;
    Ok(account)
}

pub async fn create_test_client_transport(
    mock_ntnode: Arc<RwLock<MockNoteTransportNode>>,
) -> (MockClient<FilesystemKeyStore<StdRng>>, FilesystemKeyStore<StdRng>) {
    let (builder, _, keystore) = create_test_client_builder().await;
    let transport_client = MockNoteTransportApi::new(mock_ntnode);
    let builder_w_transport = builder.note_transport(Arc::new(transport_client));

    let mut client = builder_w_transport.build().await.unwrap();
    client.ensure_genesis_in_place().await.unwrap();

    (client, keystore)
}

pub async fn create_test_user_transport(
    mock_ntnode: Arc<RwLock<MockNoteTransportNode>>,
) -> (MockClient<FilesystemKeyStore<StdRng>>, Account) {
    let (mut client, keystore) = Box::pin(create_test_client_transport(mock_ntnode.clone())).await;
    let account = insert_new_wallet(&mut client, AccountStorageMode::Private, &keystore)
        .await
        .unwrap();
    (client, account)
}

#[tokio::test]
async fn transport_basic() {
    // Setup entities
    let mock_ntnode = Arc::new(RwLock::new(MockNoteTransportNode::new()));
    let (mut sender, sender_account) = create_test_user_transport(mock_ntnode.clone()).await;
    let (mut recipient, recipient_account) = create_test_user_transport(mock_ntnode.clone()).await;
    let recipient_address =
        Address::from(AccountIdAddress::new(recipient_account.id(), AddressInterface::BasicWallet));
    let (mut observer, _observer_account) = create_test_user_transport(mock_ntnode.clone()).await;

    // Create note
    let note = create_p2id_note(
        sender_account.id(),
        recipient_account.id(),
        vec![],
        NoteType::Private,
        Felt::default(),
        sender.rng(),
    )
    .unwrap();

    // Sync-state / fetch notes
    // No notes before sending
    recipient.sync_state().await.unwrap();
    let notes = recipient.get_input_notes(NoteFilter::All).await.unwrap();
    assert_eq!(notes.len(), 0);

    // Send note
    sender.send_private_note(note, &recipient_address).await.unwrap();

    // Sync-state / fetch notes
    // 1 note stored
    recipient.sync_state().await.unwrap();
    let notes = recipient.get_input_notes(NoteFilter::All).await.unwrap();
    assert_eq!(notes.len(), 1);

    // Sync again, should be only 1 note stored
    recipient.sync_state().await.unwrap();
    let notes = recipient.get_input_notes(NoteFilter::All).await.unwrap();
    assert_eq!(notes.len(), 1);

    // Third user shouldn't receive any note
    observer.sync_state().await.unwrap();
    let notes = observer.get_input_notes(NoteFilter::All).await.unwrap();
    assert_eq!(notes.len(), 0);
}<|MERGE_RESOLUTION|>--- conflicted
+++ resolved
@@ -2079,7 +2079,48 @@
 }
 
 #[tokio::test]
-<<<<<<< HEAD
+async fn account_add_address_after_creation() {
+    // generate test client with a random store name
+    let (mut client, _rpc_api, _) = Box::pin(create_test_client()).await;
+
+    let account = Account::mock(
+        ACCOUNT_ID_PUBLIC_FUNGIBLE_FAUCET_2,
+        AuthRpoFalcon512::new(PublicKeyCommitment::from(EMPTY_WORD)),
+    );
+
+    client.add_account(&account, false).await.unwrap();
+
+    let unspecified_default_address =
+        Address::AccountId(AccountIdAddress::new(account.id(), AddressInterface::Unspecified));
+
+    // The default unspecified address cannot be added
+    // as it is already present after account creation
+    assert!(client.add_address(unspecified_default_address, account.id()).await.is_err());
+
+    // The basic wallet address cannot be added
+    // as it is already present after account creation
+    let basic_wallet_address =
+        Address::AccountId(AccountIdAddress::new(account.id(), AddressInterface::BasicWallet));
+    assert!(client.add_address(basic_wallet_address.clone(), account.id()).await.is_err());
+
+    // We can remove the basic wallet address
+    assert!(client.remove_address(basic_wallet_address.clone(), account.id()).await.is_ok());
+
+    // Derived note tag should also be removed
+    let derived_note_tag = basic_wallet_address.to_note_tag();
+    let note_tag_record = NoteTagRecord::with_account_source(derived_note_tag, account.id());
+    let note_tags = client.get_note_tags().await.unwrap();
+    assert!(!note_tags.contains(&note_tag_record));
+
+    // Then add it again
+    assert!(client.add_address(basic_wallet_address, account.id()).await.is_ok());
+
+    // Derived note tag should now be available
+    let note_tags = client.get_note_tags().await.unwrap();
+    assert!(note_tags.contains(&note_tag_record));
+}
+
+#[tokio::test]
 async fn consume_note_with_custom_script() {
     let (mut client, mock_rpc_api, keystore) = create_test_client().await;
 
@@ -2147,47 +2188,6 @@
     Box::pin(client.submit_transaction(transaction)).await.unwrap();
     mock_rpc_api.prove_block();
     client.sync_state().await.unwrap();
-=======
-async fn account_add_address_after_creation() {
-    // generate test client with a random store name
-    let (mut client, _rpc_api, _) = Box::pin(create_test_client()).await;
-
-    let account = Account::mock(
-        ACCOUNT_ID_PUBLIC_FUNGIBLE_FAUCET_2,
-        AuthRpoFalcon512::new(PublicKeyCommitment::from(EMPTY_WORD)),
-    );
-
-    client.add_account(&account, false).await.unwrap();
-
-    let unspecified_default_address =
-        Address::AccountId(AccountIdAddress::new(account.id(), AddressInterface::Unspecified));
-
-    // The default unspecified address cannot be added
-    // as it is already present after account creation
-    assert!(client.add_address(unspecified_default_address, account.id()).await.is_err());
-
-    // The basic wallet address cannot be added
-    // as it is already present after account creation
-    let basic_wallet_address =
-        Address::AccountId(AccountIdAddress::new(account.id(), AddressInterface::BasicWallet));
-    assert!(client.add_address(basic_wallet_address.clone(), account.id()).await.is_err());
-
-    // We can remove the basic wallet address
-    assert!(client.remove_address(basic_wallet_address.clone(), account.id()).await.is_ok());
-
-    // Derived note tag should also be removed
-    let derived_note_tag = basic_wallet_address.to_note_tag();
-    let note_tag_record = NoteTagRecord::with_account_source(derived_note_tag, account.id());
-    let note_tags = client.get_note_tags().await.unwrap();
-    assert!(!note_tags.contains(&note_tag_record));
-
-    // Then add it again
-    assert!(client.add_address(basic_wallet_address, account.id()).await.is_ok());
-
-    // Derived note tag should now be available
-    let note_tags = client.get_note_tags().await.unwrap();
-    assert!(note_tags.contains(&note_tag_record));
->>>>>>> cde13004
 }
 
 // HELPERS
