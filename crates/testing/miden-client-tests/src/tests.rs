--- conflicted
+++ resolved
@@ -14,16 +14,13 @@
     StorageSlotType,
 };
 use miden_client::address::RoutingParameters;
-<<<<<<< HEAD
-use miden_client::auth::{AuthSecretKey, NoAuth, PublicKeyCommitment};
-=======
 use miden_client::auth::{
     AuthEcdsaK256Keccak,
     AuthSecretKey,
+    NoAuth,
     PublicKeyCommitment,
     RPO_FALCON_SCHEME_ID,
 };
->>>>>>> 7df1d870
 use miden_client::builder::ClientBuilder;
 use miden_client::keystore::FilesystemKeyStore;
 use miden_client::note::{BlockNumber, NoteId, NoteRelevance};
@@ -90,12 +87,7 @@
     StorageSlot,
 };
 use miden_objects::assembly::{Assembler, DefaultSourceManager, LibraryPath, Module, ModuleKind};
-<<<<<<< HEAD
 use miden_objects::asset::{Asset, AssetWitness, FungibleAsset, PartialVault, TokenSymbol};
-use miden_objects::crypto::dsa::rpo_falcon512::SecretKey;
-=======
-use miden_objects::asset::{Asset, AssetWitness, FungibleAsset, TokenSymbol};
->>>>>>> 7df1d870
 use miden_objects::crypto::rand::{FeltRng, RpoRandomCoin};
 use miden_objects::note::{
     Note,
@@ -2838,7 +2830,11 @@
         // Check that retrieved vault and storage match with the account.
         let account: Account = client.get_account(account_id).await.unwrap().unwrap().into();
 
-        let storage = client.test_store().get_account_storage(account_id).await.unwrap();
+        let storage = client
+            .test_store()
+            .get_account_storage(account_id, AccountStorageFilter::All)
+            .await
+            .unwrap();
         let vault = client.test_store().get_account_vault(account_id).await.unwrap();
 
         assert_eq!(account.storage().commitment(), storage.commitment());
