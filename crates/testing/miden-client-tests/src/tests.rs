--- conflicted
+++ resolved
@@ -49,12 +49,7 @@
 use miden_lib::account::faucets::BasicFungibleFaucet;
 use miden_lib::account::interface::AccountInterfaceError;
 use miden_lib::account::wallets::BasicWallet;
-<<<<<<< HEAD
-use miden_lib::note::{WellKnownNote, create_p2id_note, utils};
-=======
-use miden_lib::note::utils;
-use miden_lib::note::well_known_note::WellKnownNote;
->>>>>>> c8fd8174
+use miden_lib::note::{WellKnownNote, utils};
 use miden_lib::testing::mock_account::MockAccountExt;
 use miden_lib::testing::note::NoteBuilder;
 use miden_lib::transaction::TransactionKernel;
@@ -1085,9 +1080,11 @@
             client.rng(),
         )
         .unwrap();
+
     Box::pin(client.submit_new_transaction(from_account_id, tx_request.clone()))
         .await
         .unwrap();
+
     mock_rpc_api.prove_block();
     client.sync_state().await.unwrap();
 
@@ -1374,6 +1371,7 @@
             client.rng(),
         )
         .unwrap();
+
     Box::pin(client.submit_new_transaction(from_account_id, tx_request))
         .await
         .unwrap();
@@ -2400,80 +2398,4 @@
 
     client.add_account(&account, false).await?;
     Ok(account)
-<<<<<<< HEAD
-}
-
-pub async fn create_test_client_transport(
-    mock_ntnode: Arc<RwLock<MockNoteTransportNode>>,
-) -> (MockClient<FilesystemKeyStore<StdRng>>, FilesystemKeyStore<StdRng>) {
-    let (builder, _, keystore) = create_test_client_builder().await;
-    let transport_client = MockNoteTransportApi::new(mock_ntnode);
-    let builder_w_transport = builder.note_transport(Arc::new(transport_client));
-
-    let mut client = builder_w_transport.build().await.unwrap();
-    client.ensure_genesis_in_place().await.unwrap();
-
-    (client, keystore)
-}
-
-pub async fn create_test_user_transport(
-    mock_ntnode: Arc<RwLock<MockNoteTransportNode>>,
-) -> (MockClient<FilesystemKeyStore<StdRng>>, Account) {
-    let (mut client, keystore) = Box::pin(create_test_client_transport(mock_ntnode.clone())).await;
-    let account = insert_new_wallet(&mut client, AccountStorageMode::Private, &keystore)
-        .await
-        .unwrap();
-    (client, account)
-}
-
-#[tokio::test]
-async fn transport_basic() {
-    // Setup entities
-    let mock_ntnode = Arc::new(RwLock::new(MockNoteTransportNode::new()));
-    let (mut sender, sender_account) = create_test_user_transport(mock_ntnode.clone()).await;
-    let (mut recipient, recipient_account) = create_test_user_transport(mock_ntnode.clone()).await;
-
-    let routing_params = RoutingParameters::new(AddressInterface::BasicWallet);
-    let recipient_address = Address::new(recipient_account.id())
-        .with_routing_parameters(routing_params)
-        .unwrap();
-    let (mut observer, _observer_account) = create_test_user_transport(mock_ntnode.clone()).await;
-
-    // Create note
-    let note = create_p2id_note(
-        sender_account.id(),
-        recipient_account.id(),
-        vec![],
-        NoteType::Private,
-        Felt::default(),
-        sender.rng(),
-    )
-    .unwrap();
-
-    // Sync-state / fetch notes
-    // No notes before sending
-    recipient.sync_state().await.unwrap();
-    let notes = recipient.get_input_notes(NoteFilter::All).await.unwrap();
-    assert_eq!(notes.len(), 0);
-
-    // Send note
-    sender.send_private_note(note, &recipient_address).await.unwrap();
-
-    // Sync-state / fetch notes
-    // 1 note stored
-    recipient.sync_state().await.unwrap();
-    let notes = recipient.get_input_notes(NoteFilter::All).await.unwrap();
-    assert_eq!(notes.len(), 1);
-
-    // Sync again, should be only 1 note stored
-    recipient.sync_state().await.unwrap();
-    let notes = recipient.get_input_notes(NoteFilter::All).await.unwrap();
-    assert_eq!(notes.len(), 1);
-
-    // Third user shouldn't receive any note
-    observer.sync_state().await.unwrap();
-    let notes = observer.get_input_notes(NoteFilter::All).await.unwrap();
-    assert_eq!(notes.len(), 0);
-=======
->>>>>>> c8fd8174
 }