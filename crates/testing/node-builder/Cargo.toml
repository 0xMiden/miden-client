--- conflicted
+++ resolved
@@ -21,18 +21,11 @@
 anyhow                    = "1.0"
 miden-objects             = { workspace = true }
 miden-lib                 = { workspace = true }
-<<<<<<< HEAD
-miden-node-block-producer = { git = "https://github.com/0xPolygonMiden/miden-node", package = "miden-node-block-producer", branch = "next" }
-miden-node-rpc            = { git = "https://github.com/0xPolygonMiden/miden-node", package = "miden-node-rpc", branch = "next" }
-miden-node-store          = { git = "https://github.com/0xPolygonMiden/miden-node", package = "miden-node-store", branch = "next" }
-miden-node-utils          = { git = "https://github.com/0xPolygonMiden/miden-node", package = "miden-node-utils", branch = "next" }
-miden-node-ntx-builder    = { git = "https://github.com/0xPolygonMiden/miden-node", package = "miden-node-ntx-builder", branch = "next" }
-=======
 miden-node-block-producer = { git = "https://github.com/0xMiden/miden-node", package = "miden-node-block-producer", branch = "next" }
 miden-node-rpc            = { git = "https://github.com/0xMiden/miden-node", package = "miden-node-rpc", branch = "next" }
 miden-node-store          = { git = "https://github.com/0xMiden/miden-node", package = "miden-node-store", branch = "next" }
 miden-node-utils          = { git = "https://github.com/0xMiden/miden-node", package = "miden-node-utils", branch = "next" }
->>>>>>> 9d936582
+miden-node-ntx-builder    = { git = "https://github.com/0xMiden/miden-node", package = "miden-node-ntx-builder", branch = "next" }
 rand_chacha               = { version = "0.9" }
 rand                      = { workspace = true }
 tokio                     = { version = "1.0", features = ["full"] }
