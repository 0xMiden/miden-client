--- conflicted
+++ resolved
@@ -8,27 +8,15 @@
 version                = "0.1.0"
 
 [dependencies]
-<<<<<<< HEAD
 anyhow              = "1.0"
-miden-node-utils    = { branch = "next", git = "https://github.com/0xMiden/miden-node" }
-miden-remote-prover = { branch = "next", features = ["concurrent"], git = "https://github.com/0xMiden/miden-node" }
+miden-node-utils    = { version = "0.10" }
+miden-remote-prover = { features = ["concurrent"], version = "0.10" }
 tokio               = { features = ["full"], version = "1.0" }
 tokio-stream        = { features = ["net"], version = "0.1" }
 tonic               = { default-features = false, features = ["transport"], version = "0.13" }
 tonic-web           = { version = "0.13" }
 tracing             = { version = "0.1" }
 tracing-subscriber  = { features = ["env-filter", "fmt", "json"], version = "0.3" }
-=======
-anyhow = "1.0"
-miden-remote-prover = { version = "0.10", features = ["concurrent"] }
-miden-node-utils = { version = "0.10" }
-tokio = { version = "1.0", features = ["full"] }
-tokio-stream = { version = "0.1", features = ["net"] }
-tonic = { version = "0.13", default-features = false, features = ["transport"] }
-tonic-web = { version = "0.13" }
-tracing = { version = "0.1" }
-tracing-subscriber = { features = ["env-filter", "fmt", "json"], version = "0.3" }
->>>>>>> dc5ef4fc
 
 [lints]
 workspace = true