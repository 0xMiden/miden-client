import rust from "@wasm-tool/rollup-plugin-rust";
import resolve from "@rollup/plugin-node-resolve";
import commonjs from "@rollup/plugin-commonjs";
import copy from "rollup-plugin-copy";

// Flag that indicates if the build is meant for testing purposes.
const testing = process.env.MIDEN_WEB_TESTING === "true";

/**
 * Rollup configuration file for building a Cargo project and creating a WebAssembly (WASM) module,
 * as well as bundling a dedicated web worker file.
 *
 * The configuration sets up three build processes:
 *
 * 1. **WASM Module Build:**
 *    Compiles Rust code into WASM using the @wasm-tool/rollup-plugin-rust plugin. This process
 *    applies specific cargo arguments to enable necessary WebAssembly features (such as atomics,
 *    bulk memory operations, and mutable globals) and to set maximum memory limits. For testing builds,
 *    the WASM optimization level is set to 0 to improve build times, reducing the feedback loop during development.
 *
 * 2. **Worker Build:**
 *    Bundles the dedicated web worker file (`web-client-methods-worker.js`) into the `dist/workers` directory.
 *    This configuration resolves WASM module imports and uses the copy plugin to ensure that the generated
 *    WASM assets are available to the worker.
 *
 * 3. **Main Entry Point Build:**
 *    Resolves and bundles the main JavaScript file (`index.js`) for the primary entry point of the application
 *    into the `dist` directory.
 *
 * Each build configuration outputs ES module format files with source maps to facilitate easier debugging.
 */
export default [
  {
    input: "./js/wasm.js",
    output: {
      dir: `dist`,
      format: "es",
      sourcemap: true,
      assetFileNames: "assets/[name][extname]",
    },
    plugins: [
      rust({
        extraArgs: {
          cargo: [
            "--features",
            "testing",
            "--config",
            `build.rustflags=["-C", "target-feature=+atomics,+bulk-memory,+mutable-globals", "-C", "link-arg=--max-memory=4294967296"]`,
            "--no-default-features",
          ],
          wasmOpt: testing
            ? ["-O0", "--enable-threads", "--enable-bulk-memory-opt"]
            : ["--enable-threads", "--enable-bulk-memory-opt"],
        },
        experimental: {
          typescriptDeclarationDir: "dist/crates",
        },
      }),
      resolve(),
      commonjs(),
    ],
  },
<<<<<<< HEAD
  // Build the main entry point
  {
=======
  // Build the worker file
  {
    input: "./js/workers/web-client-methods-worker.js",
    output: {
      dir: `dist/workers`,
      format: "es",
      sourcemap: true,
    },
    plugins: [
      resolve(),
      commonjs(),
      copy({
        targets: [
          // Copy WASM to `dist/workers/assets` for worker accessibility
          { src: "dist/assets/*.wasm", dest: "dist/workers/assets" },
        ],
        verbose: true,
      }),
    ],
  },
  // Build the main entry point
  {
>>>>>>> f99b7e0b
    input: "./js/index.js",
    output: {
      dir: `dist`,
      format: "es",
      sourcemap: true,
    },
    plugins: [resolve(), commonjs()],
  },
];<|MERGE_RESOLUTION|>--- conflicted
+++ resolved
@@ -60,10 +60,6 @@
       commonjs(),
     ],
   },
-<<<<<<< HEAD
-  // Build the main entry point
-  {
-=======
   // Build the worker file
   {
     input: "./js/workers/web-client-methods-worker.js",
@@ -86,7 +82,6 @@
   },
   // Build the main entry point
   {
->>>>>>> f99b7e0b
     input: "./js/index.js",
     output: {
       dir: `dist`,
