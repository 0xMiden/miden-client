--- conflicted
+++ resolved
@@ -41,11 +41,7 @@
   TransactionScriptInputPair,
   TransactionScriptInputPairArray,
   Word,
-<<<<<<< HEAD
-  WebClient,
-=======
   WebClient: WasmWebClient, // Alias the WASM-exported WebClient
->>>>>>> f99b7e0b
 } = wasm;
 
 export {
@@ -106,14 +102,14 @@
  * 3. It employs a Proxy to forward any calls not designated for web worker computation
  *    directly to the underlying WASM WebClient instance.
  *
- * Additionally, the wrapper provides a static create_client function. This static method
- * instantiates the WebClient object and ensures that the necessary create_client calls are
+ * Additionally, the wrapper provides a static createClient function. This static method
+ * instantiates the WebClient object and ensures that the necessary createClient calls are
  * performed both in the main thread and within the worker thread. This dual initialization
  * correctly passes user parameters (RPC URL and seed) to both the main-thread
  * WASM WebClient and the worker-side instance.
  *
  * Because of this implementation, the only breaking change for end users is in the way the
- * web client is instantiated. Users should now use the WebClient.create_client static call.
+ * web client is instantiated. Users should now use the WebClient.createClient static call.
  */
 export class WebClient {
   constructor(rpcUrl, seed) {
@@ -197,18 +193,18 @@
 
   /**
    * Factory method to create and initialize a WebClient instance.
-   * This method is async so you can await the asynchronous call to create_client().
+   * This method is async so you can await the asynchronous call to createClient().
    *
    * @param {string} rpcUrl - The RPC URL.
    * @param {string} seed - The seed for the account.
    * @returns {Promise<WebClient>} The fully initialized WebClient.
    */
-  static async create_client(rpcUrl, seed) {
+  static async createClient(rpcUrl, seed) {
     // Construct the instance (synchronously).
     const instance = new WebClient(rpcUrl, seed);
 
     // Wait for the underlying wasmWebClient to be initialized.
-    await instance.wasmWebClient.create_client(rpcUrl, seed);
+    await instance.wasmWebClient.createClient(rpcUrl, seed);
 
     // Wait for the worker to be ready
     await instance.ready;
@@ -258,28 +254,29 @@
 
   // ----- Explicitly Wrapped Methods (Worker-Forwarded) -----
 
-  async new_wallet(storageMode, mutable) {
-    try {
-      if (!this.worker) {
-        return await this.wasmWebClient.new_wallet(storageMode, mutable);
-      }
-      const serializedStorageMode = storageMode.as_str();
+  async newWallet(storageMode, mutable, seed) {
+    try {
+      if (!this.worker) {
+        return await this.wasmWebClient.newWallet(storageMode, mutable, seed);
+      }
+      const serializedStorageMode = storageMode.asStr();
       const serializedAccountBytes = await this.callMethodWithWorker(
         MethodName.NEW_WALLET,
         serializedStorageMode,
-        mutable
+        mutable,
+        seed
       );
       return wasm.Account.deserialize(new Uint8Array(serializedAccountBytes));
     } catch (error) {
-      console.error("INDEX.JS: Error in new_wallet:", error);
-      throw error;
-    }
-  }
-
-  async new_faucet(storageMode, nonFungible, tokenSymbol, decimals, maxSupply) {
-    try {
-      if (!this.worker) {
-        return await this.wasmWebClient.new_faucet(
+      console.error("INDEX.JS: Error in newWallet:", error);
+      throw error;
+    }
+  }
+
+  async newFaucet(storageMode, nonFungible, tokenSymbol, decimals, maxSupply) {
+    try {
+      if (!this.worker) {
+        return await this.wasmWebClient.newFaucet(
           storageMode,
           nonFungible,
           tokenSymbol,
@@ -287,7 +284,7 @@
           maxSupply
         );
       }
-      const serializedStorageMode = storageMode.as_str();
+      const serializedStorageMode = storageMode.asStr();
       const serializedMaxSupply = maxSupply.toString();
       const serializedAccountBytes = await this.callMethodWithWorker(
         MethodName.NEW_FAUCET,
@@ -300,20 +297,20 @@
 
       return wasm.Account.deserialize(new Uint8Array(serializedAccountBytes));
     } catch (error) {
-      console.error("INDEX.JS: Error in new_faucet:", error);
-      throw error;
-    }
-  }
-
-  async new_transaction(accountId, transactionRequest) {
-    try {
-      if (!this.worker) {
-        return await this.wasmWebClient.new_transaction(
+      console.error("INDEX.JS: Error in newFaucet:", error);
+      throw error;
+    }
+  }
+
+  async newTransaction(accountId, transactionRequest) {
+    try {
+      if (!this.worker) {
+        return await this.wasmWebClient.newTransaction(
           accountId,
           transactionRequest
         );
       }
-      const serializedAccountId = accountId.to_string();
+      const serializedAccountId = accountId.toString();
       const serializedTransactionRequest = transactionRequest.serialize();
       const serializedTransactionResultBytes = await this.callMethodWithWorker(
         MethodName.NEW_TRANSACTION,
@@ -324,23 +321,23 @@
         new Uint8Array(serializedTransactionResultBytes)
       );
     } catch (error) {
-      console.error("INDEX.JS: Error in new_transaction:", error);
-      throw error;
-    }
-  }
-
-  async new_mint_transaction(targetAccountId, faucetId, noteType, amount) {
-    try {
-      if (!this.worker) {
-        return await this.wasmWebClient.new_mint_transaction(
+      console.error("INDEX.JS: Error in newTransaction:", error);
+      throw error;
+    }
+  }
+
+  async newMintTransaction(targetAccountId, faucetId, noteType, amount) {
+    try {
+      if (!this.worker) {
+        return await this.wasmWebClient.newMintTransaction(
           targetAccountId,
           faucetId,
           noteType,
           amount
         );
       }
-      const serializedTargetAccountId = targetAccountId.to_string();
-      const serializedFaucetId = faucetId.to_string();
+      const serializedTargetAccountId = targetAccountId.toString();
+      const serializedFaucetId = faucetId.toString();
       const serializedNoteType = noteType.serialize();
       const serializedAmount = amount.toString();
       const serializedTransactionResultBytes = await this.callMethodWithWorker(
@@ -354,20 +351,20 @@
         new Uint8Array(serializedTransactionResultBytes)
       );
     } catch (error) {
-      console.error("INDEX.JS: Error in new_mint_transaction:", error);
+      console.error("INDEX.JS: Error in newMintTransaction:", error);
       throw error; // Ensure the test catches and asserts
     }
   }
 
-  async new_consume_transaction(targetAccountId, noteId) {
-    try {
-      if (!this.worker) {
-        return await this.wasmWebClient.new_consume_transaction(
+  async newConsumeTransaction(targetAccountId, noteId) {
+    try {
+      if (!this.worker) {
+        return await this.wasmWebClient.newConsumeTransaction(
           targetAccountId,
           noteId
         );
       }
-      const serializedTargetAccountId = targetAccountId.to_string();
+      const serializedTargetAccountId = targetAccountId.toString();
       const serializedTransactionResultBytes = await this.callMethodWithWorker(
         MethodName.NEW_CONSUME_TRANSACTION,
         serializedTargetAccountId,
@@ -378,14 +375,14 @@
       );
     } catch (error) {
       console.error(
-        "INDEX.JS: Error in consume_transaction:",
+        "INDEX.JS: Error in newConsumeTransaction:",
         JSON.stringify(error)
       );
       throw error;
     }
   }
 
-  async new_send_transaction(
+  async newSendTransaction(
     senderAccountId,
     receiverAccountId,
     faucetId,
@@ -395,7 +392,7 @@
   ) {
     try {
       if (!this.worker) {
-        return await this.wasmWebClient.new_send_transaction(
+        return await this.wasmWebClient.newSendTransaction(
           senderAccountId,
           receiverAccountId,
           faucetId,
@@ -404,9 +401,9 @@
           recallHeight
         );
       }
-      const serializedSenderAccountId = senderAccountId.to_string();
-      const serializedReceiverAccountId = receiverAccountId.to_string();
-      const serializedFaucetId = faucetId.to_string();
+      const serializedSenderAccountId = senderAccountId.toString();
+      const serializedReceiverAccountId = receiverAccountId.toString();
+      const serializedFaucetId = faucetId.toString();
       const serializedNoteType = noteType.serialize();
       const serializedAmount = amount.toString();
       const serializedTransactionResultBytes = await this.callMethodWithWorker(
@@ -422,15 +419,15 @@
         new Uint8Array(serializedTransactionResultBytes)
       );
     } catch (error) {
-      console.error("INDEX.JS: Error in send_transaction:", error);
-      throw error;
-    }
-  }
-
-  async submit_transaction(transactionResult, prover = undefined) {
-    try {
-      if (!this.worker) {
-        return await this.wasmWebClient.submit_transaction(
+      console.error("INDEX.JS: Error in newSendTransaction:", error);
+      throw error;
+    }
+  }
+
+  async submitTransaction(transactionResult, prover = undefined) {
+    try {
+      if (!this.worker) {
+        return await this.wasmWebClient.submitTransaction(
           transactionResult,
           prover
         );
@@ -446,15 +443,15 @@
       // Always call the same worker method.
       await this.callMethodWithWorker(MethodName.SUBMIT_TRANSACTION, ...args);
     } catch (error) {
-      console.error("INDEX.JS: Error in submit_transaction:", error);
-      throw error;
-    }
-  }
-
-  async sync_state() {
-    try {
-      if (!this.worker) {
-        return await this.wasmWebClient.sync_state();
+      console.error("INDEX.JS: Error in submitTransaction:", error);
+      throw error;
+    }
+  }
+
+  async syncState() {
+    try {
+      if (!this.worker) {
+        return await this.wasmWebClient.syncState();
       }
       const serializedSyncSummaryBytes = await this.callMethodWithWorker(
         MethodName.SYNC_STATE
@@ -463,7 +460,7 @@
         new Uint8Array(serializedSyncSummaryBytes)
       );
     } catch (error) {
-      console.error("INDEX.JS: Error in sync_state:", error);
+      console.error("INDEX.JS: Error in syncState:", error);
       throw error;
     }
   }
