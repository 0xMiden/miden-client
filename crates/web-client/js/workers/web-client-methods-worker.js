--- conflicted
+++ resolved
@@ -1,7 +1,20 @@
 import loadWasm from "../../dist/wasm.js";
 import { MethodName, WorkerAction } from "../constants.js";
 
-<<<<<<< HEAD
+let wasmModule = null;
+
+const getWasmOrThrow = async () => {
+  if (!wasmModule) {
+    wasmModule = await loadWasm();
+  }
+  if (!wasmModule) {
+    throw new Error(
+      "Miden WASM bindings are unavailable in the worker environment."
+    );
+  }
+  return wasmModule;
+};
+
 const serializeUnknown = (value) => {
   if (typeof value === "string") {
     return value;
@@ -35,22 +48,7 @@
     name: "Error",
     message: serializeUnknown(error),
   };
-=======
-let wasmModule = null;
-
-const getWasmOrThrow = async () => {
-  if (!wasmModule) {
-    wasmModule = await loadWasm();
-  }
-  if (!wasmModule) {
-    throw new Error(
-      "Miden WASM bindings are unavailable in the worker environment."
-    );
-  }
-  return wasmModule;
->>>>>>> d89a820b
-};
-
+};
 /**
  * Worker for executing WebClient methods in a separate thread.
  *
