# @demox-labs/miden-sdk

## Overview

The `@demox-labs/miden-sdk` is a comprehensive software development toolkit (SDK) for interacting with the Miden blockchain and virtual machine from within a web application. It provides developers with everything needed to:

- Interact with the Miden chain (e.g. syncing accounts, submitting transactions)
- Create and manage Miden transactions
- Run the Miden VM to execute programs
- Generate zero-knowledge proofs using the Miden Prover (with support for delegated proving)
- Integrate Miden capabilities seamlessly into browser-based environments

Whether you're building a wallet, dApp, or other blockchain-integrated application, this SDK provides the core functionality to bridge your frontend with Miden's powerful ZK architecture.

> **Note:** This README provides a high-level overview of the web client SDK.
> For more detailed documentation, API references, and usage examples, see the documentation [here](../../docs/src/web-client) (TBD).

### SDK Structure and Build Process

This SDK is published as an NPM package, built from the `web-client` crate. The `web-client` crate is a Rust crate targeting WebAssembly (WASM), and it uses `wasm-bindgen` to generate JavaScript bindings. It depends on the lower-level `rust-client` crate, which implements the core functionality for interacting with the Miden chain.

Both a `Cargo.toml` and a `package.json` are present in the `web-client` directory to support Rust compilation and NPM packaging respectively.

The build process is powered by a custom `rollup.config.js` file, which orchestrates three main steps:

1. **WASM Module Build**: Compiles the `web-client` Rust crate into a WASM module using `@wasm-tool/rollup-plugin-rust`, enabling WebAssembly features such as atomics and bulk memory operations.

2. **Worker Build**: Bundles a dedicated web worker file that enables off-main-thread execution for computationally intensive functions.

3. **Main Entry Point Build**: Bundles the top-level JavaScript module (`index.js`) which serves as the main API surface for consumers of the SDK. This module also imports `wasm.js`, which
   provides a function to load the wasm module in an async way. Since there's a [known issue](https://github.com/wasm-tool/rollup-plugin-rust?tab=readme-ov-file#usage-with-vite)
   with vite, there's a check to avoid loading the wasm module when SSR is enabled.

This setup allows the SDK to be seamlessly consumed in JavaScript environments, particularly in web applications.

## Installation

### Stable Version

A non-stable version of the SDK is also maintained, which tracks the `next` branch of the Miden client repository (essentially the development branch). To install the pre-release version, run:

```javascript
npm i @demox-labs/miden-sdk
```

Or using Yarn:

```javascript
yarn add @demox-labs/miden-sdk
```

### Pre-release ("next") Version

A non-stable version is also maintained. To install the pre-release version, run:

```javascript
npm i @demox-labs/miden-sdk@next
```

Or with Yarn:

```javascript
yarn add @demox-labs/miden-sdk@next
```

> **Note:** The `next` version of the SDK must be used in conjunction with a locally running Miden node built from the `next` branch of the `miden-node` repository. This is necessary because the public testnet runs the stable `main` branch, which may not be compatible with the latest development features in `next`. Instructions to run a local node can be found [here](https://github.com/0xMiden/miden-node/tree/next) on the `next` branch of the `miden-node` repository. Additionally, if you plan to leverage delegated proving in your application, you may need to run a local prover (see [Remote prover instructions](https://github.com/0xMiden/miden-node/tree/next/bin/remote-prover)).

## Building and Testing the Web Client

If you're interested in contributing to the web client and need to build it locally, you can do so via:

```
yarn install
yarn build
```

This will:

- Install all JavaScript dependencies,
- Compile the Rust code to WebAssembly,
- Generate the JavaScript bindings via wasm-bindgen,
- And bundle the SDK into the dist/ directory using Rollup.

To run integration tests after building, use:

```
yarn test
```

This runs a suite of integration tests to verify the SDK’s functionality in a web context.

## Usage

The following are just a few simple examples to get started. For more details, see the [API Reference](../../docs/src/web-client/api).

### Create a New Wallet

```typescript
import { AccountStorageMode, WebClient } from "@demox-labs/miden-sdk";

// Instantiate web client object
const webClient = await WebClient.createClient();

// Set up newWallet params
const accountStorageMode = AccountStorageMode.private();
const mutable = true;

// Create new wallet
const account = await webClient.newWallet(accountStorageMode, mutable);

console.log(account.id().toString()); // account id as hex
console.log(account.isPublic()); // false
console.log(account.isFaucet()); // false
```

### Create and Execute a New Consume Transaction

Using https://faucet.testnet.miden.io/, send some public test tokens using the account id logged during the new wallet creation. Consume these tokens like this:

```typescript
// Once the faucet finishes minting the tokens, you need to call syncState() so the client knows there is a note available to be consumed. In an actual application, this may need to be in a loop to constantly discover claimable notes.
await webClient.syncState();

// Query the client for consumable notes, and retrieve the id of the new note to be consumed
let consumableNotes = await webClient.getConsumableNotes(account);
const noteIdToConsume = consumableNotes[0].inputNoteRecord().id();

// Create a consume transaction request object
const consumeTransactionRequest = webClient.newConsumeTransactionRequest([
  noteIdToConsume,
]);

<<<<<<< HEAD
// Execute the transaction client side
const consumeTransactionUpdate = await webClient.newTransaction(
    account,
    consumeTransactionRequest
=======
// Execute and prove the transaction client side
const consumeTransactionResult = await webClient.newTransaction(
  account,
  consumeTransactionRequest
>>>>>>> 95d40ca8
);

// Submit the transaction to the node and store it locally
await webClient.submitTransaction(consumeTransactionUpdate);

// Need to sync state again (in a loop) until the node verifies the transaction
await syncState();

// Check new account balance
const accountBalance = account
  .vault()
  .getBalance(/* id of remote faucet */)
  .toString();
console.log(accountBalance);
```

## License

This project is licensed under the MIT License - see the LICENSE file for details.<|MERGE_RESOLUTION|>--- conflicted
+++ resolved
@@ -130,21 +130,14 @@
   noteIdToConsume,
 ]);
 
-<<<<<<< HEAD
-// Execute the transaction client side
-const consumeTransactionUpdate = await webClient.newTransaction(
-    account,
-    consumeTransactionRequest
-=======
 // Execute and prove the transaction client side
 const consumeTransactionResult = await webClient.newTransaction(
   account,
   consumeTransactionRequest
->>>>>>> 95d40ca8
 );
 
 // Submit the transaction to the node and store it locally
-await webClient.submitTransaction(consumeTransactionUpdate);
+await webClient.submitTransaction(consumeTransactionResult);
 
 // Need to sync state again (in a loop) until the node verifies the transaction
 await syncState();
