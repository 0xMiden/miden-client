import { expect } from "chai";
import { TransactionProver } from "../dist";
import { testingPage } from "./mocha.global.setup.mjs";

interface MintTransactionResult {
  transactionId: string;
  numOutputNotesCreated: number;
  nonce: string | undefined;
  createdNoteId: string;
}

export enum StorageMode {
  PRIVATE = "private",
  PUBLIC = "public",
}

// SDK functions

export const mintTransaction = async (
  targetAccountId: string,
  faucetAccountId: string,
  withRemoteProver: boolean = false,
  sync: boolean = true
): Promise<MintTransactionResult> => {
  return await testingPage.evaluate(
    async (_targetAccountId, _faucetAccountId, _withRemoteProver, _sync) => {
      const client = window.client;

      await client.syncState();

      const targetAccountId = window.AccountId.fromHex(_targetAccountId);
      const faucetAccountId = window.AccountId.fromHex(_faucetAccountId);

      const mintTransactionRequest = client.newMintTransactionRequest(
        targetAccountId,
        faucetAccountId,
        window.NoteType.Private,
        BigInt(1000)
      );
      const mintTransactionResult = await client.newTransaction(
        faucetAccountId,
        mintTransactionRequest
      );
      if (_withRemoteProver && window.remoteProverUrl != null) {
        await client.submitTransaction(
          mintTransactionResult,
          window.remoteProverInstance
        );
      } else {
        await client.submitTransaction(mintTransactionResult);
      }

      if (_sync) {
        await window.helpers.waitForTransaction(
          mintTransactionResult.executedTransaction().id().toHex()
        );
      }

      return {
        transactionId: mintTransactionResult.executedTransaction().id().toHex(),
        numOutputNotesCreated: mintTransactionResult.createdNotes().numNotes(),
        nonce: mintTransactionResult.accountDelta().nonce()?.toString(),
        createdNoteId: mintTransactionResult
          .createdNotes()
          .notes()[0]
          .id()
          .toString(),
      };
    },
    targetAccountId,
    faucetAccountId,
    withRemoteProver,
    sync
  );
};

export const sendTransaction = async (
  senderAccountId: string,
  targetAccountId: string,
  faucetAccountId: string,
  recallHeight?: number,
  withRemoteProver: boolean = false
) => {
  return testingPage.evaluate(
    async (
      _senderAccountId,
      _targetAccountId,
      _faucetAccountId,
      _recallHeight,
      _withRemoteProver
    ) => {
      const client = window.client;

      await client.syncState();

      const senderAccountId = window.AccountId.fromHex(_senderAccountId);
      const targetAccountId = window.AccountId.fromHex(_targetAccountId);
      const faucetAccountId = window.AccountId.fromHex(_faucetAccountId);

      let mintTransactionRequest = client.newMintTransactionRequest(
        senderAccountId,
        window.AccountId.fromHex(_faucetAccountId),
        window.NoteType.Private,
<<<<<<< HEAD
        BigInt(1000)
=======
        BigInt(_amount)
>>>>>>> a7403150
      );

      let mintTransactionResult = await client.newTransaction(
        faucetAccountId,
        mintTransactionRequest
      );
      if (_withRemoteProver && window.remoteProverUrl != null) {
        await client.submitTransaction(
          mintTransactionResult,
          window.remoteProverInstance
        );
      } else {
        await client.submitTransaction(mintTransactionResult);
      }

      let createdNote = mintTransactionResult
        .createdNotes()
        .notes()[0]
        .intoFull();

      if (!createdNote) {
        throw new Error("Created note is undefined");
      }

      let noteAndArgs = new window.NoteAndArgs(createdNote, null);
      let noteAndArgsArray = new window.NoteAndArgsArray([noteAndArgs]);

      let txRequest = new window.TransactionRequestBuilder()
        .withUnauthenticatedInputNotes(noteAndArgsArray)
        .build();

      let consumeTransactionResult = await client.newTransaction(
        senderAccountId,
        txRequest
      );

      if (_withRemoteProver && window.remoteProverUrl != null) {
        await client.submitTransaction(
          consumeTransactionResult,
          window.remoteProverInstance
        );
      } else {
        await client.submitTransaction(consumeTransactionResult);
      }

      let sendTransactionRequest = client.newSendTransactionRequest(
        senderAccountId,
        targetAccountId,
        faucetAccountId,
        window.NoteType.Public,
<<<<<<< HEAD
        BigInt(100),
=======
        BigInt(_amount),
>>>>>>> a7403150
        _recallHeight
      );
      let sendTransactionResult = await client.newTransaction(
        senderAccountId,
        sendTransactionRequest
      );
      if (_withRemoteProver && window.remoteProverUrl != null) {
        await client.submitTransaction(
          sendTransactionResult,
          window.remoteProverInstance
        );
      } else {
        await client.submitTransaction(sendTransactionResult);
      }
      let sendCreatedNotes = sendTransactionResult.createdNotes().notes();
      let sendCreatedNoteIds = sendCreatedNotes.map((note) =>
        note.id().toString()
      );

      await window.helpers.waitForTransaction(
        sendTransactionResult.executedTransaction().id().toHex()
      );

      return sendCreatedNoteIds;
    },
    senderAccountId,
    targetAccountId,
    faucetAccountId,
    recallHeight,
    withRemoteProver
  );
};

export interface NewAccountTestResult {
  id: string;
  nonce: string;
  vaultCommitment: string;
  storageCommitment: string;
  codeCommitment: string;
  isFaucet: boolean;
  isRegularAccount: boolean;
  isUpdatable: boolean;
  isPublic: boolean;
  isNew: boolean;
}
export const createNewWallet = async ({
  storageMode,
  mutable,
  clientSeed,
  isolatedClient,
  walletSeed,
}: {
  storageMode: StorageMode;
  mutable: boolean;
  clientSeed?: Uint8Array;
  isolatedClient?: boolean;
  walletSeed?: Uint8Array;
}): Promise<NewAccountTestResult> => {
  // Serialize initSeed for Puppeteer
  const serializedClientSeed = clientSeed ? Array.from(clientSeed) : null;
  const serializedWalletSeed = walletSeed ? Array.from(walletSeed) : null;

  return await testingPage.evaluate(
    async (
      _storageMode,
      _mutable,
      _serializedClientSeed,
      _isolatedClient,
      _serializedWalletSeed
    ) => {
      if (_isolatedClient) {
        // Reconstruct Uint8Array inside the browser context
        const _clientSeed = _serializedClientSeed
          ? new Uint8Array(_serializedClientSeed)
          : undefined;

        await window.helpers.refreshClient(_clientSeed);
      }

      let _walletSeed;
      if (_serializedWalletSeed) {
        _walletSeed = new Uint8Array(_serializedWalletSeed);
      }

      let client = window.client;
      const accountStorageMode =
        window.AccountStorageMode.tryFromStr(_storageMode);

      const newWallet = await client.newWallet(
        accountStorageMode,
        _mutable,
        _walletSeed
      );

      return {
        id: newWallet.id().toString(),
        nonce: newWallet.nonce().toString(),
        vaultCommitment: newWallet.vault().root().toHex(),
        storageCommitment: newWallet.storage().commitment().toHex(),
        codeCommitment: newWallet.code().commitment().toHex(),
        isFaucet: newWallet.isFaucet(),
        isRegularAccount: newWallet.isRegularAccount(),
        isUpdatable: newWallet.isUpdatable(),
        isPublic: newWallet.isPublic(),
        isNew: newWallet.isNew(),
      };
    },
    storageMode,
    mutable,
    serializedClientSeed,
    isolatedClient,
    serializedWalletSeed
  );
};

export const createNewFaucet = async (
  storageMode: StorageMode = StorageMode.PUBLIC,
  nonFungible: boolean = false,
  tokenSymbol: string = "DAG",
  decimals: number = 8,
  maxSupply: bigint = BigInt(10000000)
): Promise<NewAccountTestResult> => {
  return await testingPage.evaluate(
    async (_storageMode, _nonFungible, _tokenSymbol, _decimals, _maxSupply) => {
      const client = window.client;
      const accountStorageMode =
        window.AccountStorageMode.tryFromStr(_storageMode);
      const newFaucet = await client.newFaucet(
        accountStorageMode,
        _nonFungible,
        _tokenSymbol,
        _decimals,
        _maxSupply
      );
      return {
        id: newFaucet.id().toString(),
        nonce: newFaucet.nonce().toString(),
        vaultCommitment: newFaucet.vault().root().toHex(),
        storageCommitment: newFaucet.storage().commitment().toHex(),
        codeCommitment: newFaucet.code().commitment().toHex(),
        isFaucet: newFaucet.isFaucet(),
        isRegularAccount: newFaucet.isRegularAccount(),
        isUpdatable: newFaucet.isUpdatable(),
        isPublic: newFaucet.isPublic(),
        isNew: newFaucet.isNew(),
      };
    },
    storageMode,
    nonFungible,
    tokenSymbol,
    decimals,
    maxSupply
  );
};

export const fundAccountFromFaucet = async (
  accountId: string,
  faucetId: string
) => {
  const mintResult = await mintTransaction(accountId, faucetId);
  return await consumeTransaction(
    accountId,
    faucetId,
    mintResult.createdNoteId
  );
};

export const getAccountBalance = async (
  accountId: string,
  faucetId: string
) => {
  return await testingPage.evaluate(
    async (_accountId, _faucetId) => {
      const client = window.client;
      const account = await client.getAccount(
        window.AccountId.fromHex(_accountId)
      );
      let balance = BigInt(0);
      if (account) {
        balance = account
          .vault()
          .getBalance(window.AccountId.fromHex(_faucetId));
      }
      return balance;
    },
    accountId,
    faucetId
  );
};

interface ConsumeTransactionResult {
  transactionId: string;
  nonce: string | undefined;
  numConsumedNotes: number;
  targetAccountBalanace: string;
}

export const consumeTransaction = async (
  targetAccountId: string,
  faucetId: string,
  noteId: string,
  withRemoteProver: boolean = false
): Promise<ConsumeTransactionResult> => {
  return await testingPage.evaluate(
    async (_targetAccountId, _faucetId, _noteId, _withRemoteProver) => {
      const client = window.client;

      await client.syncState();

      const targetAccountId = window.AccountId.fromHex(_targetAccountId);
      const faucetId = window.AccountId.fromHex(_faucetId);

      const consumeTransactionRequest = client.newConsumeTransactionRequest([
        _noteId,
      ]);
      const consumeTransactionResult = await client.newTransaction(
        targetAccountId,
        consumeTransactionRequest
      );
      if (_withRemoteProver && window.remoteProverUrl != null) {
        await client.submitTransaction(
          consumeTransactionResult,
          window.remoteProverInstance
        );
      } else {
        await client.submitTransaction(consumeTransactionResult);
      }
      await window.helpers.waitForTransaction(
        consumeTransactionResult.executedTransaction().id().toHex()
      );

      const changedTargetAccount = await client.getAccount(targetAccountId);

      return {
        transactionId: consumeTransactionResult
          .executedTransaction()
          .id()
          .toHex(),
        nonce: consumeTransactionResult.accountDelta().nonce()?.toString(),
        numConsumedNotes: consumeTransactionResult.consumedNotes().numNotes(),
        targetAccountBalanace: changedTargetAccount
          .vault()
          .getBalance(faucetId)
          .toString(),
      };
    },
    targetAccountId,
    faucetId,
    noteId,
    withRemoteProver
  );
};

interface MintAndConsumeTransactionResult {
  mintResult: MintTransactionResult;
  consumeResult: ConsumeTransactionResult;
}

export const mintAndConsumeTransaction = async (
  targetAccountId: string,
  faucetAccountId: string,
  withRemoteProver: boolean = false,
  sync: boolean = true
): Promise<MintAndConsumeTransactionResult> => {
  return await testingPage.evaluate(
    async (_targetAccountId, _faucetAccountId, _withRemoteProver, _sync) => {
      const client = window.client;

      await client.syncState();

      const targetAccountId = window.AccountId.fromHex(_targetAccountId);
      const faucetAccountId = window.AccountId.fromHex(_faucetAccountId);

      let mintTransactionRequest = await client.newMintTransactionRequest(
        targetAccountId,
        window.AccountId.fromHex(_faucetAccountId),
        window.NoteType.Private,
        BigInt(1000)
      );

      const mintTransactionResult = await client.newTransaction(
        faucetAccountId,
        mintTransactionRequest
      );

      if (_withRemoteProver && window.remoteProverUrl != null) {
        await client.submitTransaction(
          mintTransactionResult,
          window.remoteProverInstance
        );
      } else {
        await client.submitTransaction(mintTransactionResult);
      }

      let createdNote = mintTransactionResult
        .createdNotes()
        .notes()[0]
        .intoFull();

      if (!createdNote) {
        throw new Error("Created note is undefined");
      }

      let noteAndArgs = new window.NoteAndArgs(createdNote, null);
      let noteAndArgsArray = new window.NoteAndArgsArray([noteAndArgs]);

      let txRequest = new window.TransactionRequestBuilder()
        .withUnauthenticatedInputNotes(noteAndArgsArray)
        .build();

      let consumeTransactionResult = await client.newTransaction(
        targetAccountId,
        txRequest
      );

      if (_withRemoteProver && window.remoteProverUrl != null) {
        await client.submitTransaction(
          consumeTransactionResult,
          window.remoteProverInstance
        );
      } else {
        await client.submitTransaction(consumeTransactionResult);
      }

      if (_sync) {
        await window.helpers.waitForTransaction(
          consumeTransactionResult.executedTransaction().id().toHex()
        );
      }

      const changedTargetAccount = await client.getAccount(targetAccountId);

      return {
        mintResult: {
          transactionId: mintTransactionResult
            .executedTransaction()
            .id()
            .toHex(),
          numOutputNotesCreated: mintTransactionResult
            .createdNotes()
            .numNotes(),
          nonce: mintTransactionResult.accountDelta().nonce()?.toString(),
          createdNoteId: mintTransactionResult
            .createdNotes()
            .notes()[0]
            .id()
            .toString(),
        },
        consumeResult: {
          transactionId: consumeTransactionResult
            .executedTransaction()
            .id()
            .toHex(),
          nonce: consumeTransactionResult.accountDelta().nonce()?.toString(),
          numConsumedNotes: consumeTransactionResult.consumedNotes().numNotes(),
          targetAccountBalanace: changedTargetAccount
            .vault()
            .getBalance(faucetAccountId)
            .toString(),
        },
      };
    },
    targetAccountId,
    faucetAccountId,
    withRemoteProver,
    sync
  );
};

interface SetupWalletFaucetResult {
  accountId: string;
  faucetId: string;
  accountCommitment: string;
}

export const setupWalletAndFaucet =
  async (): Promise<SetupWalletFaucetResult> => {
    return await testingPage.evaluate(async () => {
      const client = window.client;
      const account = await client.newWallet(
        window.AccountStorageMode.private(),
        true
      );
      const faucetAccount = await client.newFaucet(
        window.AccountStorageMode.private(),
        false,
        "DAG",
        8,
        BigInt(10000000)
      );

      return {
        accountId: account.id().toString(),
        accountCommitment: account.commitment().toHex(),
        faucetId: faucetAccount.id().toString(),
      };
    });
  };

export const getAccount = async (accountId: string) => {
  return await testingPage.evaluate(async (_accountId) => {
    const client = window.client;
    const accountId = window.AccountId.fromHex(_accountId);
    const account = await client.getAccount(accountId);
    return {
      id: account?.id().toString(),
      commitment: account?.commitment().toHex(),
      nonce: account?.nonce().toString(),
      vaultCommitment: account?.vault().root().toHex(),
      storageCommitment: account?.storage().commitment().toHex(),
      codeCommitment: account?.code().commitment().toHex(),
    };
  }, accountId);
};

export const syncState = async () => {
  return await testingPage.evaluate(async () => {
    const client = window.client;
    const summary = await client.syncState();
    return {
      blockNum: summary.blockNum(),
    };
  });
};
export const clearStore = async () => {
  await testingPage.evaluate(async () => {
    // Open a connection to the list of databases
    const databases = await indexedDB.databases();
    for (const db of databases) {
      // Delete each database by name
      if (db.name) {
        indexedDB.deleteDatabase(db.name);
      }
    }
  });
};

// Misc test utils

export const isValidAddress = (address: string) => {
  expect(address.startsWith("0x")).to.be.true;
};

// Constants

export const badHexId =
  "0x1234567890abcdef1234567890abcdef1234567890abcdef1234567890abcdef";<|MERGE_RESOLUTION|>--- conflicted
+++ resolved
@@ -99,13 +99,9 @@
 
       let mintTransactionRequest = client.newMintTransactionRequest(
         senderAccountId,
-        window.AccountId.fromHex(_faucetAccountId),
+        faucetAccountId,
         window.NoteType.Private,
-<<<<<<< HEAD
         BigInt(1000)
-=======
-        BigInt(_amount)
->>>>>>> a7403150
       );
 
       let mintTransactionResult = await client.newTransaction(
@@ -156,11 +152,7 @@
         targetAccountId,
         faucetAccountId,
         window.NoteType.Public,
-<<<<<<< HEAD
         BigInt(100),
-=======
-        BigInt(_amount),
->>>>>>> a7403150
         _recallHeight
       );
       let sendTransactionResult = await client.newTransaction(
