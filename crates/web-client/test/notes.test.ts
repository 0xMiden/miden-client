import test from "./playwright.global.setup";
import {
  badHexId,
  consumeTransaction,
  getSyncHeight,
  mintTransaction,
  sendTransaction,
  setupWalletAndFaucet,
  getInputNote,
  setupConsumedNote,
  getInputNotes,
  setupMintedNote,
} from "./webClientTestUtils";
import { Page, expect } from "@playwright/test";
import {
  ConsumableNoteRecord,
  NoteConsumability,
} from "../dist/crates/miden_client_web";

const getConsumableNotes = async (
  testingPage: Page,
  accountId?: string
): Promise<
  {
    noteId: string;
    consumability: { accountId: string; consumableAfterBlock: boolean }[];
  }[]
> => {
  return await testingPage.evaluate(async (_accountId?: string) => {
    const client = window.client;
    let records;
    if (_accountId) {
      console.log({ _accountId });
      const accountId = window.AccountId.fromHex(_accountId);
      records = await client.getConsumableNotes(accountId);
    } else {
      records = await client.getConsumableNotes();
    }

    return records.map((record: ConsumableNoteRecord) => ({
      noteId: record.inputNoteRecord().id().toString(),
      consumability: record.noteConsumability().map((c) => ({
        accountId: c.accountId().toString(),
        consumableAfterBlock: c.consumableAfterBlock(),
      })),
    }));
  }, accountId);
};

test.describe("get_input_note", () => {
  test("retrieve input note that does not exist", async ({ page }) => {
    await setupWalletAndFaucet(page);
    const { noteId } = await getInputNote(badHexId, page);
    expect(noteId).toBeUndefined();
  });

  test("retrieve an input note that does exist", async ({ page }) => {
    const { consumedNoteId } = await setupConsumedNote(page);

<<<<<<< HEAD
    const { noteId } = await getInputNote(consumedNoteId, page);
    expect(noteId).toEqual(consumedNoteId);
=======
    // Test both the existing client method and new RpcClient
    const { noteId } = await getInputNote(consumedNoteId, page);
    expect(noteId).toEqual(consumedNoteId);

    // Test RpcClient.getNotesById
    const rpcResult = await page.evaluate(async (_consumedNoteId: string) => {
      // NOTE: this assumes the node is running on localhost
      const endpoint = new window.Endpoint("http://localhost:57291");
      const rpcClient = new window.RpcClient(endpoint);

      const noteId = window.NoteId.fromHex(_consumedNoteId);
      const fetchedNotes = await rpcClient.getNotesById([noteId]);

      return fetchedNotes.map((note) => ({
        noteId: note.noteId.toString(),
        hasMetadata: !!note.metadata,
        noteType: note.noteType,
        hasInputNote: !!note.inputNote,
      }));
    }, consumedNoteId);

    // Assert on FetchedNote properties
    expect(rpcResult).toHaveLength(1);
    expect(rpcResult[0].noteId).toEqual(consumedNoteId);
    expect(rpcResult[0].hasMetadata).toBe(true);
    expect(rpcResult[0].hasInputNote).toBe(false); // Private notes don't include input_note
>>>>>>> 1243b4f6
  });
});

test.describe("get_input_notes", () => {
  test("note exists, note filter all", async ({ page }) => {
    const { consumedNoteId } = await setupConsumedNote(page);
    const { noteIds } = await getInputNotes(page);
    expect(noteIds.length).toBeGreaterThanOrEqual(1);
    expect(noteIds).toContain(consumedNoteId);
  });
});

test.describe("get_consumable_notes", () => {
  test("filter by account", async ({ page }) => {
    const { createdNoteId: noteId1, accountId: accountId1 } =
      await setupMintedNote(page);

    const result = await getConsumableNotes(page, accountId1);
    expect(result).toHaveLength(1);
    result.forEach((record) => {
      expect(record.consumability).toHaveLength(1);
      expect(record.consumability[0].accountId).toBe(accountId1);
      expect(record.noteId).toBe(noteId1);
      expect(record.consumability[0].consumableAfterBlock).toBeUndefined();
    });
  });

  test("no filter by account", async ({ page }) => {
    const { createdNoteId: noteId1, accountId: accountId1 } =
      await setupMintedNote(page);
    const { createdNoteId: noteId2, accountId: accountId2 } =
      await setupMintedNote(page);

    const noteIds = new Set([noteId1, noteId2]);
    const accountIds = new Set([accountId1, accountId2]);
    const result = await getConsumableNotes(page);
    expect(noteIds).toEqual(new Set(result.map((r) => r.noteId)));
    expect(accountIds).toEqual(
      new Set(result.map((r) => r.consumability[0].accountId))
    );
    expect(result.length).toBeGreaterThanOrEqual(2);
    const consumableRecord1 = result.find((r) => r.noteId === noteId1);
    const consumableRecord2 = result.find((r) => r.noteId === noteId2);

    consumableRecord1!!.consumability.forEach((c) => {
      expect(c.accountId).toEqual(accountId1);
    });

    consumableRecord2!!.consumability.forEach((c) => {
      expect(c.accountId).toEqual(accountId2);
    });
  });

  test("p2ide consume after block", async ({ page }) => {
    const { accountId: senderAccountId, faucetId } =
      await setupWalletAndFaucet(page);
    const { accountId: targetAccountId } = await setupWalletAndFaucet(page);
    const recallHeight = (await getSyncHeight(page)) + 30;
    await sendTransaction(
      page,
      senderAccountId,
      targetAccountId,
      faucetId,
      recallHeight
    );

    const consumableRecipient = await getConsumableNotes(page, targetAccountId);
    const consumableSender = await getConsumableNotes(page, senderAccountId);
    expect(consumableSender.length).toBe(1);
    expect(consumableSender[0].consumability[0].consumableAfterBlock).toBe(
      recallHeight
    );
    expect(consumableRecipient.length).toBe(1);
    expect(
      consumableRecipient[0].consumability[0].consumableAfterBlock
    ).toBeUndefined();
  });
});

test.describe("createP2IDNote and createP2IDENote", () => {
  test("should create a proper consumable p2id note from the createP2IDNote function", async ({
    page,
  }) => {
    const { accountId: senderId, faucetId } = await setupWalletAndFaucet(page);
    const { accountId: targetId } = await setupWalletAndFaucet(page);

    const { createdNoteId } = await mintTransaction(
      page,
      senderId,
      faucetId,
      false,
      true
    );

    await consumeTransaction(page, senderId, faucetId, createdNoteId, false);

    const result = await page.evaluate(
      async ({ _senderId, _targetId, _faucetId }) => {
        let client = window.client;

        let senderAccountId = window.AccountId.fromHex(_senderId);
        let targetAccountId = window.AccountId.fromHex(_targetId);
        let faucetAccountId = window.AccountId.fromHex(_faucetId);

        let fungibleAsset = new window.FungibleAsset(
          faucetAccountId,
          BigInt(10)
        );
        let noteAssets = new window.NoteAssets([fungibleAsset]);
        let p2IdNote = window.Note.createP2IDNote(
          senderAccountId,
          targetAccountId,
          noteAssets,
          window.NoteType.Public,
          new window.Felt(0n)
        );

        let outputNote = window.OutputNote.full(p2IdNote);

        let transactionRequest = new window.TransactionRequestBuilder()
          .withOwnOutputNotes(new window.OutputNotesArray([outputNote]))
          .build();

        let transactionResult = await client.newTransaction(
          senderAccountId,
          transactionRequest
        );

        await client.submitTransaction(transactionResult);

        await window.helpers.waitForTransaction(
          transactionResult.executedTransaction().id().toHex()
        );

        let createdNoteId = transactionResult
          .createdNotes()
          .notes()[0]
          .id()
          .toString();

        let consumeTransactionRequest = client.newConsumeTransactionRequest([
          createdNoteId,
        ]);

        let consumeTransactionResult = await client.newTransaction(
          targetAccountId,
          consumeTransactionRequest
        );

        await client.submitTransaction(consumeTransactionResult);

        await window.helpers.waitForTransaction(
          consumeTransactionResult.executedTransaction().id().toHex()
        );

        let senderAccountBalance = (await client.getAccount(senderAccountId))
          ?.vault()
          .getBalance(faucetAccountId)
          .toString();
        let targetAccountBalance = (await client.getAccount(targetAccountId))
          ?.vault()
          .getBalance(faucetAccountId)
          .toString();

        return {
          senderAccountBalance: senderAccountBalance,
          targetAccountBalance: targetAccountBalance,
        };
      },
      {
        _senderId: senderId,
        _targetId: targetId,
        _faucetId: faucetId,
      }
    );

    expect(result.senderAccountBalance).toEqual("990");
    expect(result.targetAccountBalance).toEqual("10");
  });

  test("should create a proper consumable p2ide note from the createP2IDENote function", async ({
    page,
  }) => {
    const { accountId: senderId, faucetId } = await setupWalletAndFaucet(page);
    const { accountId: targetId } = await setupWalletAndFaucet(page);

    const { createdNoteId } = await mintTransaction(
      page,
      senderId,
      faucetId,
      false,
      true
    );

    await consumeTransaction(page, senderId, faucetId, createdNoteId, false);

    const result = await page.evaluate(
      async ({ _senderId, _targetId, _faucetId }) => {
        let client = window.client;

        console.log(_senderId, _targetId, _faucetId);
        let senderAccountId = window.AccountId.fromHex(_senderId);
        let targetAccountId = window.AccountId.fromHex(_targetId);
        let faucetAccountId = window.AccountId.fromHex(_faucetId);

        let fungibleAsset = new window.FungibleAsset(
          faucetAccountId,
          BigInt(10)
        );
        let noteAssets = new window.NoteAssets([fungibleAsset]);
        let p2IdeNote = window.Note.createP2IDENote(
          senderAccountId,
          targetAccountId,
          noteAssets,
          null,
          null,
          window.NoteType.Public,
          new window.Felt(0n)
        );

        let outputNote = window.OutputNote.full(p2IdeNote);

        let transactionRequest = new window.TransactionRequestBuilder()
          .withOwnOutputNotes(new window.OutputNotesArray([outputNote]))
          .build();

        let transactionResult = await client.newTransaction(
          senderAccountId,
          transactionRequest
        );

        await client.submitTransaction(transactionResult);

        await window.helpers.waitForTransaction(
          transactionResult.executedTransaction().id().toHex()
        );

        let createdNoteId = transactionResult
          .createdNotes()
          .notes()[0]
          .id()
          .toString();

        let consumeTransactionRequest = client.newConsumeTransactionRequest([
          createdNoteId,
        ]);

        let consumeTransactionResult = await client.newTransaction(
          targetAccountId,
          consumeTransactionRequest
        );

        await client.submitTransaction(consumeTransactionResult);

        await window.helpers.waitForTransaction(
          consumeTransactionResult.executedTransaction().id().toHex()
        );

        let senderAccountBalance = (await client.getAccount(senderAccountId))
          ?.vault()
          .getBalance(faucetAccountId)
          .toString();
        let targetAccountBalance = (await client.getAccount(targetAccountId))
          ?.vault()
          .getBalance(faucetAccountId)
          .toString();

        return {
          senderAccountBalance: senderAccountBalance,
          targetAccountBalance: targetAccountBalance,
        };
      },
      {
        _senderId: senderId,
        _targetId: targetId,
        _faucetId: faucetId,
      }
    );

    expect(result.senderAccountBalance).toEqual("990");
    expect(result.targetAccountBalance).toEqual("10");
  });
});

// TODO:
test.describe("get_output_note", () => {});

test.describe("get_output_notes", () => {});<|MERGE_RESOLUTION|>--- conflicted
+++ resolved
@@ -57,10 +57,6 @@
   test("retrieve an input note that does exist", async ({ page }) => {
     const { consumedNoteId } = await setupConsumedNote(page);
 
-<<<<<<< HEAD
-    const { noteId } = await getInputNote(consumedNoteId, page);
-    expect(noteId).toEqual(consumedNoteId);
-=======
     // Test both the existing client method and new RpcClient
     const { noteId } = await getInputNote(consumedNoteId, page);
     expect(noteId).toEqual(consumedNoteId);
@@ -87,7 +83,6 @@
     expect(rpcResult[0].noteId).toEqual(consumedNoteId);
     expect(rpcResult[0].hasMetadata).toBe(true);
     expect(rpcResult[0].hasInputNote).toBe(false); // Private notes don't include input_note
->>>>>>> 1243b4f6
   });
 });
 
