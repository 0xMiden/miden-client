--- conflicted
+++ resolved
@@ -1,12 +1,7 @@
 // TODO: Rename this / figure out rebasing with the other featuer which has import tests
 
-import { expect } from "chai";
-<<<<<<< HEAD
 import test from "./playwright.global.setup";
-import { Page } from "@playwright/test";
-import { clearStore, setupWalletAndFaucet } from "./webClientTestUtils";
-=======
-import { testingPage } from "./mocha.global.setup.mjs";
+import { Page, expect } from "@playwright/test";
 import {
   clearStore,
   createNewFaucet,
@@ -16,7 +11,6 @@
   setupWalletAndFaucet,
   StorageMode,
 } from "./webClientTestUtils";
->>>>>>> 02237235
 
 const exportDb = async (page: Page) => {
   return await page.evaluate(async () => {
@@ -46,12 +40,6 @@
   }, accountId);
 };
 
-<<<<<<< HEAD
-test.describe("export and import the db", () => {
-  test("export db with an account, find the account when re-importing", async ({
-    page,
-  }) => {
-=======
 const exportAccount = async (accountId: string) => {
   return await testingPage.evaluate(async (_accountId) => {
     const client = window.client;
@@ -69,9 +57,10 @@
   }, accountBytes);
 };
 
-describe("export and import the db", () => {
-  it("export db with an account, find the account when re-importing", async () => {
->>>>>>> 02237235
+test.describe("export and import the db", () => {
+  test("export db with an account, find the account when re-importing", async ({
+    page,
+  }) => {
     const { accountCommitment: initialAccountCommitment, accountId } =
       await setupWalletAndFaucet(page);
     const dbDump = await exportDb(page);
@@ -86,20 +75,20 @@
   });
 });
 
-describe("export and import account", () => {
-  it("should export and import a private account", async () => {
+test.describe("export and import account", () => {
+  test("should export and import a private account", async () => {
     const walletSeed = new Uint8Array(32);
     crypto.getRandomValues(walletSeed);
 
     const mutable = false;
     const storageMode = StorageMode.PRIVATE;
 
-    const initialWallet = await createNewWallet({
+    const initialWallet = await createNewWallet(page, {
       storageMode,
       mutable,
       walletSeed,
     });
-    const faucet = await createNewFaucet();
+    const faucet = await createNewFaucet(page);
 
     const { targetAccountBalance: initialBalance } =
       await fundAccountFromFaucet(initialWallet.id, faucet.id);
@@ -107,7 +96,7 @@
       initialWallet.id
     );
     const exportedAccount = await exportAccount(initialWallet.id);
-    await clearStore();
+    await clearStore(page);
 
     await importAccount(exportedAccount);
 
@@ -116,11 +105,12 @@
     );
 
     const restoredBalance = await getAccountBalance(
+      page,
       initialWallet.id,
       faucet.id
     );
 
-    expect(restoredCommitment).to.equal(initialCommitment);
-    expect(restoredBalance.toString()).to.equal(initialBalance);
+    expect(restoredCommitment).toEqual(initialCommitment);
+    expect(restoredBalance.toString()).toEqual(initialBalance);
   });
 });