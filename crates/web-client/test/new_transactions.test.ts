import test from "./playwright.global.setup";
import { expect, Page } from "@playwright/test";
import {
  consumeTransaction,
  mintAndConsumeTransaction,
  mintTransaction,
  sendTransaction,
  setupWalletAndFaucet,
  swapTransaction,
  setupConsumedNote,
} from "./webClientTestUtils";
import {
  Account,
  TransactionRecord,
  Note,
} from "../dist/crates/miden_client_web";

// NEW_MINT_TRANSACTION TESTS
// =======================================================================================================

interface MultipleMintsTransactionResult {
  transactionIds: string[];
  createdNoteIds: string[];
  numOutputNotesCreated: number;
  nonce: string | undefined;
  finalBalance: string | undefined;
}

const multipleMintsTest = async (
  testingPage: Page,
  targetAccount: string,
  faucetAccount: string,
  withRemoteProver: boolean = false
): Promise<MultipleMintsTransactionResult> => {
  return await testingPage.evaluate(
    async ({ targetAccount, faucetAccount, withRemoteProver }) => {
      const client = window.client;

      const targetAccountId = window.AccountId.fromHex(targetAccount);
      const faucetAccountId = window.AccountId.fromHex(faucetAccount);
      await client.syncState();

      // Mint 3 notes
      let result: {
        transactionIds: string[];
        createdNoteIds: string[];
        numOutputNotesCreated: number;
      } = {
        transactionIds: [],
        createdNoteIds: [],
        numOutputNotesCreated: 0,
      };

      for (let i = 0; i < 3; i++) {
        const mintTransactionRequest = await client.newMintTransactionRequest(
          targetAccountId,
          faucetAccountId,
          window.NoteType.Public,
          BigInt(1000)
        );

        const mintTransactionResult = await client.newTransaction(
          faucetAccountId,
          mintTransactionRequest
        );

        if (withRemoteProver && window.remoteProverUrl != null) {
          await client.submitTransaction(
            mintTransactionResult,
            window.remoteProverInstance
          );
        } else {
          await client.submitTransaction(mintTransactionResult);
        }

        await window.helpers.waitForTransaction(
          mintTransactionResult.executedTransaction().id().toHex()
        );

        result.createdNoteIds.push(
          mintTransactionResult.createdNotes().notes()[0].id().toString()
        );
        result.transactionIds.push(
          mintTransactionResult.executedTransaction().id().toHex()
        );
        result.numOutputNotesCreated += mintTransactionResult
          .createdNotes()
          .numNotes();
      }

      // Consume the minted notes
      for (let i = 0; i < result.createdNoteIds.length; i++) {
        const consumeTransactionRequest = client.newConsumeTransactionRequest([
          result.createdNoteIds[i],
        ]);
        const consumeTransactionResult = await client.newTransaction(
          targetAccountId,
          consumeTransactionRequest
        );

        if (withRemoteProver && window.remoteProverUrl != null) {
          await client.submitTransaction(
            consumeTransactionResult,
            window.remoteProverInstance
          );
        } else {
          await client.submitTransaction(consumeTransactionResult);
        }

        await window.helpers.waitForTransaction(
          consumeTransactionResult.executedTransaction().id().toHex()
        );
      }

      const changedTargetAccount = await client.getAccount(targetAccountId);

      return {
        ...result,
        nonce: changedTargetAccount!.nonce()?.toString(),
        finalBalance: changedTargetAccount!
          .vault()
          .getBalance(faucetAccountId)
          .toString(),
      };
    },
    {
      targetAccount,
      faucetAccount,
      withRemoteProver,
    }
  );
};

test.describe("mint transaction tests", () => {
  const testCases = [
    { flag: false, description: "mint transaction completes successfully" },
    {
      flag: true,
      description: "mint transaction with remote prover completes successfully",
    },
  ];

  testCases.forEach(({ flag, description }) => {
    test(description, async ({ page }) => {
      // This test was added in #995 to reproduce an issue in the web wallet.
      // It is useful because most tests consume the note right on the latest client block,
      // but this test mints 3 notes and consumes them after the fact. This ensures the
      // MMR data for old blocks is available and valid so that the notes can be consumed.
      const { faucetId, accountId } = await setupWalletAndFaucet(page);
      const result = await multipleMintsTest(page, accountId, faucetId, flag);

      expect(result.transactionIds.length).toEqual(3);
      expect(result.numOutputNotesCreated).toEqual(3);
      expect(result.nonce).toEqual("3");
      expect(result.finalBalance).toEqual("3000");
      expect(result.createdNoteIds.length).toEqual(3);
    });
  });
});

// NEW_CONSUME_TRANSACTION TESTS
// =======================================================================================================

test.describe("consume transaction tests", () => {
  const testCases = [
    { flag: false, description: "consume transaction completes successfully" },
    {
      flag: true,
      description:
        "consume transaction with remote prover completes successfully",
    },
  ];

  testCases.forEach(({ flag, description }) => {
    test(description, async ({ page }) => {
      const { faucetId, accountId } = await setupWalletAndFaucet(page);
      const { consumeResult: result } = await mintAndConsumeTransaction(
        page,
        accountId,
        faucetId,
        flag
      );

      expect(result.transactionId).toHaveLength(66);
      expect(result.nonce).toEqual("1");
      expect(result.numConsumedNotes).toEqual(1);
      expect(result.targetAccountBalance).toEqual("1000");
    });
  });
});

// NEW_SEND_TRANSACTION TESTS
// =======================================================================================================

interface SendTransactionResult {
  senderAccountBalance: string;
  changedTargetBalance: string;
}

export const sendTransactionTest = async (
  testingPage: Page,
  senderAccount: string,
  targetAccount: string,
  faucetAccount: string
): Promise<SendTransactionResult> => {
  return await testingPage.evaluate(
    async ({ senderAccount, targetAccount, faucetAccount }) => {
      const client = window.client;

      await client.syncState();

      const targetAccountId = window.AccountId.fromHex(targetAccount);
      const senderAccountId = window.AccountId.fromHex(senderAccount);
      const faucetAccountId = window.AccountId.fromHex(faucetAccount);

      const changedSenderAccount = await client.getAccount(senderAccountId);
      const changedTargetAccount = await client.getAccount(targetAccountId);

      return {
        senderAccountBalance: changedSenderAccount!
          .vault()
          .getBalance(faucetAccountId)
          .toString(),
        changedTargetBalance: changedTargetAccount!
          .vault()
          .getBalance(faucetAccountId)
          .toString(),
      };
    },
    {
      senderAccount,
      targetAccount,
      faucetAccount,
    }
  );
};

test.describe("send transaction tests", () => {
  const testCases = [
    { flag: false, description: "send transaction completes successfully" },
    {
      flag: true,
      description: "send transaction with remote prover completes successfully",
    },
  ];

  testCases.forEach(({ flag, description }) => {
    test(description, async ({ page }) => {
      const { accountId: senderAccountId, faucetId } =
        await setupWalletAndFaucet(page);
      const { accountId: targetAccountId } = await setupWalletAndFaucet(page);
      const recallHeight = 100;
      let createdSendNotes = await sendTransaction(
        page,
        senderAccountId,
        targetAccountId,
        faucetId,
        recallHeight,
        flag
      );

      await consumeTransaction(
        page,
        targetAccountId,
        faucetId,
        createdSendNotes[0]
      );
      const result = await sendTransactionTest(
        page,
        senderAccountId,
        targetAccountId,
        faucetId
      );

      expect(result.senderAccountBalance).toEqual("900");
      expect(result.changedTargetBalance).toEqual("100");
    });
  });
});

// SWAP_TRANSACTION TEST
// =======================================================================================================

test.describe("swap transaction tests", () => {
  const testCases = [
    { flag: false, description: "swap transaction completes successfully" },
    {
      flag: true,
      description: "swap transaction with remote prover completes successfully",
    },
  ];

  testCases.forEach(({ flag, description }) => {
    test(description, async ({ page }) => {
      const { accountId: accountA, faucetId: faucetA } =
        await setupWalletAndFaucet(page);
      const { accountId: accountB, faucetId: faucetB } =
        await setupWalletAndFaucet(page);

      const assetAAmount = BigInt(1);
      const assetBAmount = BigInt(25);

      await mintAndConsumeTransaction(page, accountA, faucetA, flag);
      await mintAndConsumeTransaction(page, accountB, faucetB, flag);

      const { accountAAssets, accountBAssets } = await swapTransaction(
        page,
        accountA,
        accountB,
        faucetA,
        assetAAmount,
        faucetB,
        assetBAmount,
        "private",
        "private",
        flag
      );

      // --- assertions for Account A ---
      const aA = accountAAssets!.find((a) => a.assetId === faucetA);
      expect(aA, `Expected to find asset ${faucetA} on Account A`).toBeTruthy();
      expect(BigInt(aA!.amount)).toEqual(999n);

      const aB = accountAAssets!.find((a) => a.assetId === faucetB);
      expect(aB, `Expected to find asset ${faucetB} on Account A`).toBeTruthy();
      expect(BigInt(aB!.amount)).toEqual(25n);

      // --- assertions for Account B ---
      const bA = accountBAssets!.find((a) => a.assetId === faucetA);
      expect(bA, `Expected to find asset ${faucetA} on Account B`).toBeTruthy();
      expect(BigInt(bA!.amount)).toEqual(1n);

      const bB = accountBAssets!.find((a) => a.assetId === faucetB);
      expect(bB, `Expected to find asset ${faucetB} on Account B`).toBeTruthy();
      expect(BigInt(bB!.amount)).toEqual(975n);
    });
  });
});

// CUSTOM_TRANSACTIONS TESTS
// =======================================================================================================

export const customTransaction = async (
  testingPage: Page,
  assertedValue: string,
  withRemoteProver: boolean
): Promise<void> => {
  return await testingPage.evaluate(
    async ({ assertedValue, withRemoteProver }) => {
      debugger;
      const client = window.client;

      const walletAccount = await client.newWallet(
        window.AccountStorageMode.private(),
        false
      );
      const faucetAccount = await client.newFaucet(
        window.AccountStorageMode.private(),
        false,
        "DAG",
        8,
        BigInt(10000000)
      );
      await client.syncState();

      // Creating Custom Note which needs the following:
      // - Note Assets
      // - Note Metadata
      // - Note Recipient

      // Creating NOTE_ARGS
      let felt1 = new window.Felt(BigInt(9));
      let felt2 = new window.Felt(BigInt(12));
      let felt3 = new window.Felt(BigInt(18));
      let felt4 = new window.Felt(BigInt(3));
      let felt5 = new window.Felt(BigInt(3));
      let felt6 = new window.Felt(BigInt(18));
      let felt7 = new window.Felt(BigInt(12));
      let felt8 = new window.Felt(BigInt(9));

      let noteArgs = [felt1, felt2, felt3, felt4, felt5, felt6, felt7, felt8];
      let feltArray = new window.FeltArray();
      noteArgs.forEach((felt) => feltArray.append(felt));

      let noteAssets = new window.NoteAssets([
        new window.FungibleAsset(faucetAccount.id(), BigInt(10)),
      ]);

      let noteMetadata = new window.NoteMetadata(
        faucetAccount.id(),
        window.NoteType.Private,
        window.NoteTag.fromAccountId(walletAccount.id()),
        window.NoteExecutionHint.none(),
        undefined
      );

      let expectedNoteArgs = noteArgs.map((felt) => felt.asInt());
      let memAddress = "1000";
      let memAddress2 = "1004";
      let expectedNoteArg1 = expectedNoteArgs.slice(0, 4).join(".");
      let expectedNoteArg2 = expectedNoteArgs.slice(4, 8).join(".");
      let noteScript = `
            # Custom P2ID note script
            #
            # This note script asserts that the note args are exactly the same as passed
            # (currently defined as {expected_note_arg_1} and {expected_note_arg_2}).
            # Since the args are too big to fit in a single note arg, we provide them via advice inputs and
            # address them via their commitment (noted as NOTE_ARG)
            # This note script is based off of the P2ID note script because notes currently need to have
            # assets, otherwise it could have been boiled down to the assert.

            use.miden::account
            use.miden::active_note
            use.miden::contracts::wallets::basic->wallet
            use.std::mem

            begin
                # push data from the advice map into the advice stack
                adv.push_mapval
                # => [NOTE_ARG]

                # memory address where to write the data
                push.${memAddress}
                # => [target_mem_addr, NOTE_ARG_COMMITMENT]
                # number of words
                push.2
                # => [number_of_words, target_mem_addr, NOTE_ARG_COMMITMENT]
                exec.mem::pipe_preimage_to_memory
                # => [target_mem_addr']
                dropw
                # => []
                
                # read first word
                push.${memAddress}
                # => [data_mem_address]
                mem_loadw
                # => [NOTE_ARG_1]

                push.${expectedNoteArg1} assert_eqw.err="First note argument didn't match expected"
                # => []

                # read second word
                push.${memAddress2}
                # => [data_mem_address_2]
                mem_loadw
                # => [NOTE_ARG_2]

                push.${expectedNoteArg2} assert_eqw.err="Second note argument didn't match expected"
                # => []

                # store the note inputs to memory starting at address 0
                push.0 exec.active_note::get_inputs
                # => [num_inputs, inputs_ptr]

                # make sure the number of inputs is 2
                eq.2 assert.err="P2ID script expects exactly 2 note inputs"
                # => [inputs_ptr]

                # read the target account id from the note inputs
                mem_load
                # => [target_account_id_prefix]

                exec.account::get_id swap drop
                # => [account_id_prefix, target_account_id_prefix, ...]

                # ensure account_id = target_account_id, fails otherwise
                assert_eq.err="P2ID's target account address and transaction address do not match"
                # => [...]

                exec.active_note::add_assets_to_account
                # => [...]
            end
        `;

      let compiledNoteScript = await client.compileNoteScript(noteScript);
      let noteInputs = new window.NoteInputs(
        new window.FeltArray([
          walletAccount.id().prefix(),
          walletAccount.id().suffix(),
        ])
      );

      const serialNum = new window.Word(
        new BigUint64Array([BigInt(1), BigInt(2), BigInt(3), BigInt(4)])
      );
      let noteRecipient = new window.NoteRecipient(
        serialNum,
        compiledNoteScript,
        noteInputs
      );

      let note = new window.Note(noteAssets, noteMetadata, noteRecipient);

      // Creating First Custom Transaction Request to Mint the Custom Note
      let transactionRequest = new window.TransactionRequestBuilder()
        .withOwnOutputNotes(
          new window.OutputNotesArray([window.OutputNote.full(note)])
        )
        .build();

      // Execute and Submit Transaction
      let transactionResult = await client.newTransaction(
        faucetAccount.id(),
        transactionRequest
      );

      if (withRemoteProver && window.remoteProverUrl != null) {
        await client.submitTransaction(
          transactionResult,
          window.remoteProverInstance
        );
      } else {
        await client.submitTransaction(transactionResult);
      }

      await window.helpers.waitForTransaction(
        transactionResult.executedTransaction().id().toHex()
      );

      // Just like in the miden test, you can modify this script to get the execution to fail
      // by modifying the assert
      let txScript = `
            use.miden::kernels::tx::prologue
            use.miden::kernels::tx::memory

            begin
                push.0 push.${assertedValue}
                # => [0, ${assertedValue}]
                assert_eq
            end
        `;

      // Creating Second Custom Transaction Request to Consume Custom Note
      // with Invalid/Valid Transaction Script
      let transactionScript = await client.compileTxScript(txScript);
      let noteArgsCommitment = window.Rpo256.hashElements(feltArray); // gets consumed by NoteIdAndArgs
      let noteAndArgs = new window.NoteAndArgs(note, noteArgsCommitment);
      let noteAndArgsArray = new window.NoteAndArgsArray([noteAndArgs]);
      let adviceMap = new window.AdviceMap();
      let noteArgsCommitment2 = window.Rpo256.hashElements(feltArray);
      adviceMap.insert(noteArgsCommitment2, feltArray);

      let transactionRequest2 = new window.TransactionRequestBuilder()
        .withUnauthenticatedInputNotes(noteAndArgsArray)
        .withCustomScript(transactionScript)
        .extendAdviceMap(adviceMap)
        .build();

      // Execute and Submit Transaction
      let transactionResult2 = await client.newTransaction(
        walletAccount.id(),
        transactionRequest2
      );

      if (withRemoteProver && window.remoteProverUrl != null) {
        await client.submitTransaction(
          transactionResult2,
          window.remoteProverInstance
        );
      } else {
        await client.submitTransaction(transactionResult2);
      }

      await window.helpers.waitForTransaction(
        transactionResult2.executedTransaction().id().toHex()
      );
    },
    {
      assertedValue,
      withRemoteProver,
    }
  );
};

const customTxWithMultipleNotes = async (
  testingPage: Page,
  isSerialNumSame: boolean,
  senderAccountId: string,
  faucetAccountId: string
) => {
  return await testingPage.evaluate(
    async ({ isSerialNumSame, _senderAccountId, _faucetAccountId }) => {
      const client = window.client;
      const amount = BigInt(10);
      const targetAccount = await client.newWallet(
        window.AccountStorageMode.private(),
        true
      );
      const targetAccountId = targetAccount.id();
      const senderAccountId = window.AccountId.fromHex(_senderAccountId);
      const faucetAccountId = window.AccountId.fromHex(_faucetAccountId);

      // Create custom note with multiple assets to send to target account
      // Error should happen if serial numbers are the same in each set of
      // note assets. Otherwise, the transaction should go through.

      let noteAssets1 = new window.NoteAssets([
        new window.FungibleAsset(faucetAccountId, amount),
      ]);
      let noteAssets2 = new window.NoteAssets([
        new window.FungibleAsset(faucetAccountId, amount),
      ]);

      let noteMetadata = new window.NoteMetadata(
        senderAccountId,
        window.NoteType.Public,
        window.NoteTag.fromAccountId(targetAccountId),
        window.NoteExecutionHint.none(),
        undefined
      );

      let serialNum1 = new window.Word(
        new BigUint64Array([BigInt(1), BigInt(2), BigInt(3), BigInt(4)])
      );
      let serialNum2 = new window.Word(
        new BigUint64Array([BigInt(5), BigInt(6), BigInt(7), BigInt(8)])
      );

      const p2idScript = window.NoteScript.p2id();

      let noteInputs = new window.NoteInputs(
        new window.FeltArray([
          targetAccount.id().suffix(),
          targetAccount.id().prefix(),
        ])
      );

      let noteRecipient1 = new window.NoteRecipient(
        serialNum1,
        p2idScript,
        noteInputs
      );
      let noteRecipient2 = new window.NoteRecipient(
        isSerialNumSame ? serialNum1 : serialNum2,
        p2idScript,
        noteInputs
      );

      let note1 = new window.Note(noteAssets1, noteMetadata, noteRecipient1);
      let note2 = new window.Note(noteAssets2, noteMetadata, noteRecipient2);

      let transactionRequest = new window.TransactionRequestBuilder()
        .withOwnOutputNotes(
          new window.OutputNotesArray([
            window.OutputNote.full(note1),
            window.OutputNote.full(note2),
          ])
        )
        .build();

      let transactionResult = await client.newTransaction(
        senderAccountId,
        transactionRequest
      );

      await client.submitTransaction(transactionResult);

      await window.helpers.waitForTransaction(
        transactionResult.executedTransaction().id().toHex()
      );
    },
    {
      isSerialNumSame,
      _senderAccountId: senderAccountId,
      _faucetAccountId: faucetAccountId,
    }
  );
};

test.describe("custom transaction tests", () => {
  test("custom transaction completes successfully", async ({ page }) => {
    await expect(customTransaction(page, "0", false)).resolves.toBeUndefined();
  });

  test("custom transaction fails", async ({ page }) => {
    await expect(customTransaction(page, "1", false)).rejects.toThrow();
  });

  test("custom transaction with remote prover completes successfully", async ({
    page,
  }) => {
    await expect(customTransaction(page, "0", true)).resolves.toBeUndefined();
  });
});

test.describe("custom transaction with multiple output notes", () => {
  const testCases = [
    {
      description: "does not fail when output note serial numbers are unique",
      shouldFail: false,
    },
    {
      description: "fails when output note serial numbers are the same",
      shouldFail: true,
    },
  ];

  testCases.forEach(({ description, shouldFail }) => {
    test(description, async ({ page }) => {
      const { accountId, faucetId } = await setupConsumedNote(page);
      if (shouldFail) {
        await expect(
          customTxWithMultipleNotes(page, shouldFail, accountId, faucetId)
        ).rejects.toThrow();
      } else {
        await expect(
          customTxWithMultipleNotes(page, shouldFail, accountId, faucetId)
        ).resolves.toBeUndefined();
      }
    });
  });
});

// CUSTOM ACCOUNT COMPONENT TESTS
// =======================================================================================================

export const customAccountComponent = async (
  testingPage: Page
): Promise<void> => {
  return await testingPage.evaluate(async () => {
    const accountCode = `
        use.miden::account
        use.std::sys

        # Inputs: [KEY, VALUE]
        # Outputs: []
        export.write_to_map
            # The storage map is in storage slot 1
            push.1
            # => [index, KEY, VALUE]

            # Setting the key value pair in the map
            exec.account::set_map_item
            # => [OLD_MAP_ROOT, OLD_MAP_VALUE]

            dropw dropw dropw dropw
            # => []
        end

        # Inputs: [KEY]
        # Outputs: [VALUE]
        export.get_value_in_map
            # The storage map is in storage slot 1
            push.1
            # => [index, KEY]

            exec.account::get_map_item
            # => [VALUE]
        end

        # Inputs: []
        # Outputs: [CURRENT_ROOT]
        export.get_current_map_root
            # Getting the current root from slot 1
            push.1 exec.account::get_item
            # => [CURRENT_ROOT]

            exec.sys::truncate_stack
            # => [CURRENT_ROOT]
        end
      `;
    const scriptCode = `
        use.miden_by_example::mapping_example_contract
        use.std::sys

        begin
            push.1.2.3.4
            push.0.0.0.0
            # => [KEY, VALUE]

            call.mapping_example_contract::write_to_map
            # => []

            push.0.0.0.0
            # => [KEY]

            call.mapping_example_contract::get_value_in_map
            # => [VALUE]

            dropw
            # => []

            call.mapping_example_contract::get_current_map_root
            # => [CURRENT_ROOT]

            exec.sys::truncate_stack
        end
      `;
    const client = window.client;
    let assembler = window.TransactionKernel.assembler().withDebugMode(true);
    let emptyStorageSlot = window.StorageSlot.emptyValue();
    let storageMap = new window.StorageMap();
    let storageSlotMap = window.StorageSlot.map(storageMap);

    let mappingAccountComponent = window.AccountComponent.compile(
      accountCode,
      assembler,
      [emptyStorageSlot, storageSlotMap]
    ).withSupportsAllTypes();

    const walletSeed = new Uint8Array(32);
    crypto.getRandomValues(walletSeed);

    let secretKey = window.SecretKey.withRng(walletSeed);
    let authComponent = window.AccountComponent.createAuthComponent(secretKey);

    let accountBuilderResult = new window.AccountBuilder(walletSeed)
      .accountType(window.AccountType.RegularAccountImmutableCode)
      .storageMode(window.AccountStorageMode.public())
      .withAuthComponent(authComponent)
      .withComponent(mappingAccountComponent)
      .build();

    await client.addAccountSecretKeyToWebStore(secretKey);
    await client.newAccount(accountBuilderResult.account, false);

    await client.syncState();

    let accountComponentLib =
      window.AssemblerUtils.createAccountComponentLibrary(
        assembler,
        "miden_by_example::mapping_example_contract",
        accountCode
      );

    let txScript = window.TransactionScript.compile(
      scriptCode,
      assembler.withLibrary(accountComponentLib)
    );

    let txIncrementRequest = new window.TransactionRequestBuilder()
      .withCustomScript(txScript)
      .build();

    let txResult = await client.newTransaction(
      accountBuilderResult.account.id(),
      txIncrementRequest
    );
    await client.submitTransaction(txResult);

    await window.helpers.waitForTransaction(
      txResult.executedTransaction().id().toHex()
    );

    // Fetch the updated account state from the client
    const updated = await client.getAccount(accountBuilderResult.account.id());

    // Read a map value from storage slot 1 with key 0x0
    const keyZero = new window.Word(new BigUint64Array([0n, 0n, 0n, 0n]));
    // NOTE: the map slot is in index 2 because the auth component takes one slot
    const retrieveMapKey = updated?.storage().getMapItem(2, keyZero);

    const expected = new window.Word(new BigUint64Array([1n, 2n, 3n, 4n]));

    if (retrieveMapKey?.toHex() !== expected.toHex()) {
      throw new Error(
        `unexpected Word: got ${retrieveMapKey?.toHex()} expected ${expected.toHex()}`
      );
    }
  });
};

test.describe("custom account component tests", () => {
  test("custom account component transaction completes successfully", async ({
    page,
  }) => {
    await expect(customAccountComponent(page)).resolves.toBeUndefined();
  });
});

// DISCARDED TRANSACTIONS TESTS
// ================================================================================================

interface DiscardedTransactionResult {
  discardedTransactions: TransactionRecord[];
  commitmentBeforeTx: string;
  commitmentAfterTx: string;
  commitmentAfterDiscardedTx: string;
}

export const discardedTransaction = async (
  testingPage: Page
): Promise<DiscardedTransactionResult> => {
  return await testingPage.evaluate(async () => {
    const client = window.client;

    const senderAccount = await client.newWallet(
      window.AccountStorageMode.private(),
      true
    );
    const targetAccount = await client.newWallet(
      window.AccountStorageMode.private(),
      true
    );
    const faucetAccount = await client.newFaucet(
      window.AccountStorageMode.private(),
      false,
      "DAG",
      8,
      BigInt(10000000)
    );
    await client.syncState();

    let mintTransactionRequest = client.newMintTransactionRequest(
      senderAccount.id(),
      faucetAccount.id(),
      window.NoteType.Private,
      BigInt(1000)
    );
    let mintTransactionResult = await client.newTransaction(
      faucetAccount.id(),
      mintTransactionRequest
    );
    await client.submitTransaction(mintTransactionResult);
    let createdNotes = mintTransactionResult.createdNotes().notes();
    let createdNoteIds = createdNotes.map((note: Note) => note.id().toString());
    await window.helpers.waitForTransaction(
      mintTransactionResult.executedTransaction().id().toHex()
    );

    const senderConsumeTransactionRequest =
      client.newConsumeTransactionRequest(createdNoteIds);
    let senderConsumeTransactionResult = await client.newTransaction(
      senderAccount.id(),
      senderConsumeTransactionRequest
    );
    await client.submitTransaction(senderConsumeTransactionResult);
    await window.helpers.waitForTransaction(
      senderConsumeTransactionResult.executedTransaction().id().toHex()
    );

    let sendTransactionRequest = client.newSendTransactionRequest(
      senderAccount.id(),
      targetAccount.id(),
      faucetAccount.id(),
      window.NoteType.Private,
      BigInt(100),
      1,
      null
    );
    let sendTransactionResult = await client.newTransaction(
      senderAccount.id(),
      sendTransactionRequest
    );
    await client.submitTransaction(sendTransactionResult);
    let sendCreatedNotes = sendTransactionResult.createdNotes().notes();
    let sendCreatedNoteIds = sendCreatedNotes.map((note: Note) =>
      note.id().toString()
    );

    await window.helpers.waitForTransaction(
      sendTransactionResult.executedTransaction().id().toHex()
    );

    let noteIdAndArgs = new window.NoteIdAndArgs(
      sendCreatedNotes[0].id(),
      null
    );
    let noteIdAndArgsArray = new window.NoteIdAndArgsArray([noteIdAndArgs]);
    const consumeTransactionRequest = new window.TransactionRequestBuilder()
      .withAuthenticatedInputNotes(noteIdAndArgsArray)
      .build();

    let preConsumeStore = await client.exportStore();

    // Sender retrieves the note
    let senderTxRequest =
      await client.newConsumeTransactionRequest(sendCreatedNoteIds);
    let senderTxResult = await client.newTransaction(
      senderAccount.id(),
      senderTxRequest
    );
    await client.submitTransaction(senderTxResult);
    await window.helpers.waitForTransaction(
      senderTxResult.executedTransaction().id().toHex()
    );

    await client.forceImportStore(preConsumeStore);

    // Get the account state before the transaction is applied
    const accountStateBeforeTx = (await client.getAccount(
      targetAccount.id()
    )) as Account;
    if (!accountStateBeforeTx) {
      throw new Error("Failed to get account state before transaction");
    }

    // Target tries consuming but the transaction will not be submitted
    let targetTxResult = await client.newTransaction(
      targetAccount.id(),
      consumeTransactionRequest
    );

    await client.testingApplyTransaction(targetTxResult);
    // Get the account state after the transaction is applied
    const accountStateAfterTx = (await client.getAccount(
      targetAccount.id()
    )) as Account;
    if (!accountStateAfterTx) {
      throw new Error("Failed to get account state after transaction");
    }

    await client.syncState();

    const allTransactions = await client.getTransactions(
      window.TransactionFilter.all()
    );

    const discardedTransactions = allTransactions.filter(
      (tx: TransactionRecord) => tx.transactionStatus().isDiscarded()
    );

    // Get the account state after the discarded transactions are applied
    const accountStateAfterDiscardedTx = (await client.getAccount(
      targetAccount.id()
    )) as Account;
    if (!accountStateAfterDiscardedTx) {
      throw new Error(
        "Failed to get account state after discarded transaction"
      );
    }

    // Perform a `.commitment()` check on each account
    const commitmentBeforeTx = accountStateBeforeTx.commitment().toHex();
    const commitmentAfterTx = accountStateAfterTx.commitment().toHex();
    const commitmentAfterDiscardedTx = accountStateAfterDiscardedTx
      .commitment()
      .toHex();

    return {
      discardedTransactions: discardedTransactions,
      commitmentBeforeTx,
      commitmentAfterTx,
      commitmentAfterDiscardedTx,
    };
  });
};

test.describe("discarded_transaction tests", () => {
  test("transaction gets discarded", async ({ page }) => {
    const result = await discardedTransaction(page);

    expect(result.discardedTransactions.length).toEqual(1);
    expect(result.commitmentBeforeTx).toEqual(
      result.commitmentAfterDiscardedTx
    );
    expect(result.commitmentAfterTx).not.toEqual(
      result.commitmentAfterDiscardedTx
    );
  });
});

// NETWORK TRANSACTION TESTS
// ================================================================================================

export const counterAccountComponent = async (
  testingPage: Page
): Promise<string | undefined> => {
  return await testingPage.evaluate(async () => {
    const accountCode = `
        use.miden::account
        use.std::sys

        # => []
        export.get_count
            push.0
            exec.account::get_item
            exec.sys::truncate_stack
        end

        # => []
        export.increment_count
            push.0
            # => [index]
            exec.account::get_item
            # => [count]
            push.1 add
            # => [count+1]
            push.0
            # [index, count+1]
            exec.account::set_item
            # => []
            exec.sys::truncate_stack
            # => []
        end
      `;
    const scriptCode = `
        use.external_contract::counter_contract
        begin
            call.counter_contract::increment_count
        end
      `;
    const client = window.client;

    // Create counter account
    let assembler = window.TransactionKernel.assembler().withDebugMode(true);
    let emptyStorageSlot = window.StorageSlot.emptyValue();

    let counterAccountComponent = window.AccountComponent.compile(
      accountCode,
      assembler,
      [emptyStorageSlot]
    ).withSupportsAllTypes();

    const walletSeed = new Uint8Array(32);
    crypto.getRandomValues(walletSeed);

    let accountBuilderResult = new window.AccountBuilder(walletSeed)
      .storageMode(window.AccountStorageMode.network())
      .withNoAuthComponent()
      .withComponent(counterAccountComponent)
      .build();

    await client.newAccount(accountBuilderResult.account, false);

    const nativeAccount = await client.newWallet(
      window.AccountStorageMode.private(),
      false
    );

    await client.syncState();

    // Deploy counter account
    let accountComponentLib =
      window.AssemblerUtils.createAccountComponentLibrary(
        assembler,
        "external_contract::counter_contract",
        accountCode
      );

    let txScript = window.TransactionScript.compile(
      scriptCode,
      assembler.withLibrary(accountComponentLib)
    );

    let txIncrementRequest = new window.TransactionRequestBuilder()
      .withCustomScript(txScript)
      .build();

    let txResult = await client.newTransaction(
      accountBuilderResult.account.id(),
      txIncrementRequest
    );
    await client.submitTransaction(txResult);
    await window.helpers.waitForTransaction(
      txResult.executedTransaction().id().toHex()
    );

    // Create transaction with network note
    assembler = window.TransactionKernel.assembler()
      .withDebugMode(true)
      .withLibrary(accountComponentLib);

    let compiledNoteScript = await assembler.compileNoteScript(scriptCode);

    let noteInputs = new window.NoteInputs(new window.FeltArray([]));

    const randomInts = Array.from({ length: 4 }, () =>
      Math.floor(Math.random() * 100000)
    );
    let serialNum = new window.Word(new BigUint64Array(randomInts.map(BigInt)));
    let noteRecipient = new window.NoteRecipient(
      serialNum,
      compiledNoteScript,
      noteInputs
    );

    let noteAssets = new window.NoteAssets([]);

    let noteMetadata = new window.NoteMetadata(
      nativeAccount.id(),
      window.NoteType.Public,
      window.NoteTag.fromAccountId(accountBuilderResult.account.id()),
      window.NoteExecutionHint.none(),
      undefined
    );

    let note = new window.Note(noteAssets, noteMetadata, noteRecipient);

    let transactionRequest = new window.TransactionRequestBuilder()
      .withOwnOutputNotes(
        new window.OutputNotesArray([window.OutputNote.full(note)])
      )
      .build();

    let transactionResult = await client.newTransaction(
      nativeAccount.id(),
      transactionRequest
    );

    await client.submitTransaction(transactionResult);
    await window.helpers.waitForTransaction(
      transactionResult.executedTransaction().id().toHex()
    );

    // Wait for network account to update
    await window.helpers.waitForBlocks(2);

    let account = await client.getAccount(accountBuilderResult.account.id());
    let counter = account?.storage().getItem(0)?.toHex();

    return counter?.replace(/^0x/, "").replace(/^0+|0+$/g, "");
  });
};

test.describe("counter account component tests", () => {
  test("counter account component transaction completes successfully", async ({
    page,
  }) => {
    let finalCounter = await counterAccountComponent(page);
    expect(finalCounter).toEqual("2");
  });
});

export const testStorageMap = async (page: Page): Promise<any> => {
  return await page.evaluate(async () => {
    const client = window.client;
    await client.syncState();

    // BUILD ACCOUNT WITH COMPONENT THAT MODIFIES STORAGE MAP
    // --------------------------------------------------------------------------

    const MAP_KEY = new window.Word(new BigUint64Array([1n, 1n, 1n, 1n]));
    const FPI_STORAGE_VALUE = new window.Word(
      new BigUint64Array([0n, 0n, 0n, 1n])
    );

    let storageMap = new window.StorageMap();
    storageMap.insert(MAP_KEY, FPI_STORAGE_VALUE);

    const accountCode = `export.bump_map_item
                    # map key
                    push.1.1.1.1 # Map key
                    # item index
                    push.0
                    # => [index, KEY]
                    exec.::miden::account::get_map_item
                    add.1
                    push.1.1.1.1 # Map key
                    push.0
                    # => [index, KEY, BUMPED_VALUE]
                    exec.::miden::account::set_map_item
                    dropw
                    # => [OLD_VALUE]
                    dupw
                    push.0
                    # Set a new item each time as the value keeps changing
                    exec.::miden::account::set_map_item
                    dropw dropw
                end
        `;

    let bumpItemComponent = window.AccountComponent.compile(
      accountCode,
      window.TransactionKernel.assembler(),
      [window.StorageSlot.map(storageMap)]
    ).withSupportsAllTypes();

    const walletSeed = new Uint8Array(32);
    crypto.getRandomValues(walletSeed);

    let bumpItemAccountBuilderResult = new window.AccountBuilder(walletSeed)
      .withNoAuthComponent()
      .withComponent(bumpItemComponent)
      .storageMode(window.AccountStorageMode.public())
      .build();

<<<<<<< HEAD
    await client.addAccountSecretKeyToWebStore(secretKey);
    await client.newAccount(bumpItemAccountBuilderResult.account, false);
=======
    await client.newAccount(
      bumpItemAccountBuilderResult.account,
      bumpItemAccountBuilderResult.seed,
      false
    );
>>>>>>> 1cf441a3

    let initialMapValue = (
      await client.getAccount(bumpItemAccountBuilderResult.account.id())
    )
      ?.storage()
      .getMapItem(1, MAP_KEY)
      ?.toHex();

    // Deploy counter account
    let assembler = window.TransactionKernel.assembler();

    let accountComponentLib =
      window.AssemblerUtils.createAccountComponentLibrary(
        assembler,
        "external_contract::bump_item_contract",
        accountCode
      );

    let txScript = window.TransactionScript.compile(
      `use.external_contract::bump_item_contract
      begin
          call.bump_item_contract::bump_map_item
      end`,
      assembler.withLibrary(accountComponentLib)
    );

    let txIncrementRequest = new window.TransactionRequestBuilder()
      .withCustomScript(txScript)
      .build();

    let txResult = await client.newTransaction(
      bumpItemAccountBuilderResult.account.id(),
      txIncrementRequest
    );
    await client.submitTransaction(txResult);
    await window.helpers.waitForTransaction(
      txResult.executedTransaction().id().toHex()
    );

    let finalMapValue = (
      await client.getAccount(bumpItemAccountBuilderResult.account.id())
    )
      ?.storage()
      .getMapItem(1, MAP_KEY)
      ?.toHex();

    return {
      initialMapValue: initialMapValue
        ?.replace(/^0x/, "")
        .replace(/^0+|0+$/g, ""),
      finalMapValue: finalMapValue?.replace(/^0x/, "").replace(/^0+|0+$/g, ""),
    };
  });
};

test.describe("storage map test", () => {
  test.setTimeout(50000);
  test("storage map is updated correctly in transaction", async ({ page }) => {
    let { initialMapValue, finalMapValue } = await testStorageMap(page);
    expect(initialMapValue).toBe("1");
    expect(finalMapValue).toBe("2");
  });
});<|MERGE_RESOLUTION|>--- conflicted
+++ resolved
@@ -1259,22 +1259,17 @@
     const walletSeed = new Uint8Array(32);
     crypto.getRandomValues(walletSeed);
 
+    let secretKey = window.SecretKey.withRng(walletSeed);
+    let authComponent = window.AccountComponent.createAuthComponent(secretKey);
+
     let bumpItemAccountBuilderResult = new window.AccountBuilder(walletSeed)
-      .withNoAuthComponent()
+      .withAuthComponent(authComponent)
       .withComponent(bumpItemComponent)
       .storageMode(window.AccountStorageMode.public())
       .build();
 
-<<<<<<< HEAD
     await client.addAccountSecretKeyToWebStore(secretKey);
     await client.newAccount(bumpItemAccountBuilderResult.account, false);
-=======
-    await client.newAccount(
-      bumpItemAccountBuilderResult.account,
-      bumpItemAccountBuilderResult.seed,
-      false
-    );
->>>>>>> 1cf441a3
 
     let initialMapValue = (
       await client.getAccount(bumpItemAccountBuilderResult.account.id())
