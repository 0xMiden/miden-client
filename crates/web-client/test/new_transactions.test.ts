--- conflicted
+++ resolved
@@ -1104,16 +1104,6 @@
     const walletSeed = new Uint8Array(32);
     crypto.getRandomValues(walletSeed);
 
-<<<<<<< HEAD
-    // FIXME: See if we can avoid this
-    let incrNonceAuth = window.AccountComponent.compile(
-      incrNonceAuthCode,
-      builder,
-      []
-    ).withSupportsAllTypes();
-
-=======
->>>>>>> 6104b5f5
     let accountBuilderResult = new window.AccountBuilder(walletSeed)
       .storageMode(window.AccountStorageMode.network())
       .withNoAuthComponent()
