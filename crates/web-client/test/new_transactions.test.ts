import test from "./playwright.global.setup";
import { expect, Page } from "@playwright/test";
import {
  consumeTransaction,
  mintAndConsumeTransaction,
  mintTransaction,
  sendTransaction,
  setupWalletAndFaucet,
  swapTransaction,
  setupConsumedNote,
} from "./webClientTestUtils";
import {
  Account,
  TransactionRecord,
  Note,
} from "../dist/crates/miden_client_web";

// NEW_MINT_TRANSACTION TESTS
// =======================================================================================================

interface MultipleMintsTransactionResult {
  transactionIds: string[];
  createdNoteIds: string[];
  numOutputNotesCreated: number;
  nonce: string | undefined;
  finalBalance: string | undefined;
}

const multipleMintsTest = async (
  testingPage: Page,
  targetAccount: string,
  faucetAccount: string,
  withRemoteProver: boolean = false
): Promise<MultipleMintsTransactionResult> => {
  return await testingPage.evaluate(
    async ({ targetAccount, faucetAccount, withRemoteProver }) => {
      const client = window.client;

      const targetAccountId = window.AccountId.fromHex(targetAccount);
      const faucetAccountId = window.AccountId.fromHex(faucetAccount);
      await client.syncState();

      // Mint 3 notes
      let result: {
        transactionIds: string[];
        createdNoteIds: string[];
        numOutputNotesCreated: number;
      } = {
        transactionIds: [],
        createdNoteIds: [],
        numOutputNotesCreated: 0,
      };

      for (let i = 0; i < 3; i++) {
        const mintTransactionRequest = await client.newMintTransactionRequest(
          targetAccountId,
          faucetAccountId,
          window.NoteType.Public,
          BigInt(1000)
        );

        const mintTransactionResult = await client.newTransaction(
          faucetAccountId,
          mintTransactionRequest
        );

        if (withRemoteProver && window.remoteProverUrl != null) {
          await client.submitTransaction(
            mintTransactionResult,
            window.remoteProverInstance
          );
        } else {
          await client.submitTransaction(mintTransactionResult);
        }

        await window.helpers.waitForTransaction(
          mintTransactionResult.executedTransaction().id().toHex()
        );

        result.createdNoteIds.push(
          mintTransactionResult.createdNotes().notes()[0].id().toString()
        );
        result.transactionIds.push(
          mintTransactionResult.executedTransaction().id().toHex()
        );
        result.numOutputNotesCreated += mintTransactionResult
          .createdNotes()
          .numNotes();
      }

      // Consume the minted notes
      for (let i = 0; i < result.createdNoteIds.length; i++) {
        const consumeTransactionRequest = client.newConsumeTransactionRequest([
          result.createdNoteIds[i],
        ]);
        const consumeTransactionResult = await client.newTransaction(
          targetAccountId,
          consumeTransactionRequest
        );

        if (withRemoteProver && window.remoteProverUrl != null) {
          await client.submitTransaction(
            consumeTransactionResult,
            window.remoteProverInstance
          );
        } else {
          await client.submitTransaction(consumeTransactionResult);
        }

        await window.helpers.waitForTransaction(
          consumeTransactionResult.executedTransaction().id().toHex()
        );
      }

      const changedTargetAccount = await client.getAccount(targetAccountId);

      return {
        ...result,
        nonce: changedTargetAccount!.nonce()?.toString(),
        finalBalance: changedTargetAccount!
          .vault()
          .getBalance(faucetAccountId)
          .toString(),
      };
    },
    {
      targetAccount,
      faucetAccount,
      withRemoteProver,
    }
  );
};

test.describe("mint transaction tests", () => {
  const testCases = [
    { flag: false, description: "mint transaction completes successfully" },
    {
      flag: true,
      description: "mint transaction with remote prover completes successfully",
    },
  ];

  testCases.forEach(({ flag, description }) => {
    test(description, async ({ page }) => {
      // This test was added in #995 to reproduce an issue in the web wallet.
      // It is useful because most tests consume the note right on the latest client block,
      // but this test mints 3 notes and consumes them after the fact. This ensures the
      // MMR data for old blocks is available and valid so that the notes can be consumed.
      const { faucetId, accountId } = await setupWalletAndFaucet(page);
      const result = await multipleMintsTest(page, accountId, faucetId, flag);

      expect(result.transactionIds.length).toEqual(3);
      expect(result.numOutputNotesCreated).toEqual(3);
      expect(result.nonce).toEqual("3");
      expect(result.finalBalance).toEqual("3000");
      expect(result.createdNoteIds.length).toEqual(3);
    });
  });
});

// NEW_CONSUME_TRANSACTION TESTS
// =======================================================================================================

test.describe("consume transaction tests", () => {
  const testCases = [
    { flag: false, description: "consume transaction completes successfully" },
    {
      flag: true,
      description:
        "consume transaction with remote prover completes successfully",
    },
  ];

  testCases.forEach(({ flag, description }) => {
    test(description, async ({ page }) => {
      const { faucetId, accountId } = await setupWalletAndFaucet(page);
      const { consumeResult: result } = await mintAndConsumeTransaction(
        page,
        accountId,
        faucetId,
        flag
      );

      expect(result.transactionId).toHaveLength(66);
      expect(result.nonce).toEqual("1");
      expect(result.numConsumedNotes).toEqual(1);
      expect(result.targetAccountBalance).toEqual("1000");
    });
  });
});

// NEW_SEND_TRANSACTION TESTS
// =======================================================================================================

interface SendTransactionResult {
  senderAccountBalance: string;
  changedTargetBalance: string;
}

export const sendTransactionTest = async (
  testingPage: Page,
  senderAccount: string,
  targetAccount: string,
  faucetAccount: string
): Promise<SendTransactionResult> => {
  return await testingPage.evaluate(
    async ({ senderAccount, targetAccount, faucetAccount }) => {
      const client = window.client;

      await client.syncState();

      const targetAccountId = window.AccountId.fromHex(targetAccount);
      const senderAccountId = window.AccountId.fromHex(senderAccount);
      const faucetAccountId = window.AccountId.fromHex(faucetAccount);

      const changedSenderAccount = await client.getAccount(senderAccountId);
      const changedTargetAccount = await client.getAccount(targetAccountId);

      return {
        senderAccountBalance: changedSenderAccount!
          .vault()
          .getBalance(faucetAccountId)
          .toString(),
        changedTargetBalance: changedTargetAccount!
          .vault()
          .getBalance(faucetAccountId)
          .toString(),
      };
    },
    {
      senderAccount,
      targetAccount,
      faucetAccount,
    }
  );
};

test.describe("send transaction tests", () => {
  const testCases = [
    { flag: false, description: "send transaction completes successfully" },
    {
      flag: true,
      description: "send transaction with remote prover completes successfully",
    },
  ];

  testCases.forEach(({ flag, description }) => {
    test(description, async ({ page }) => {
      const { accountId: senderAccountId, faucetId } =
        await setupWalletAndFaucet(page);
      const { accountId: targetAccountId } = await setupWalletAndFaucet(page);
      const recallHeight = 100;
      let createdSendNotes = await sendTransaction(
        page,
        senderAccountId,
        targetAccountId,
        faucetId,
        recallHeight,
        flag
      );

      await consumeTransaction(
        page,
        targetAccountId,
        faucetId,
        createdSendNotes[0]
      );
      const result = await sendTransactionTest(
        page,
        senderAccountId,
        targetAccountId,
        faucetId
      );

      expect(result.senderAccountBalance).toEqual("900");
      expect(result.changedTargetBalance).toEqual("100");
    });
  });
});

// SWAP_TRANSACTION TEST
// =======================================================================================================

test.describe("swap transaction tests", () => {
  const testCases = [
    { flag: false, description: "swap transaction completes successfully" },
    {
      flag: true,
      description: "swap transaction with remote prover completes successfully",
    },
  ];

  testCases.forEach(({ flag, description }) => {
    test(description, async ({ page }) => {
      const { accountId: accountA, faucetId: faucetA } =
        await setupWalletAndFaucet(page);
      const { accountId: accountB, faucetId: faucetB } =
        await setupWalletAndFaucet(page);

      const assetAAmount = BigInt(1);
      const assetBAmount = BigInt(25);

      await mintAndConsumeTransaction(page, accountA, faucetA, flag);
      await mintAndConsumeTransaction(page, accountB, faucetB, flag);

      const { accountAAssets, accountBAssets } = await swapTransaction(
        page,
        accountA,
        accountB,
        faucetA,
        assetAAmount,
        faucetB,
        assetBAmount,
        "private",
        "private",
        flag
      );

      // --- assertions for Account A ---
      const aA = accountAAssets!.find((a) => a.assetId === faucetA);
      expect(aA, `Expected to find asset ${faucetA} on Account A`).toBeTruthy();
      expect(BigInt(aA!.amount)).toEqual(999n);

      const aB = accountAAssets!.find((a) => a.assetId === faucetB);
      expect(aB, `Expected to find asset ${faucetB} on Account A`).toBeTruthy();
      expect(BigInt(aB!.amount)).toEqual(25n);

      // --- assertions for Account B ---
      const bA = accountBAssets!.find((a) => a.assetId === faucetA);
      expect(bA, `Expected to find asset ${faucetA} on Account B`).toBeTruthy();
      expect(BigInt(bA!.amount)).toEqual(1n);

      const bB = accountBAssets!.find((a) => a.assetId === faucetB);
      expect(bB, `Expected to find asset ${faucetB} on Account B`).toBeTruthy();
      expect(BigInt(bB!.amount)).toEqual(975n);
    });
  });
});

// CUSTOM_TRANSACTIONS TESTS
// =======================================================================================================

export const customTransaction = async (
  testingPage: Page,
  assertedValue: string,
  withRemoteProver: boolean
): Promise<void> => {
  return await testingPage.evaluate(
    async ({ assertedValue, withRemoteProver }) => {
      const client = window.client;

      const walletAccount = await client.newWallet(
        window.AccountStorageMode.private(),
        false
      );
      const faucetAccount = await client.newFaucet(
        window.AccountStorageMode.private(),
        false,
        "DAG",
        8,
        BigInt(10000000)
      );
      await client.syncState();

      // Creating Custom Note which needs the following:
      // - Note Assets
      // - Note Metadata
      // - Note Recipient

      // Creating NOTE_ARGS
      let felt1 = new window.Felt(BigInt(9));
      let felt2 = new window.Felt(BigInt(12));
      let felt3 = new window.Felt(BigInt(18));
      let felt4 = new window.Felt(BigInt(3));
      let felt5 = new window.Felt(BigInt(3));
      let felt6 = new window.Felt(BigInt(18));
      let felt7 = new window.Felt(BigInt(12));
      let felt8 = new window.Felt(BigInt(9));

      let noteArgs = [felt1, felt2, felt3, felt4, felt5, felt6, felt7, felt8];
      let feltArray = new window.FeltArray();

      noteArgs.forEach((felt) => {
        feltArray.push(felt);
      });

      let noteAssets = new window.NoteAssets([
        new window.FungibleAsset(faucetAccount.id(), BigInt(10)),
      ]);

      let noteMetadata = new window.NoteMetadata(
        faucetAccount.id(),
        window.NoteType.Private,
        window.NoteTag.fromAccountId(walletAccount.id()),
        window.NoteExecutionHint.none(),
        undefined
      );

      let expectedNoteArgs = noteArgs.map((felt) => felt.asInt());
      let memAddress = "1000";
      let memAddress2 = "1004";
      let expectedNoteArg1 = expectedNoteArgs.slice(0, 4).join(".");
      let expectedNoteArg2 = expectedNoteArgs.slice(4, 8).join(".");

      let noteScript = `
            # Custom P2ID note script
            #
            # This note script asserts that the note args are exactly the same as passed
            # (currently defined as {expected_note_arg_1} and {expected_note_arg_2}).
            # Since the args are too big to fit in a single note arg, we provide them via advice inputs and
            # address them via their commitment (noted as NOTE_ARG)
            # This note script is based off of the P2ID note script because notes currently need to have
            # assets, otherwise it could have been boiled down to the assert.

            use.miden::account
            use.miden::active_note
            use.miden::contracts::wallets::basic->wallet
            use.std::mem

            begin
                # push data from the advice map into the advice stack
                adv.push_mapval
                # => [NOTE_ARG]

                # memory address where to write the data
                push.${memAddress}
                # => [target_mem_addr, NOTE_ARG_COMMITMENT]
                # number of words
                push.2
                # => [number_of_words, target_mem_addr, NOTE_ARG_COMMITMENT]
                exec.mem::pipe_preimage_to_memory
                # => [target_mem_addr']
                dropw
                # => []
                
                # read first word
                push.${memAddress}
                # => [data_mem_address]
                mem_loadw
                # => [NOTE_ARG_1]

                push.${expectedNoteArg1} assert_eqw.err="First note argument didn't match expected"
                # => []

                # read second word
                push.${memAddress2}
                # => [data_mem_address_2]
                mem_loadw
                # => [NOTE_ARG_2]

                push.${expectedNoteArg2} assert_eqw.err="Second note argument didn't match expected"
                # => []

                # store the note inputs to memory starting at address 0
                push.0 exec.active_note::get_inputs
                # => [num_inputs, inputs_ptr]

                # make sure the number of inputs is 2
                eq.2 assert.err="P2ID script expects exactly 2 note inputs"
                # => [inputs_ptr]

                # read the target account id from the note inputs
                mem_load
                # => [target_account_id_prefix]

                exec.account::get_id swap drop
                # => [account_id_prefix, target_account_id_prefix, ...]

                # ensure account_id = target_account_id, fails otherwise
                assert_eq.err="P2ID's target account address and transaction address do not match"
                # => [...]

                exec.active_note::add_assets_to_account
                # => [...]
            end
        `;

<<<<<<< HEAD
      let compiledNoteScript = await client.compileNoteScript(noteScript);

      let felts = new window.FeltArray([
        walletAccount.id().prefix(),
        walletAccount.id().suffix(),
      ]);

      let noteInputs = new window.NoteInputs(felts);
=======
      let builder = client.createScriptBuilder();
      let compiledNoteScript = builder.compileNoteScript(noteScript);
      let noteInputs = new window.NoteInputs(
        new window.FeltArray([
          walletAccount.id().prefix(),
          walletAccount.id().suffix(),
        ])
      );
>>>>>>> 63f6553c

      const serialNum = new window.Word(
        new BigUint64Array([BigInt(1), BigInt(2), BigInt(3), BigInt(4)])
      );

      let noteRecipient = new window.NoteRecipient(
        serialNum,
        compiledNoteScript,
        noteInputs
      );

      let note = new window.Note(noteAssets, noteMetadata, noteRecipient);

      // Creating First Custom Transaction Request to Mint the Custom Note

      const outputNote = window.OutputNote.full(note);
      let transactionRequest = new window.TransactionRequestBuilder()
        .withOwnOutputNotes(
          new window.MidenArrays.OutputNoteArray([outputNote])
        )
        .build();

      // Execute and Submit Transaction

      let transactionResult = await client.newTransaction(
        faucetAccount.id(),
        transactionRequest
      );

      if (withRemoteProver && window.remoteProverUrl != null) {
        await client.submitTransaction(
          transactionResult,
          window.remoteProverInstance
        );
      } else {
        await client.submitTransaction(transactionResult);
      }

      await window.helpers.waitForTransaction(
        transactionResult.executedTransaction().id().toHex()
      );

      // Just like in the miden test, you can modify this script to get the execution to fail
      // by modifying the assert
      let txScript = `
            use.miden::kernels::tx::prologue
            use.miden::kernels::tx::memory

            begin
                push.0 push.${assertedValue}
                # => [0, ${assertedValue}]
                assert_eq
            end
        `;

      // Creating Second Custom Transaction Request to Consume Custom Note
      // with Invalid/Valid Transaction Script
<<<<<<< HEAD

      let transactionScript = await client.compileTxScript(txScript);

=======
      let transactionScript = await builder.compileTxScript(txScript);
>>>>>>> 63f6553c
      let noteArgsCommitment = window.Rpo256.hashElements(feltArray); // gets consumed by NoteIdAndArgs

      let noteAndArgs = new window.NoteAndArgs(note, noteArgsCommitment);
      let noteAndArgsArray = new window.NoteAndArgsArray([noteAndArgs]);

      let adviceMap = new window.AdviceMap();
      let noteArgsCommitment2 = window.Rpo256.hashElements(feltArray);

      adviceMap.insert(noteArgsCommitment2, feltArray);

      let transactionRequest2 = new window.TransactionRequestBuilder()
        .withUnauthenticatedInputNotes(noteAndArgsArray)
        .withCustomScript(transactionScript)
        .extendAdviceMap(adviceMap)
        .build();

      // Execute and Submit Transaction
      let transactionResult2 = await client.newTransaction(
        walletAccount.id(),
        transactionRequest2
      );

      if (withRemoteProver && window.remoteProverUrl != null) {
        await client.submitTransaction(
          transactionResult2,
          window.remoteProverInstance
        );
      } else {
        await client.submitTransaction(transactionResult2);
      }

      await window.helpers.waitForTransaction(
        transactionResult2.executedTransaction().id().toHex()
      );
    },
    {
      assertedValue,
      withRemoteProver,
    }
  );
};

const customTxWithMultipleNotes = async (
  testingPage: Page,
  isSerialNumSame: boolean,
  senderAccountId: string,
  faucetAccountId: string
) => {
  return await testingPage.evaluate(
    async ({ isSerialNumSame, _senderAccountId, _faucetAccountId }) => {
      const client = window.client;
      const amount = BigInt(10);
      const targetAccount = await client.newWallet(
        window.AccountStorageMode.private(),
        true
      );
      const targetAccountId = targetAccount.id();
      const senderAccountId = window.AccountId.fromHex(_senderAccountId);
      const faucetAccountId = window.AccountId.fromHex(_faucetAccountId);

      // Create custom note with multiple assets to send to target account
      // Error should happen if serial numbers are the same in each set of
      // note assets. Otherwise, the transaction should go through.

      let noteAssets1 = new window.NoteAssets([
        new window.FungibleAsset(faucetAccountId, amount),
      ]);
      let noteAssets2 = new window.NoteAssets([
        new window.FungibleAsset(faucetAccountId, amount),
      ]);

      let noteMetadata = new window.NoteMetadata(
        senderAccountId,
        window.NoteType.Public,
        window.NoteTag.fromAccountId(targetAccountId),
        window.NoteExecutionHint.none(),
        undefined
      );

      let serialNum1 = new window.Word(
        new BigUint64Array([BigInt(1), BigInt(2), BigInt(3), BigInt(4)])
      );
      let serialNum2 = new window.Word(
        new BigUint64Array([BigInt(5), BigInt(6), BigInt(7), BigInt(8)])
      );

      const p2idScript = window.NoteScript.p2id();

      const inputNotes = new window.FeltArray([
        targetAccount.id().suffix(),
        targetAccount.id().prefix(),
      ]);

      let noteInputs = new window.NoteInputs(inputNotes);

      let noteRecipient1 = new window.NoteRecipient(
        serialNum1,
        p2idScript,
        noteInputs
      );
      let noteRecipient2 = new window.NoteRecipient(
        isSerialNumSame ? serialNum1 : serialNum2,
        p2idScript,
        noteInputs
      );

      let note1 = new window.Note(noteAssets1, noteMetadata, noteRecipient1);
      let note2 = new window.Note(noteAssets2, noteMetadata, noteRecipient2);

      const notes = [
        window.OutputNote.full(note1),
        window.OutputNote.full(note2),
      ];

      const outputNotes = new window.MidenArrays.OutputNoteArray(notes);

      let transactionRequest = new window.TransactionRequestBuilder()
        .withOwnOutputNotes(outputNotes)
        .build();

      let transactionResult = await client.newTransaction(
        senderAccountId,
        transactionRequest
      );

      await client.submitTransaction(transactionResult);

      await window.helpers.waitForTransaction(
        transactionResult.executedTransaction().id().toHex()
      );
    },
    {
      isSerialNumSame,
      _senderAccountId: senderAccountId,
      _faucetAccountId: faucetAccountId,
    }
  );
};

test.describe("custom transaction tests", () => {
  test("custom transaction completes successfully", async ({ page }) => {
    await expect(customTransaction(page, "0", false)).resolves.toBeUndefined();
  });

  test("custom transaction fails", async ({ page }) => {
    await expect(customTransaction(page, "1", false)).rejects.toThrow();
  });

  test("custom transaction with remote prover completes successfully", async ({
    page,
  }) => {
    await expect(customTransaction(page, "0", true)).resolves.toBeUndefined();
  });
});

test.describe("custom transaction with multiple output notes", () => {
  const testCases = [
    {
      description: "does not fail when output note serial numbers are unique",
      shouldFail: false,
    },
    {
      description: "fails when output note serial numbers are the same",
      shouldFail: true,
    },
  ];

  testCases.forEach(({ description, shouldFail }) => {
    test(description, async ({ page }) => {
      const { accountId, faucetId } = await setupConsumedNote(page);
      if (shouldFail) {
        await expect(
          customTxWithMultipleNotes(page, shouldFail, accountId, faucetId)
        ).rejects.toThrow();
      } else {
        await expect(
          customTxWithMultipleNotes(page, shouldFail, accountId, faucetId)
        ).resolves.toBeUndefined();
      }
    });
  });
});

// CUSTOM ACCOUNT COMPONENT TESTS
// =======================================================================================================

export const customAccountComponent = async (
  testingPage: Page
): Promise<void> => {
  return await testingPage.evaluate(async () => {
    const accountCode = `
        use.miden::account
        use.std::sys

        # Inputs: [KEY, VALUE]
        # Outputs: []
        export.write_to_map
            # The storage map is in storage slot 1
            push.1
            # => [index, KEY, VALUE]

            # Setting the key value pair in the map
            exec.account::set_map_item
            # => [OLD_MAP_ROOT, OLD_MAP_VALUE]

            dropw dropw dropw dropw
            # => []
        end

        # Inputs: [KEY]
        # Outputs: [VALUE]
        export.get_value_in_map
            # The storage map is in storage slot 1
            push.1
            # => [index, KEY]

            exec.account::get_map_item
            # => [VALUE]
        end

        # Inputs: []
        # Outputs: [CURRENT_ROOT]
        export.get_current_map_root
            # Getting the current root from slot 1
            push.1 exec.account::get_item
            # => [CURRENT_ROOT]

            exec.sys::truncate_stack
            # => [CURRENT_ROOT]
        end
      `;
    const scriptCode = `
        use.miden_by_example::mapping_example_contract
        use.std::sys

        begin
            push.1.2.3.4
            push.0.0.0.0
            # => [KEY, VALUE]

            call.mapping_example_contract::write_to_map
            # => []

            push.0.0.0.0
            # => [KEY]

            call.mapping_example_contract::get_value_in_map
            # => [VALUE]

            dropw
            # => []

            call.mapping_example_contract::get_current_map_root
            # => [CURRENT_ROOT]

            exec.sys::truncate_stack
        end
      `;
    const client = window.client;
    let builder = client.createScriptBuilder();
    let emptyStorageSlot = window.StorageSlot.emptyValue();
    let storageMap = new window.StorageMap();
    let storageSlotMap = window.StorageSlot.map(storageMap);

    let mappingAccountComponent = window.AccountComponent.compile(
      accountCode,
      builder,
      [emptyStorageSlot, storageSlotMap]
    ).withSupportsAllTypes();

    const walletSeed = new Uint8Array(32);
    crypto.getRandomValues(walletSeed);

    let secretKey = window.SecretKey.withRng(walletSeed);
    let authComponent = window.AccountComponent.createAuthComponent(secretKey);

    let accountBuilderResult = new window.AccountBuilder(walletSeed)
      .accountType(window.AccountType.RegularAccountImmutableCode)
      .storageMode(window.AccountStorageMode.public())
      .withAuthComponent(authComponent)
      .withComponent(mappingAccountComponent)
      .build();

    await client.addAccountSecretKeyToWebStore(secretKey);
    await client.newAccount(accountBuilderResult.account, false);

    await client.syncState();

    let accountCodeLib = builder.buildLibrary(
      "miden_by_example::mapping_example_contract",
      accountCode
    );

    builder.linkStaticLibrary(accountCodeLib);

    let txScript = builder.compileTxScript(scriptCode);

    let txIncrementRequest = new window.TransactionRequestBuilder()
      .withCustomScript(txScript)
      .build();

    let txResult = await client.newTransaction(
      accountBuilderResult.account.id(),
      txIncrementRequest
    );
    await client.submitTransaction(txResult);

    await window.helpers.waitForTransaction(
      txResult.executedTransaction().id().toHex()
    );

    // Fetch the updated account state from the client
    const updated = await client.getAccount(accountBuilderResult.account.id());

    // Read a map value from storage slot 1 with key 0x0
    const keyZero = new window.Word(new BigUint64Array([0n, 0n, 0n, 0n]));
    // NOTE: the map slot is in index 2 because the auth component takes one slot
    const retrieveMapKey = updated?.storage().getMapItem(2, keyZero);

    const expected = new window.Word(new BigUint64Array([1n, 2n, 3n, 4n]));

    if (retrieveMapKey?.toHex() !== expected.toHex()) {
      throw new Error(
        `unexpected Word: got ${retrieveMapKey?.toHex()} expected ${expected.toHex()}`
      );
    }
  });
};

test.describe("custom account component tests", () => {
  test("custom account component transaction completes successfully", async ({
    page,
  }) => {
    await expect(customAccountComponent(page)).resolves.toBeUndefined();
  });
});

// DISCARDED TRANSACTIONS TESTS
// ================================================================================================

interface DiscardedTransactionResult {
  discardedTransactions: TransactionRecord[];
  commitmentBeforeTx: string;
  commitmentAfterTx: string;
  commitmentAfterDiscardedTx: string;
}

export const discardedTransaction = async (
  testingPage: Page
): Promise<DiscardedTransactionResult> => {
  return await testingPage.evaluate(async () => {
    const client = window.client;

    const senderAccount = await client.newWallet(
      window.AccountStorageMode.private(),
      true
    );
    const targetAccount = await client.newWallet(
      window.AccountStorageMode.private(),
      true
    );
    const faucetAccount = await client.newFaucet(
      window.AccountStorageMode.private(),
      false,
      "DAG",
      8,
      BigInt(10000000)
    );
    await client.syncState();

    let mintTransactionRequest = client.newMintTransactionRequest(
      senderAccount.id(),
      faucetAccount.id(),
      window.NoteType.Private,
      BigInt(1000)
    );
    let mintTransactionResult = await client.newTransaction(
      faucetAccount.id(),
      mintTransactionRequest
    );
    await client.submitTransaction(mintTransactionResult);
    let createdNotes = mintTransactionResult.createdNotes().notes();
    let createdNoteIds = createdNotes.map((note: Note) => note.id().toString());
    await window.helpers.waitForTransaction(
      mintTransactionResult.executedTransaction().id().toHex()
    );

    const senderConsumeTransactionRequest =
      client.newConsumeTransactionRequest(createdNoteIds);
    let senderConsumeTransactionResult = await client.newTransaction(
      senderAccount.id(),
      senderConsumeTransactionRequest
    );
    await client.submitTransaction(senderConsumeTransactionResult);
    await window.helpers.waitForTransaction(
      senderConsumeTransactionResult.executedTransaction().id().toHex()
    );

    let sendTransactionRequest = client.newSendTransactionRequest(
      senderAccount.id(),
      targetAccount.id(),
      faucetAccount.id(),
      window.NoteType.Private,
      BigInt(100),
      1,
      null
    );
    let sendTransactionResult = await client.newTransaction(
      senderAccount.id(),
      sendTransactionRequest
    );
    await client.submitTransaction(sendTransactionResult);
    let sendCreatedNotes = sendTransactionResult.createdNotes().notes();
    let sendCreatedNoteIds = sendCreatedNotes.map((note: Note) =>
      note.id().toString()
    );

    await window.helpers.waitForTransaction(
      sendTransactionResult.executedTransaction().id().toHex()
    );

    let noteIdAndArgs = new window.NoteIdAndArgs(
      sendCreatedNotes[0].id(),
      null
    );
    let noteIdAndArgsArray = new window.NoteIdAndArgsArray([noteIdAndArgs]);
    const consumeTransactionRequest = new window.TransactionRequestBuilder()
      .withAuthenticatedInputNotes(noteIdAndArgsArray)
      .build();

    let preConsumeStore = await client.exportStore();

    // Sender retrieves the note
    let senderTxRequest =
      await client.newConsumeTransactionRequest(sendCreatedNoteIds);
    let senderTxResult = await client.newTransaction(
      senderAccount.id(),
      senderTxRequest
    );
    await client.submitTransaction(senderTxResult);
    await window.helpers.waitForTransaction(
      senderTxResult.executedTransaction().id().toHex()
    );

    await client.forceImportStore(preConsumeStore);

    // Get the account state before the transaction is applied
    const accountStateBeforeTx = (await client.getAccount(
      targetAccount.id()
    )) as Account;
    if (!accountStateBeforeTx) {
      throw new Error("Failed to get account state before transaction");
    }

    // Target tries consuming but the transaction will not be submitted
    let targetTxResult = await client.newTransaction(
      targetAccount.id(),
      consumeTransactionRequest
    );

    await client.testingApplyTransaction(targetTxResult);
    // Get the account state after the transaction is applied
    const accountStateAfterTx = (await client.getAccount(
      targetAccount.id()
    )) as Account;
    if (!accountStateAfterTx) {
      throw new Error("Failed to get account state after transaction");
    }

    await client.syncState();

    const allTransactions = await client.getTransactions(
      window.TransactionFilter.all()
    );

    const discardedTransactions = allTransactions.filter(
      (tx: TransactionRecord) => tx.transactionStatus().isDiscarded()
    );

    // Get the account state after the discarded transactions are applied
    const accountStateAfterDiscardedTx = (await client.getAccount(
      targetAccount.id()
    )) as Account;
    if (!accountStateAfterDiscardedTx) {
      throw new Error(
        "Failed to get account state after discarded transaction"
      );
    }

    // Perform a `.commitment()` check on each account
    const commitmentBeforeTx = accountStateBeforeTx.commitment().toHex();
    const commitmentAfterTx = accountStateAfterTx.commitment().toHex();
    const commitmentAfterDiscardedTx = accountStateAfterDiscardedTx
      .commitment()
      .toHex();

    return {
      discardedTransactions: discardedTransactions,
      commitmentBeforeTx,
      commitmentAfterTx,
      commitmentAfterDiscardedTx,
    };
  });
};

test.describe("discarded_transaction tests", () => {
  test("transaction gets discarded", async ({ page }) => {
    const result = await discardedTransaction(page);

    expect(result.discardedTransactions.length).toEqual(1);
    expect(result.commitmentBeforeTx).toEqual(
      result.commitmentAfterDiscardedTx
    );
    expect(result.commitmentAfterTx).not.toEqual(
      result.commitmentAfterDiscardedTx
    );
  });
});

// NETWORK TRANSACTION TESTS
// ================================================================================================

export const counterAccountComponent = async (
  testingPage: Page
): Promise<string | undefined> => {
  return await testingPage.evaluate(async () => {
    const accountCode = `
        use.miden::account
        use.std::sys

        # => []
        export.get_count
            push.0
            exec.account::get_item
            exec.sys::truncate_stack
        end

        # => []
        export.increment_count
            push.0
            # => [index]
            exec.account::get_item
            # => [count]
            push.1 add
            # => [count+1]
            push.0
            # [index, count+1]
            exec.account::set_item
            # => []
            exec.sys::truncate_stack
            # => []
        end
      `;
    const scriptCode = `
        use.external_contract::counter_contract
        begin
            call.counter_contract::increment_count
        end
      `;
    const client = window.client;

    // Create counter account
    let emptyStorageSlot = window.StorageSlot.emptyValue();

    let builder = client.createScriptBuilder();

    let counterAccountComponent = window.AccountComponent.compile(
      accountCode,
      builder,
      [emptyStorageSlot]
    ).withSupportsAllTypes();

    const walletSeed = new Uint8Array(32);
    crypto.getRandomValues(walletSeed);

    let accountBuilderResult = new window.AccountBuilder(walletSeed)
      .storageMode(window.AccountStorageMode.network())
      .withNoAuthComponent()
      .withComponent(counterAccountComponent)
      .build();

    await client.newAccount(accountBuilderResult.account, false);

    const nativeAccount = await client.newWallet(
      window.AccountStorageMode.private(),
      false
    );

    await client.syncState();

    // Deploy counter account
    let accountComponentLib = builder.buildLibrary(
      "external_contract::counter_contract",
      accountCode
    );
    builder.linkDynamicLibrary(accountComponentLib);
    let txScript = builder.compileTxScript(scriptCode);

    let txIncrementRequest = new window.TransactionRequestBuilder()
      .withCustomScript(txScript)
      .build();

    let txResult = await client.newTransaction(
      accountBuilderResult.account.id(),
      txIncrementRequest
    );
    await client.submitTransaction(txResult);
    await window.helpers.waitForTransaction(
      txResult.executedTransaction().id().toHex()
    );

    // Create transaction with network note
    let compiledNoteScript = await builder.compileNoteScript(scriptCode);

    let noteInputs = new window.NoteInputs(new window.FeltArray([]));

    const randomInts = Array.from({ length: 4 }, () =>
      Math.floor(Math.random() * 100000)
    );

    let serialNum = new window.Word(new BigUint64Array(randomInts.map(BigInt)));

    let noteRecipient = new window.NoteRecipient(
      serialNum,
      compiledNoteScript,
      noteInputs
    );

    let noteAssets = new window.NoteAssets([]);

    let noteMetadata = new window.NoteMetadata(
      nativeAccount.id(),
      window.NoteType.Public,
      window.NoteTag.fromAccountId(accountBuilderResult.account.id()),
      window.NoteExecutionHint.none(),
      undefined
    );

    let note = new window.Note(noteAssets, noteMetadata, noteRecipient);

    let transactionRequest = new window.TransactionRequestBuilder()
      .withOwnOutputNotes(
        new window.MidenArrays.OutputNoteArray([window.OutputNote.full(note)])
      )
      .build();

    let transactionResult = await client.newTransaction(
      nativeAccount.id(),
      transactionRequest
    );

    await client.submitTransaction(transactionResult);
    await window.helpers.waitForTransaction(
      transactionResult.executedTransaction().id().toHex()
    );

    // Wait for network account to update
    await window.helpers.waitForBlocks(2);

    let account = await client.getAccount(accountBuilderResult.account.id());
    let counter = account?.storage().getItem(0)?.toHex();

    return counter?.replace(/^0x/, "").replace(/^0+|0+$/g, "");
  });
};

test.describe("counter account component tests", () => {
  test("counter account component transaction completes successfully", async ({
    page,
  }) => {
    page.on("console", (msg) => console.log(msg));
    let finalCounter = await counterAccountComponent(page);
    expect(finalCounter).toEqual("2");
  });
});

export const testStorageMap = async (page: Page): Promise<any> => {
  return await page.evaluate(async () => {
    const client = window.client;
    await client.syncState();

    const normalizeHexWord = (hex) => {
      if (!hex) return undefined;
      const normalized = hex.replace(/^0x/, "").replace(/^0+|0+$/g, "");
      return normalized;
    };

    // BUILD ACCOUNT WITH COMPONENT THAT MODIFIES STORAGE MAP
    // --------------------------------------------------------------------------

    const MAP_KEY = new window.Word(new BigUint64Array([1n, 1n, 1n, 1n]));
    const FPI_STORAGE_VALUE = new window.Word(
      new BigUint64Array([0n, 0n, 0n, 1n])
    );

    let storageMap = new window.StorageMap();
    storageMap.insert(MAP_KEY, FPI_STORAGE_VALUE);
    storageMap.insert(
      new window.Word(new BigUint64Array([2n, 2n, 2n, 2n])),
      new window.Word(new BigUint64Array([0n, 0n, 0n, 9n]))
    );

    const accountCode = `export.bump_map_item
                    # map key
                    push.1.1.1.1 # Map key
                    # item index
                    push.0
                    # => [index, KEY]
                    exec.::miden::account::get_map_item
                    add.1
                    push.1.1.1.1 # Map key
                    push.0
                    # => [index, KEY, BUMPED_VALUE]
                    exec.::miden::account::set_map_item
                    # => [OLD_MAP_ROOT, OLD_VALUE]
                    dropw dropw
                end
        `;

    let builder = client.createScriptBuilder();
    let bumpItemComponent = window.AccountComponent.compile(
      accountCode,
      builder,
      [window.StorageSlot.map(storageMap)]
    ).withSupportsAllTypes();

    const walletSeed = new Uint8Array(32);
    crypto.getRandomValues(walletSeed);

    let secretKey = window.SecretKey.withRng(walletSeed);
    let authComponent = window.AccountComponent.createAuthComponent(secretKey);

    let bumpItemAccountBuilderResult = new window.AccountBuilder(walletSeed)
      .withAuthComponent(authComponent)
      .withComponent(bumpItemComponent)
      .storageMode(window.AccountStorageMode.public())
      .build();

    await client.addAccountSecretKeyToWebStore(secretKey);
    await client.newAccount(bumpItemAccountBuilderResult.account, false);
    await client.syncState();

    let initialMapValue = (
      await client.getAccount(bumpItemAccountBuilderResult.account.id())
    )
      ?.storage()
      .getMapItem(1, MAP_KEY)
      ?.toHex();

    // Deploy counter account

    let accountComponentLib = builder.buildLibrary(
      "external_contract::bump_item_contract",
      accountCode
    );

    builder.linkDynamicLibrary(accountComponentLib);

    let txScript = builder.compileTxScript(
      `use.external_contract::bump_item_contract
      begin
          call.bump_item_contract::bump_map_item
      end`
    );

    let txIncrementRequest = new window.TransactionRequestBuilder()
      .withCustomScript(txScript)
      .build();

    let txResult = await client.newTransaction(
      bumpItemAccountBuilderResult.account.id(),
      txIncrementRequest
    );
    await client.submitTransaction(txResult);
    await window.helpers.waitForTransaction(
      txResult.executedTransaction().id().toHex()
    );

    let finalMapValue = (
      await client.getAccount(bumpItemAccountBuilderResult.account.id())
    )
      ?.storage()
      .getMapItem(1, MAP_KEY)
      ?.toHex();

    // Test getMapEntries() functionality
    let accountStorage = (
      await client.getAccount(bumpItemAccountBuilderResult.account.id())
    )?.storage();
    let mapEntries = accountStorage?.getMapEntries(1);

    // Verify we get the expected entries
    let expectedKey = MAP_KEY.toHex();
    let expectedValue = normalizeHexWord(finalMapValue);

    let mapEntriesData = {
      entriesCount: mapEntries?.length || 0,
      hasExpectedEntry: false,
      expectedKey: expectedKey,
      expectedValue: expectedValue,
    };

    if (expectedValue && mapEntries && mapEntries.length > 0) {
      mapEntriesData.hasExpectedEntry = mapEntries.some(
        (entry) =>
          entry.key === expectedKey &&
          normalizeHexWord(entry.value) === expectedValue
      );
    }

    return {
      initialMapValue: normalizeHexWord(initialMapValue),
      finalMapValue: normalizeHexWord(finalMapValue),
      mapEntries: mapEntriesData,
    };
  });
};

test.describe("storage map test", () => {
  test.setTimeout(50000);
  test("storage map is updated correctly in transaction", async ({ page }) => {
    let { initialMapValue, finalMapValue, mapEntries } =
      await testStorageMap(page);
    expect(initialMapValue).toBe("1");
    expect(finalMapValue).toBe("2");

    // Test getMapEntries() functionality
    expect(mapEntries.entriesCount).toBeGreaterThan(1);
    expect(mapEntries.hasExpectedEntry).toBe(true);
    expect(mapEntries.expectedKey).toBeDefined();
    expect(mapEntries.expectedValue).toBe("2");
  });
});<|MERGE_RESOLUTION|>--- conflicted
+++ resolved
@@ -475,16 +475,6 @@
             end
         `;
 
-<<<<<<< HEAD
-      let compiledNoteScript = await client.compileNoteScript(noteScript);
-
-      let felts = new window.FeltArray([
-        walletAccount.id().prefix(),
-        walletAccount.id().suffix(),
-      ]);
-
-      let noteInputs = new window.NoteInputs(felts);
-=======
       let builder = client.createScriptBuilder();
       let compiledNoteScript = builder.compileNoteScript(noteScript);
       let noteInputs = new window.NoteInputs(
@@ -493,7 +483,6 @@
           walletAccount.id().suffix(),
         ])
       );
->>>>>>> 63f6553c
 
       const serialNum = new window.Word(
         new BigUint64Array([BigInt(1), BigInt(2), BigInt(3), BigInt(4)])
@@ -551,13 +540,7 @@
 
       // Creating Second Custom Transaction Request to Consume Custom Note
       // with Invalid/Valid Transaction Script
-<<<<<<< HEAD
-
-      let transactionScript = await client.compileTxScript(txScript);
-
-=======
       let transactionScript = await builder.compileTxScript(txScript);
->>>>>>> 63f6553c
       let noteArgsCommitment = window.Rpo256.hashElements(feltArray); // gets consumed by NoteIdAndArgs
 
       let noteAndArgs = new window.NoteAndArgs(note, noteArgsCommitment);
