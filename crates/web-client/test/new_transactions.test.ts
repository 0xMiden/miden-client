import test from "./playwright.global.setup";
import { expect, Page } from "@playwright/test";
import {
  consumeTransaction,
  mintAndConsumeTransaction,
  mintTransaction,
  sendTransaction,
  setupWalletAndFaucet,
  swapTransaction,
  setupConsumedNote,
} from "./webClientTestUtils";
import {
  Account,
  TransactionRecord,
  Note,
} from "../dist/crates/miden_client_web";

// NEW_MINT_TRANSACTION TESTS
// =======================================================================================================

interface MultipleMintsTransactionUpdate {
  transactionIds: string[];
  createdNoteIds: string[];
  numOutputNotesCreated: number;
  nonce: string | undefined;
  finalBalance: string | undefined;
}

const multipleMintsTest = async (
  testingPage: Page,
  targetAccount: string,
  faucetAccount: string,
  withRemoteProver: boolean = false
): Promise<MultipleMintsTransactionUpdate> => {
  return await testingPage.evaluate(
    async ({ targetAccount, faucetAccount, withRemoteProver }) => {
      const client = window.client;

      const targetAccountId = window.AccountId.fromHex(targetAccount);
      const faucetAccountId = window.AccountId.fromHex(faucetAccount);
      await client.syncState();

      const prover =
        withRemoteProver && window.remoteProverUrl != null
          ? window.remoteProverInstance
          : undefined;

      // Mint 3 notes
      let result: {
        transactionIds: string[];
        createdNoteIds: string[];
        numOutputNotesCreated: number;
      } = {
        transactionIds: [],
        createdNoteIds: [],
        numOutputNotesCreated: 0,
      };

      for (let i = 0; i < 3; i++) {
        const mintTransactionRequest = await client.newMintTransactionRequest(
          targetAccountId,
          faucetAccountId,
          window.NoteType.Public,
          BigInt(1000)
        );

        const mintTransactionUpdate =
          await window.helpers.executeAndApplyTransaction(
            faucetAccountId,
            mintTransactionRequest,
            prover
          );

        await window.helpers.waitForTransaction(
          mintTransactionUpdate.executedTransaction().id().toHex()
        );

        result.createdNoteIds.push(
          mintTransactionUpdate
            .executedTransaction()
            .outputNotes()
            .notes()[0]
            .id()
            .toString()
        );
        result.transactionIds.push(
          mintTransactionUpdate.executedTransaction().id().toHex()
        );
        result.numOutputNotesCreated += mintTransactionUpdate
          .executedTransaction()
          .outputNotes()
          .numNotes();
      }

      // Consume the minted notes
      for (let i = 0; i < result.createdNoteIds.length; i++) {
        const consumeTransactionRequest = client.newConsumeTransactionRequest([
          result.createdNoteIds[i],
        ]);
        const consumeTransactionUpdate =
          await window.helpers.executeAndApplyTransaction(
            targetAccountId,
            consumeTransactionRequest,
            prover
          );

        await window.helpers.waitForTransaction(
          consumeTransactionUpdate.executedTransaction().id().toHex()
        );
      }

      const changedTargetAccount = await client.getAccount(targetAccountId);

      return {
        ...result,
        nonce: changedTargetAccount!.nonce()?.toString(),
        finalBalance: changedTargetAccount!
          .vault()
          .getBalance(faucetAccountId)
          .toString(),
      };
    },
    {
      targetAccount,
      faucetAccount,
      withRemoteProver,
    }
  );
};

test.describe("mint transaction tests", () => {
  const testCases = [
    { flag: false, description: "mint transaction completes successfully" },
    {
      flag: true,
      description: "mint transaction with remote prover completes successfully",
    },
  ];

  testCases.forEach(({ flag, description }) => {
    test(description, async ({ page }) => {
      // This test was added in #995 to reproduce an issue in the web wallet.
      // It is useful because most tests consume the note right on the latest client block,
      // but this test mints 3 notes and consumes them after the fact. This ensures the
      // MMR data for old blocks is available and valid so that the notes can be consumed.
      const { faucetId, accountId } = await setupWalletAndFaucet(page);
      const result = await multipleMintsTest(page, accountId, faucetId, flag);

      expect(result.transactionIds.length).toEqual(3);
      expect(result.numOutputNotesCreated).toEqual(3);
      expect(result.nonce).toEqual("3");
      expect(result.finalBalance).toEqual("3000");
      expect(result.createdNoteIds.length).toEqual(3);
    });
  });
});

// NEW_CONSUME_TRANSACTION TESTS
// =======================================================================================================

test.describe("consume transaction tests", () => {
  const testCases = [
    { flag: false, description: "consume transaction completes successfully" },
    {
      flag: true,
      description:
        "consume transaction with remote prover completes successfully",
    },
  ];

  testCases.forEach(({ flag, description }) => {
    test(description, async ({ page }) => {
      const { faucetId, accountId } = await setupWalletAndFaucet(page);
      const { consumeResult: result } = await mintAndConsumeTransaction(
        page,
        accountId,
        faucetId,
        flag
      );

      expect(result.transactionId).toHaveLength(66);
      expect(result.nonce).toEqual("1");
      expect(result.numConsumedNotes).toEqual(1);
      expect(result.targetAccountBalance).toEqual("1000");
    });
  });
});

// NEW_SEND_TRANSACTION TESTS
// =======================================================================================================

interface SendTransactionUpdate {
  senderAccountBalance: string;
  changedTargetBalance: string;
}

export const sendTransactionTest = async (
  testingPage: Page,
  senderAccount: string,
  targetAccount: string,
  faucetAccount: string
): Promise<SendTransactionUpdate> => {
  return await testingPage.evaluate(
    async ({ senderAccount, targetAccount, faucetAccount }) => {
      const client = window.client;

      await client.syncState();

      const targetAccountId = window.AccountId.fromHex(targetAccount);
      const senderAccountId = window.AccountId.fromHex(senderAccount);
      const faucetAccountId = window.AccountId.fromHex(faucetAccount);

      const changedSenderAccount = await client.getAccount(senderAccountId);
      const changedTargetAccount = await client.getAccount(targetAccountId);

      return {
        senderAccountBalance: changedSenderAccount!
          .vault()
          .getBalance(faucetAccountId)
          .toString(),
        changedTargetBalance: changedTargetAccount!
          .vault()
          .getBalance(faucetAccountId)
          .toString(),
      };
    },
    {
      senderAccount,
      targetAccount,
      faucetAccount,
    }
  );
};

test.describe("send transaction tests", () => {
  const testCases = [
    { flag: false, description: "send transaction completes successfully" },
    {
      flag: true,
      description: "send transaction with remote prover completes successfully",
    },
  ];

  testCases.forEach(({ flag, description }) => {
    test(description, async ({ page }) => {
      const { accountId: senderAccountId, faucetId } =
        await setupWalletAndFaucet(page);
      const { accountId: targetAccountId } = await setupWalletAndFaucet(page);
      const recallHeight = 100;
      let createdSendNotes = await sendTransaction(
        page,
        senderAccountId,
        targetAccountId,
        faucetId,
        recallHeight,
        flag
      );

      await consumeTransaction(
        page,
        targetAccountId,
        faucetId,
        createdSendNotes[0]
      );
      const result = await sendTransactionTest(
        page,
        senderAccountId,
        targetAccountId,
        faucetId
      );

      expect(result.senderAccountBalance).toEqual("900");
      expect(result.changedTargetBalance).toEqual("100");
    });
  });
});

// SWAP_TRANSACTION TEST
// =======================================================================================================

test.describe("swap transaction tests", () => {
  const testCases = [
    { flag: false, description: "swap transaction completes successfully" },
    {
      flag: true,
      description: "swap transaction with remote prover completes successfully",
    },
  ];

  testCases.forEach(({ flag, description }) => {
    test(description, async ({ page }) => {
      const { accountId: accountA, faucetId: faucetA } =
        await setupWalletAndFaucet(page);
      const { accountId: accountB, faucetId: faucetB } =
        await setupWalletAndFaucet(page);

      const assetAAmount = BigInt(1);
      const assetBAmount = BigInt(25);

      await mintAndConsumeTransaction(page, accountA, faucetA, flag);
      await mintAndConsumeTransaction(page, accountB, faucetB, flag);

      const { accountAAssets, accountBAssets } = await swapTransaction(
        page,
        accountA,
        accountB,
        faucetA,
        assetAAmount,
        faucetB,
        assetBAmount,
        "private",
        "private",
        flag
      );

      // --- assertions for Account A ---
      const aA = accountAAssets!.find((a) => a.assetId === faucetA);
      expect(aA, `Expected to find asset ${faucetA} on Account A`).toBeTruthy();
      expect(BigInt(aA!.amount)).toEqual(999n);

      const aB = accountAAssets!.find((a) => a.assetId === faucetB);
      expect(aB, `Expected to find asset ${faucetB} on Account A`).toBeTruthy();
      expect(BigInt(aB!.amount)).toEqual(25n);

      // --- assertions for Account B ---
      const bA = accountBAssets!.find((a) => a.assetId === faucetA);
      expect(bA, `Expected to find asset ${faucetA} on Account B`).toBeTruthy();
      expect(BigInt(bA!.amount)).toEqual(1n);

      const bB = accountBAssets!.find((a) => a.assetId === faucetB);
      expect(bB, `Expected to find asset ${faucetB} on Account B`).toBeTruthy();
      expect(BigInt(bB!.amount)).toEqual(975n);
    });
  });
});

// CUSTOM_TRANSACTIONS TESTS
// =======================================================================================================

export const customTransaction = async (
  testingPage: Page,
  assertedValue: string,
  withRemoteProver: boolean
): Promise<void> => {
  return await testingPage.evaluate(
    async ({ assertedValue, withRemoteProver }) => {
      const client = window.client;

      const walletAccount = await client.newWallet(
        window.AccountStorageMode.private(),
        false
      );
      const faucetAccount = await client.newFaucet(
        window.AccountStorageMode.private(),
        false,
        "DAG",
        8,
        BigInt(10000000)
      );
      await client.syncState();

      // Creating Custom Note which needs the following:
      // - Note Assets
      // - Note Metadata
      // - Note Recipient

      // Creating NOTE_ARGS
      let felt1 = new window.Felt(BigInt(9));
      let felt2 = new window.Felt(BigInt(12));
      let felt3 = new window.Felt(BigInt(18));
      let felt4 = new window.Felt(BigInt(3));
      let felt5 = new window.Felt(BigInt(3));
      let felt6 = new window.Felt(BigInt(18));
      let felt7 = new window.Felt(BigInt(12));
      let felt8 = new window.Felt(BigInt(9));

      let noteArgs = [felt1, felt2, felt3, felt4, felt5, felt6, felt7, felt8];
      let feltArray = new window.MidenArrays.FeltArray();

      noteArgs.forEach((felt) => {
        feltArray.push(felt);
      });

      let noteAssets = new window.NoteAssets([
        new window.FungibleAsset(faucetAccount.id(), BigInt(10)),
      ]);

      let noteMetadata = new window.NoteMetadata(
        faucetAccount.id(),
        window.NoteType.Private,
        window.NoteTag.fromAccountId(walletAccount.id()),
        window.NoteExecutionHint.none(),
        undefined
      );

      let expectedNoteArgs = noteArgs.map((felt) => felt.asInt());
      let memAddress = "1000";
      let memAddress2 = "1004";
      let expectedNoteArg1 = expectedNoteArgs.slice(0, 4).join(".");
      let expectedNoteArg2 = expectedNoteArgs.slice(4, 8).join(".");

      let noteScript = `
            # Custom P2ID note script
            #
            # This note script asserts that the note args are exactly the same as passed
            # (currently defined as {expected_note_arg_1} and {expected_note_arg_2}).
            # Since the args are too big to fit in a single note arg, we provide them via advice inputs and
            # address them via their commitment (noted as NOTE_ARG)
            # This note script is based off of the P2ID note script because notes currently need to have
            # assets, otherwise it could have been boiled down to the assert.

            use.miden::account
            use.miden::active_note
            use.miden::contracts::wallets::basic->wallet
            use.std::mem

            begin
                # push data from the advice map into the advice stack
                adv.push_mapval
                # => [NOTE_ARG]

                # memory address where to write the data
                push.${memAddress}
                # => [target_mem_addr, NOTE_ARG_COMMITMENT]
                # number of words
                push.2
                # => [number_of_words, target_mem_addr, NOTE_ARG_COMMITMENT]
                exec.mem::pipe_preimage_to_memory
                # => [target_mem_addr']
                dropw
                # => []
                
                # read first word
                push.${memAddress}
                # => [data_mem_address]
                mem_loadw
                # => [NOTE_ARG_1]

                push.${expectedNoteArg1} assert_eqw.err="First note argument didn't match expected"
                # => []

                # read second word
                push.${memAddress2}
                # => [data_mem_address_2]
                mem_loadw
                # => [NOTE_ARG_2]

                push.${expectedNoteArg2} assert_eqw.err="Second note argument didn't match expected"
                # => []

                # store the note inputs to memory starting at address 0
                push.0 exec.active_note::get_inputs
                # => [num_inputs, inputs_ptr]

                # make sure the number of inputs is 2
                eq.2 assert.err="P2ID script expects exactly 2 note inputs"
                # => [inputs_ptr]

                # read the target account id from the note inputs
                mem_load
                # => [target_account_id_prefix]

                exec.account::get_id swap drop
                # => [account_id_prefix, target_account_id_prefix, ...]

                # ensure account_id = target_account_id, fails otherwise
                assert_eq.err="P2ID's target account address and transaction address do not match"
                # => [...]

                exec.active_note::add_assets_to_account
                # => [...]
            end
        `;

      let builder = client.createScriptBuilder();
      let compiledNoteScript = builder.compileNoteScript(noteScript);
      let noteInputs = new window.NoteInputs(
        new window.MidenArrays.FeltArray([
          walletAccount.id().prefix(),
          walletAccount.id().suffix(),
        ])
      );

      const serialNum = new window.Word(
        new BigUint64Array([BigInt(1), BigInt(2), BigInt(3), BigInt(4)])
      );

      let noteRecipient = new window.NoteRecipient(
        serialNum,
        compiledNoteScript,
        noteInputs
      );

      let note = new window.Note(noteAssets, noteMetadata, noteRecipient);

      const prover =
        withRemoteProver && window.remoteProverUrl != null
          ? window.remoteProverInstance
          : undefined;

      // Creating First Custom Transaction Request to Mint the Custom Note

      const outputNote = window.OutputNote.full(note);
      let transactionRequest = new window.TransactionRequestBuilder()
        .withOwnOutputNotes(
          new window.MidenArrays.OutputNoteArray([outputNote])
        )
        .build();

      // Execute and Submit Transaction
<<<<<<< HEAD

      let transactionResult = await client.newTransaction(
=======
      let transactionUpdate = await window.helpers.executeAndApplyTransaction(
>>>>>>> 5305fa1c
        faucetAccount.id(),
        transactionRequest,
        prover
      );

      await window.helpers.waitForTransaction(
        transactionUpdate.executedTransaction().id().toHex()
      );

      // Just like in the miden test, you can modify this script to get the execution to fail
      // by modifying the assert
      let txScript = `
            use.miden::kernels::tx::prologue
            use.miden::kernels::tx::memory

            begin
                push.0 push.${assertedValue}
                # => [0, ${assertedValue}]
                assert_eq
            end
        `;

      // Creating Second Custom Transaction Request to Consume Custom Note
      // with Invalid/Valid Transaction Script
      let transactionScript = await builder.compileTxScript(txScript);
      let noteArgsCommitment = window.Rpo256.hashElements(feltArray); // gets consumed by NoteIdAndArgs

      let noteAndArgs = new window.NoteAndArgs(note, noteArgsCommitment);
      let noteAndArgsArray = new window.NoteAndArgsArray([noteAndArgs]);

      let adviceMap = new window.AdviceMap();
      let noteArgsCommitment2 = window.Rpo256.hashElements(feltArray);

      adviceMap.insert(noteArgsCommitment2, feltArray);

      let transactionRequest2 = new window.TransactionRequestBuilder()
        .withUnauthenticatedInputNotes(noteAndArgsArray)
        .withCustomScript(transactionScript)
        .extendAdviceMap(adviceMap)
        .build();

      // Execute and Submit Transaction
      let transactionUpdate2 = await window.helpers.executeAndApplyTransaction(
        walletAccount.id(),
        transactionRequest2,
        prover
      );

      await window.helpers.waitForTransaction(
        transactionUpdate2.executedTransaction().id().toHex()
      );
    },
    {
      assertedValue,
      withRemoteProver,
    }
  );
};

const customTxWithMultipleNotes = async (
  testingPage: Page,
  isSerialNumSame: boolean,
  senderAccountId: string,
  faucetAccountId: string
) => {
  return await testingPage.evaluate(
    async ({ isSerialNumSame, _senderAccountId, _faucetAccountId }) => {
      const client = window.client;
      const amount = BigInt(10);
      const targetAccount = await client.newWallet(
        window.AccountStorageMode.private(),
        true
      );
      const targetAccountId = targetAccount.id();
      const senderAccountId = window.AccountId.fromHex(_senderAccountId);
      const faucetAccountId = window.AccountId.fromHex(_faucetAccountId);

      // Create custom note with multiple assets to send to target account
      // Error should happen if serial numbers are the same in each set of
      // note assets. Otherwise, the transaction should go through.

      let noteAssets1 = new window.NoteAssets([
        new window.FungibleAsset(faucetAccountId, amount),
      ]);
      let noteAssets2 = new window.NoteAssets([
        new window.FungibleAsset(faucetAccountId, amount),
      ]);

      let noteMetadata = new window.NoteMetadata(
        senderAccountId,
        window.NoteType.Public,
        window.NoteTag.fromAccountId(targetAccountId),
        window.NoteExecutionHint.none(),
        undefined
      );

      let serialNum1 = new window.Word(
        new BigUint64Array([BigInt(1), BigInt(2), BigInt(3), BigInt(4)])
      );
      let serialNum2 = new window.Word(
        new BigUint64Array([BigInt(5), BigInt(6), BigInt(7), BigInt(8)])
      );

      const p2idScript = window.NoteScript.p2id();

      const inputNotes = new window.MidenArrays.FeltArray([
        targetAccount.id().suffix(),
        targetAccount.id().prefix(),
      ]);

      let noteInputs = new window.NoteInputs(inputNotes);

      let noteRecipient1 = new window.NoteRecipient(
        serialNum1,
        p2idScript,
        noteInputs
      );
      let noteRecipient2 = new window.NoteRecipient(
        isSerialNumSame ? serialNum1 : serialNum2,
        p2idScript,
        noteInputs
      );

      let note1 = new window.Note(noteAssets1, noteMetadata, noteRecipient1);
      let note2 = new window.Note(noteAssets2, noteMetadata, noteRecipient2);

      const notes = [
        window.OutputNote.full(note1),
        window.OutputNote.full(note2),
      ];

      const outputNotes = new window.MidenArrays.OutputNoteArray(notes);

      let transactionRequest = new window.TransactionRequestBuilder()
        .withOwnOutputNotes(outputNotes)
        .build();

      let transactionUpdate = await window.helpers.executeAndApplyTransaction(
        senderAccountId,
        transactionRequest
      );

      await window.helpers.waitForTransaction(
        transactionUpdate.executedTransaction().id().toHex()
      );
    },
    {
      isSerialNumSame,
      _senderAccountId: senderAccountId,
      _faucetAccountId: faucetAccountId,
    }
  );
};

test.describe("custom transaction tests", () => {
  test("custom transaction completes successfully", async ({ page }) => {
    await expect(customTransaction(page, "0", false)).resolves.toBeUndefined();
  });

  test("custom transaction fails", async ({ page }) => {
    await expect(customTransaction(page, "1", false)).rejects.toThrow();
  });

  test("custom transaction with remote prover completes successfully", async ({
    page,
  }) => {
    await expect(customTransaction(page, "0", true)).resolves.toBeUndefined();
  });
});

test.describe("custom transaction with multiple output notes", () => {
  const testCases = [
    {
      description: "does not fail when output note serial numbers are unique",
      shouldFail: false,
    },
    {
      description: "fails when output note serial numbers are the same",
      shouldFail: true,
    },
  ];

  testCases.forEach(({ description, shouldFail }) => {
    test(description, async ({ page }) => {
      const { accountId, faucetId } = await setupConsumedNote(page);
      if (shouldFail) {
        await expect(
          customTxWithMultipleNotes(page, shouldFail, accountId, faucetId)
        ).rejects.toThrow();
      } else {
        await expect(
          customTxWithMultipleNotes(page, shouldFail, accountId, faucetId)
        ).resolves.toBeUndefined();
      }
    });
  });
});

// CUSTOM ACCOUNT COMPONENT TESTS
// =======================================================================================================

export const customAccountComponent = async (
  testingPage: Page
): Promise<void> => {
  return await testingPage.evaluate(async () => {
    const accountCode = `
        use.miden::account
        use.std::sys

        # Inputs: [KEY, VALUE]
        # Outputs: []
        export.write_to_map
            # The storage map is in storage slot 1
            push.1
            # => [index, KEY, VALUE]

            # Setting the key value pair in the map
            exec.account::set_map_item
            # => [OLD_MAP_ROOT, OLD_MAP_VALUE]

            dropw dropw dropw dropw
            # => []
        end

        # Inputs: [KEY]
        # Outputs: [VALUE]
        export.get_value_in_map
            # The storage map is in storage slot 1
            push.1
            # => [index, KEY]

            exec.account::get_map_item
            # => [VALUE]
        end

        # Inputs: []
        # Outputs: [CURRENT_ROOT]
        export.get_current_map_root
            # Getting the current root from slot 1
            push.1 exec.account::get_item
            # => [CURRENT_ROOT]

            exec.sys::truncate_stack
            # => [CURRENT_ROOT]
        end
      `;
    const scriptCode = `
        use.miden_by_example::mapping_example_contract
        use.std::sys

        begin
            push.1.2.3.4
            push.0.0.0.0
            # => [KEY, VALUE]

            call.mapping_example_contract::write_to_map
            # => []

            push.0.0.0.0
            # => [KEY]

            call.mapping_example_contract::get_value_in_map
            # => [VALUE]

            dropw
            # => []

            call.mapping_example_contract::get_current_map_root
            # => [CURRENT_ROOT]

            exec.sys::truncate_stack
        end
      `;
    const client = window.client;
    let builder = client.createScriptBuilder();
    let emptyStorageSlot = window.StorageSlot.emptyValue();
    let storageMap = new window.StorageMap();
    let storageSlotMap = window.StorageSlot.map(storageMap);

    let mappingAccountComponent = window.AccountComponent.compile(
      accountCode,
      builder,
      [emptyStorageSlot, storageSlotMap]
    ).withSupportsAllTypes();

    const walletSeed = new Uint8Array(32);
    crypto.getRandomValues(walletSeed);

    let secretKey = window.SecretKey.withRng(walletSeed);
    let authComponent = window.AccountComponent.createAuthComponent(secretKey);

    let accountBuilderResult = new window.AccountBuilder(walletSeed)
      .accountType(window.AccountType.RegularAccountImmutableCode)
      .storageMode(window.AccountStorageMode.public())
      .withAuthComponent(authComponent)
      .withComponent(mappingAccountComponent)
      .build();

    await client.addAccountSecretKeyToWebStore(secretKey);
    await client.newAccount(accountBuilderResult.account, false);

    await client.syncState();

    let accountCodeLib = builder.buildLibrary(
      "miden_by_example::mapping_example_contract",
      accountCode
    );

    builder.linkStaticLibrary(accountCodeLib);

    let txScript = builder.compileTxScript(scriptCode);

    let txIncrementRequest = new window.TransactionRequestBuilder()
      .withCustomScript(txScript)
      .build();

    let txResult = await window.helpers.executeAndApplyTransaction(
      accountBuilderResult.account.id(),
      txIncrementRequest
    );

    await window.helpers.waitForTransaction(
      txResult.executedTransaction().id().toHex()
    );

    // Fetch the updated account state from the client
    const updated = await client.getAccount(accountBuilderResult.account.id());

    // Read a map value from storage slot 1 with key 0x0
    const keyZero = new window.Word(new BigUint64Array([0n, 0n, 0n, 0n]));
    // NOTE: the map slot is in index 2 because the auth component takes one slot
    const retrieveMapKey = updated?.storage().getMapItem(2, keyZero);

    const expected = new window.Word(new BigUint64Array([1n, 2n, 3n, 4n]));

    if (retrieveMapKey?.toHex() !== expected.toHex()) {
      throw new Error(
        `unexpected Word: got ${retrieveMapKey?.toHex()} expected ${expected.toHex()}`
      );
    }
  });
};

test.describe("custom account component tests", () => {
  test("custom account component transaction completes successfully", async ({
    page,
  }) => {
    await expect(customAccountComponent(page)).resolves.toBeUndefined();
  });
});

// DISCARDED TRANSACTIONS TESTS
// ================================================================================================

interface DiscardedTransactionUpdate {
  discardedTransactions: TransactionRecord[];
  commitmentBeforeTx: string;
  commitmentAfterTx: string;
  commitmentAfterDiscardedTx: string;
}

export const discardedTransaction = async (
  testingPage: Page
): Promise<DiscardedTransactionUpdate> => {
  return await testingPage.evaluate(async () => {
    const client = window.client;

    const senderAccount = await client.newWallet(
      window.AccountStorageMode.private(),
      true
    );
    const targetAccount = await client.newWallet(
      window.AccountStorageMode.private(),
      true
    );
    const faucetAccount = await client.newFaucet(
      window.AccountStorageMode.private(),
      false,
      "DAG",
      8,
      BigInt(10000000)
    );
    await client.syncState();

    let mintTransactionRequest = client.newMintTransactionRequest(
      senderAccount.id(),
      faucetAccount.id(),
      window.NoteType.Private,
      BigInt(1000)
    );
    let mintTransactionUpdate = await window.helpers.executeAndApplyTransaction(
      faucetAccount.id(),
      mintTransactionRequest
    );
    let createdNotes = mintTransactionUpdate
      .executedTransaction()
      .outputNotes()
      .notes();
    let createdNoteIds = createdNotes.map((note: Note) => note.id().toString());
    await window.helpers.waitForTransaction(
      mintTransactionUpdate.executedTransaction().id().toHex()
    );

    const senderConsumeTransactionRequest =
      client.newConsumeTransactionRequest(createdNoteIds);
    let senderConsumeTransactionUpdate =
      await window.helpers.executeAndApplyTransaction(
        senderAccount.id(),
        senderConsumeTransactionRequest
      );
    await window.helpers.waitForTransaction(
      senderConsumeTransactionUpdate.executedTransaction().id().toHex()
    );

    let sendTransactionRequest = client.newSendTransactionRequest(
      senderAccount.id(),
      targetAccount.id(),
      faucetAccount.id(),
      window.NoteType.Private,
      BigInt(100),
      1,
      null
    );
    let sendTransactionUpdate = await window.helpers.executeAndApplyTransaction(
      senderAccount.id(),
      sendTransactionRequest
    );
    let sendCreatedNotes = sendTransactionUpdate
      .executedTransaction()
      .outputNotes()
      .notes();
    let sendCreatedNoteIds = sendCreatedNotes.map((note: Note) =>
      note.id().toString()
    );

    await window.helpers.waitForTransaction(
      sendTransactionUpdate.executedTransaction().id().toHex()
    );

    let noteIdAndArgs = new window.NoteIdAndArgs(
      sendCreatedNotes[0].id(),
      null
    );
    let noteIdAndArgsArray = new window.NoteIdAndArgsArray([noteIdAndArgs]);
    const consumeTransactionRequest = new window.TransactionRequestBuilder()
      .withAuthenticatedInputNotes(noteIdAndArgsArray)
      .build();

    let preConsumeStore = await client.exportStore();

    // Sender retrieves the note
    let senderTxRequest =
      await client.newConsumeTransactionRequest(sendCreatedNoteIds);
    let senderTxResult = await window.helpers.executeAndApplyTransaction(
      senderAccount.id(),
      senderTxRequest
    );
    await window.helpers.waitForTransaction(
      senderTxResult.executedTransaction().id().toHex()
    );

    await client.forceImportStore(preConsumeStore);

    // Get the account state before the transaction is applied
    const accountStateBeforeTx = (await client.getAccount(
      targetAccount.id()
    )) as Account;
    if (!accountStateBeforeTx) {
      throw new Error("Failed to get account state before transaction");
    }

    // Target tries consuming but the transaction will not be submitted
    let targetPipeline = await client.executeTransaction(
      targetAccount.id(),
      consumeTransactionRequest
    );
    const submissionHeight = (await client.getSyncHeight()) + 1;
    await client.applyTransaction(targetPipeline, submissionHeight);
    // Get the account state after the transaction is applied
    const accountStateAfterTx = (await client.getAccount(
      targetAccount.id()
    )) as Account;
    if (!accountStateAfterTx) {
      throw new Error("Failed to get account state after transaction");
    }

    await client.syncState();

    const allTransactions = await client.getTransactions(
      window.TransactionFilter.all()
    );

    const discardedTransactions = allTransactions.filter(
      (tx: TransactionRecord) => tx.transactionStatus().isDiscarded()
    );

    // Get the account state after the discarded transactions are applied
    const accountStateAfterDiscardedTx = (await client.getAccount(
      targetAccount.id()
    )) as Account;
    if (!accountStateAfterDiscardedTx) {
      throw new Error(
        "Failed to get account state after discarded transaction"
      );
    }

    // Perform a `.commitment()` check on each account
    const commitmentBeforeTx = accountStateBeforeTx.commitment().toHex();
    const commitmentAfterTx = accountStateAfterTx.commitment().toHex();
    const commitmentAfterDiscardedTx = accountStateAfterDiscardedTx
      .commitment()
      .toHex();

    return {
      discardedTransactions: discardedTransactions,
      commitmentBeforeTx,
      commitmentAfterTx,
      commitmentAfterDiscardedTx,
    };
  });
};

test.describe("discarded_transaction tests", () => {
  test("transaction gets discarded", async ({ page }) => {
    const result = await discardedTransaction(page);

    expect(result.discardedTransactions.length).toEqual(1);
    expect(result.commitmentBeforeTx).toEqual(
      result.commitmentAfterDiscardedTx
    );
    expect(result.commitmentAfterTx).not.toEqual(
      result.commitmentAfterDiscardedTx
    );
  });
});

// NETWORK TRANSACTION TESTS
// ================================================================================================

export const counterAccountComponent = async (
  testingPage: Page
): Promise<string | undefined> => {
  return await testingPage.evaluate(async () => {
    const accountCode = `
        use.miden::account
        use.std::sys

        # => []
        export.get_count
            push.0
            exec.account::get_item
            exec.sys::truncate_stack
        end

        # => []
        export.increment_count
            push.0
            # => [index]
            exec.account::get_item
            # => [count]
            push.1 add
            # => [count+1]
            push.0
            # [index, count+1]
            exec.account::set_item
            # => []
            exec.sys::truncate_stack
            # => []
        end
      `;
    const scriptCode = `
        use.external_contract::counter_contract
        begin
            call.counter_contract::increment_count
        end
      `;
    const client = window.client;

    // Create counter account
    let emptyStorageSlot = window.StorageSlot.emptyValue();

    let builder = client.createScriptBuilder();

    let counterAccountComponent = window.AccountComponent.compile(
      accountCode,
      builder,
      [emptyStorageSlot]
    ).withSupportsAllTypes();

    const walletSeed = new Uint8Array(32);
    crypto.getRandomValues(walletSeed);

    let accountBuilderResult = new window.AccountBuilder(walletSeed)
      .storageMode(window.AccountStorageMode.network())
      .withNoAuthComponent()
      .withComponent(counterAccountComponent)
      .build();

    await client.newAccount(accountBuilderResult.account, false);

    const nativeAccount = await client.newWallet(
      window.AccountStorageMode.private(),
      false
    );

    await client.syncState();

    // Deploy counter account
    let accountComponentLib = builder.buildLibrary(
      "external_contract::counter_contract",
      accountCode
    );
    builder.linkDynamicLibrary(accountComponentLib);
    let txScript = builder.compileTxScript(scriptCode);

    let txIncrementRequest = new window.TransactionRequestBuilder()
      .withCustomScript(txScript)
      .build();

    let txUpdate = await window.helpers.executeAndApplyTransaction(
      accountBuilderResult.account.id(),
      txIncrementRequest
    );
    await window.helpers.waitForTransaction(
      txUpdate.executedTransaction().id().toHex()
    );

    // Create transaction with network note
    let compiledNoteScript = await builder.compileNoteScript(scriptCode);

    let noteInputs = new window.NoteInputs(
      new window.MidenArrays.FeltArray([])
    );

    const randomInts = Array.from({ length: 4 }, () =>
      Math.floor(Math.random() * 100000)
    );

    let serialNum = new window.Word(new BigUint64Array(randomInts.map(BigInt)));

    let noteRecipient = new window.NoteRecipient(
      serialNum,
      compiledNoteScript,
      noteInputs
    );

    let noteAssets = new window.NoteAssets([]);

    let noteMetadata = new window.NoteMetadata(
      nativeAccount.id(),
      window.NoteType.Public,
      window.NoteTag.fromAccountId(accountBuilderResult.account.id()),
      window.NoteExecutionHint.none(),
      undefined
    );

    let note = new window.Note(noteAssets, noteMetadata, noteRecipient);

    let transactionRequest = new window.TransactionRequestBuilder()
      .withOwnOutputNotes(
        new window.MidenArrays.OutputNoteArray([window.OutputNote.full(note)])
      )
      .build();

    let transactionUpdate = await window.helpers.executeAndApplyTransaction(
      nativeAccount.id(),
      transactionRequest
    );
    await window.helpers.waitForTransaction(
      transactionUpdate.executedTransaction().id().toHex()
    );

    // Wait for network account to update
    await window.helpers.waitForBlocks(2);

    let account = await client.getAccount(accountBuilderResult.account.id());
    let counter = account?.storage().getItem(0)?.toHex();

    return counter?.replace(/^0x/, "").replace(/^0+|0+$/g, "");
  });
};

test.describe("counter account component tests", () => {
  test("counter account component transaction completes successfully", async ({
    page,
  }) => {
    page.on("console", (msg) => console.log(msg));
    let finalCounter = await counterAccountComponent(page);
    expect(finalCounter).toEqual("2");
  });
});

export const testStorageMap = async (page: Page): Promise<any> => {
  return await page.evaluate(async () => {
    const client = window.client;
    await client.syncState();

    const normalizeHexWord = (hex) => {
      if (!hex) return undefined;
      const normalized = hex.replace(/^0x/, "").replace(/^0+|0+$/g, "");
      return normalized;
    };

    // BUILD ACCOUNT WITH COMPONENT THAT MODIFIES STORAGE MAP
    // --------------------------------------------------------------------------

    const MAP_KEY = new window.Word(new BigUint64Array([1n, 1n, 1n, 1n]));
    const FPI_STORAGE_VALUE = new window.Word(
      new BigUint64Array([0n, 0n, 0n, 1n])
    );

    let storageMap = new window.StorageMap();
    storageMap.insert(MAP_KEY, FPI_STORAGE_VALUE);
    storageMap.insert(
      new window.Word(new BigUint64Array([2n, 2n, 2n, 2n])),
      new window.Word(new BigUint64Array([0n, 0n, 0n, 9n]))
    );

    const accountCode = `export.bump_map_item
                    # map key
                    push.1.1.1.1 # Map key
                    # item index
                    push.0
                    # => [index, KEY]
                    exec.::miden::account::get_map_item
                    add.1
                    push.1.1.1.1 # Map key
                    push.0
                    # => [index, KEY, BUMPED_VALUE]
                    exec.::miden::account::set_map_item
                    # => [OLD_MAP_ROOT, OLD_VALUE]
                    dropw dropw
                end
        `;

    let builder = client.createScriptBuilder();
    let bumpItemComponent = window.AccountComponent.compile(
      accountCode,
      builder,
      [window.StorageSlot.map(storageMap)]
    ).withSupportsAllTypes();

    const walletSeed = new Uint8Array(32);
    crypto.getRandomValues(walletSeed);

    let secretKey = window.SecretKey.withRng(walletSeed);
    let authComponent = window.AccountComponent.createAuthComponent(secretKey);

    let bumpItemAccountBuilderResult = new window.AccountBuilder(walletSeed)
      .withAuthComponent(authComponent)
      .withComponent(bumpItemComponent)
      .storageMode(window.AccountStorageMode.public())
      .build();

    await client.addAccountSecretKeyToWebStore(secretKey);
    await client.newAccount(bumpItemAccountBuilderResult.account, false);
    await client.syncState();

    let initialMapValue = (
      await client.getAccount(bumpItemAccountBuilderResult.account.id())
    )
      ?.storage()
      .getMapItem(1, MAP_KEY)
      ?.toHex();

    // Deploy counter account

    let accountComponentLib = builder.buildLibrary(
      "external_contract::bump_item_contract",
      accountCode
    );

    builder.linkDynamicLibrary(accountComponentLib);

    let txScript = builder.compileTxScript(
      `use.external_contract::bump_item_contract
      begin
          call.bump_item_contract::bump_map_item
      end`
    );

    let txIncrementRequest = new window.TransactionRequestBuilder()
      .withCustomScript(txScript)
      .build();

    let txResult = await window.helpers.executeAndApplyTransaction(
      bumpItemAccountBuilderResult.account.id(),
      txIncrementRequest
    );
    await window.helpers.waitForTransaction(
      txResult.executedTransaction().id().toHex()
    );

    let finalMapValue = (
      await client.getAccount(bumpItemAccountBuilderResult.account.id())
    )
      ?.storage()
      .getMapItem(1, MAP_KEY)
      ?.toHex();

    // Test getMapEntries() functionality
    let accountStorage = (
      await client.getAccount(bumpItemAccountBuilderResult.account.id())
    )?.storage();
    let mapEntries = accountStorage?.getMapEntries(1);

    // Verify we get the expected entries
    let expectedKey = MAP_KEY.toHex();
    let expectedValue = normalizeHexWord(finalMapValue);

    let mapEntriesData = {
      entriesCount: mapEntries?.length || 0,
      hasExpectedEntry: false,
      expectedKey: expectedKey,
      expectedValue: expectedValue,
    };

    if (expectedValue && mapEntries && mapEntries.length > 0) {
      mapEntriesData.hasExpectedEntry = mapEntries.some(
        (entry) =>
          entry.key === expectedKey &&
          normalizeHexWord(entry.value) === expectedValue
      );
    }

    return {
      initialMapValue: normalizeHexWord(initialMapValue),
      finalMapValue: normalizeHexWord(finalMapValue),
      mapEntries: mapEntriesData,
    };
  });
};

test.describe("storage map test", () => {
  test.setTimeout(50000);
  test("storage map is updated correctly in transaction", async ({ page }) => {
    let { initialMapValue, finalMapValue, mapEntries } =
      await testStorageMap(page);
    expect(initialMapValue).toBe("1");
    expect(finalMapValue).toBe("2");

    // Test getMapEntries() functionality
    expect(mapEntries.entriesCount).toBeGreaterThan(1);
    expect(mapEntries.hasExpectedEntry).toBe(true);
    expect(mapEntries.expectedKey).toBeDefined();
    expect(mapEntries.expectedValue).toBe("2");
  });
});<|MERGE_RESOLUTION|>--- conflicted
+++ resolved
@@ -508,12 +508,7 @@
         .build();
 
       // Execute and Submit Transaction
-<<<<<<< HEAD
-
-      let transactionResult = await client.newTransaction(
-=======
       let transactionUpdate = await window.helpers.executeAndApplyTransaction(
->>>>>>> 5305fa1c
         faucetAccount.id(),
         transactionRequest,
         prover
