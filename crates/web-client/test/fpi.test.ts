<<<<<<< HEAD
import { Page, expect } from "@playwright/test";
import test from "./playwright.global.setup";

export const testStandardFpi = async (page: Page): Promise<void> => {
  return await page.evaluate(async () => {
    const client = window.client;
    await client.syncState();

    // BUILD FOREIGN ACCOUNT WITH CUSTOM COMPONENT
    // --------------------------------------------------------------------------

    let felt1 = new window.Felt(15n);
    let felt2 = new window.Felt(15n);
    let felt3 = new window.Felt(15n);
    let felt4 = new window.Felt(15n);
    const MAP_KEY = window.Word.newFromFelts([felt1, felt2, felt3, felt4]);
    const FPI_STORAGE_VALUE = new window.Word(
      new BigUint64Array([9n, 12n, 18n, 30n])
    );

    let storageMap = new window.StorageMap();
    storageMap.insert(MAP_KEY, FPI_STORAGE_VALUE);

    const code = `
            export.get_fpi_map_item
                # map key
                push.15.15.15.15
                # item index
                push.0
                exec.::miden::account::get_map_item
                swapw dropw
            end
        `;

    let getItemComponent = window.AccountComponent.compile(
      code,
      window.TransactionKernel.assembler(),
      [window.StorageSlot.map(storageMap)]
    ).withSupportsAllTypes();

    const walletSeed = new Uint8Array(32);
    crypto.getRandomValues(walletSeed);

    let secretKey = window.SecretKey.withRng(walletSeed);
    let authComponent = window.AccountComponent.createAuthComponent(secretKey);

    let getItemAccountBuilderResult = new window.AccountBuilder(walletSeed)
      .withAuthComponent(authComponent)
      .withComponent(getItemComponent)
      .storageMode(window.AccountStorageMode.public())
      .build();

    let getFpiMapItemProcedureHash =
      getItemComponent.getProcedureHash("get_fpi_map_item");

    // DEPLOY FOREIGN ACCOUNT
    // --------------------------------------------------------------------------

    let foreignAccountId = getItemAccountBuilderResult.account.id();

    await client.addAccountSecretKeyToWebStore(secretKey);
    await client.newAccount(
      getItemAccountBuilderResult.account,
      getItemAccountBuilderResult.seed,
      false
    );
    await client.syncState();

    let txRequest = new window.TransactionRequestBuilder().build();

    let txUpdate = await client.newTransaction(foreignAccountId, txRequest);

    let txId = txUpdate.executedTransaction().id();

    await client.submitTransaction(txUpdate);

    await window.helpers.waitForTransaction(txId.toHex());

    // CREATE NATIVE ACCOUNT AND CALL FOREIGN ACCOUNT PROCEDURE VIA FPI
    // --------------------------------------------------------------------------

    let newAccount = await client.newWallet(
      window.AccountStorageMode.public(),
      false
    );

    let txScript = `
            use.miden::tx
            use.miden::account
            begin
                # push the hash of the {} account procedure
                push.{proc_root}
        
                # push the foreign account id
                push.{account_id_suffix} push.{account_id_prefix}
                # => [foreign_id_prefix, foreign_id_suffix, FOREIGN_PROC_ROOT, storage_item_index]
        
                exec.tx::execute_foreign_procedure
                push.9.12.18.30 assert_eqw
            end
        `;
    txScript = txScript
      .replace("{proc_root}", getFpiMapItemProcedureHash)
      .replace("{account_id_suffix}", foreignAccountId.suffix().toString())
      .replace(
        "{account_id_prefix}",
        foreignAccountId.prefix().asInt().toString()
      );

    let compiledTxScript = window.TransactionScript.compile(
      txScript,
      window.TransactionKernel.assembler()
    );

    await client.syncState();

    await window.helpers.waitForBlocks(2);

    let slotAndKeys = new window.SlotAndKeys(1, [MAP_KEY]);
    let storageRequirements =
      window.AccountStorageRequirements.fromSlotAndKeysArray([slotAndKeys]);

    let foreignAccount = window.ForeignAccount.public(
      foreignAccountId,
      storageRequirements
    );

    let txRequest2 = new window.TransactionRequestBuilder()
      .withCustomScript(compiledTxScript)
      .withForeignAccounts([foreignAccount])
      .build();

    let txUpdate2 = await client.newTransaction(newAccount.id(), txRequest2);

    await client.submitTransaction(txUpdate2);
  });
};

test.describe("fpi test", () => {
  test.setTimeout(50000);
  test("runs the standard fpi test successfully", async ({ page }) => {
    await expect(testStandardFpi(page)).resolves.toBeUndefined();
  });
});
=======
// TODO: re-enable after miden-base#1878

// import { Page, expect } from "@playwright/test";
// import test from "./playwright.global.setup";

// export const testStandardFpi = async (page: Page): Promise<void> => {
//   return await page.evaluate(async () => {
//     const client = window.client;
//     await client.syncState();

//     // BUILD FOREIGN ACCOUNT WITH CUSTOM COMPONENT
//     // --------------------------------------------------------------------------

//     let felt1 = new window.Felt(15n);
//     let felt2 = new window.Felt(15n);
//     let felt3 = new window.Felt(15n);
//     let felt4 = new window.Felt(15n);
//     const MAP_KEY = window.Word.newFromFelts([felt1, felt2, felt3, felt4]);
//     const FPI_STORAGE_VALUE = new window.Word(
//       new BigUint64Array([9n, 12n, 18n, 30n])
//     );

//     let storageMap = new window.StorageMap();
//     storageMap.insert(MAP_KEY, FPI_STORAGE_VALUE);

//     const code = `
//             export.get_fpi_map_item
//                 # map key
//                 push.15.15.15.15
//                 # item index
//                 push.0
//                 exec.::miden::account::get_map_item
//                 swapw dropw
//             end
//         `;

//     let getItemComponent = window.AccountComponent.compile(
//       code,
//       window.TransactionKernel.assembler(),
//       [window.StorageSlot.map(storageMap)]
//     ).withSupportsAllTypes();

//     const walletSeed = new Uint8Array(32);
//     crypto.getRandomValues(walletSeed);

//     let secretKey = window.SecretKey.withRng(walletSeed);
//     let authComponent = window.AccountComponent.createAuthComponent(secretKey);

//     let getItemAccountBuilderResult = new window.AccountBuilder(walletSeed)
//       .withAuthComponent(authComponent)
//       .withComponent(getItemComponent)
//       .storageMode(window.AccountStorageMode.public())
//       .build();

//     let getFpiMapItemProcedureHash =
//       getItemComponent.getProcedureHash("get_fpi_map_item");

//     // DEPLOY FOREIGN ACCOUNT
//     // --------------------------------------------------------------------------

//     let foreignAccountId = getItemAccountBuilderResult.account.id();

//     await client.addAccountSecretKeyToWebStore(secretKey);
//     await client.newAccount(
//       getItemAccountBuilderResult.account,
//       getItemAccountBuilderResult.seed,
//       false
//     );
//     await client.syncState();

//     let txRequest = new window.TransactionRequestBuilder().build();

//     let txResult = await client.newTransaction(foreignAccountId, txRequest);

//     let txId = txResult.executedTransaction().id();

//     await client.submitTransaction(txResult);

//     await window.helpers.waitForTransaction(txId.toHex());

//     // CREATE NATIVE ACCOUNT AND CALL FOREIGN ACCOUNT PROCEDURE VIA FPI
//     // --------------------------------------------------------------------------

//     let newAccount = await client.newWallet(
//       window.AccountStorageMode.public(),
//       false
//     );

//     let txScript = `
//             use.miden::tx
//             use.miden::account
//             begin
//                 # push the hash of the {} account procedure
//                 push.{proc_root}

//                 # push the foreign account id
//                 push.{account_id_suffix} push.{account_id_prefix}
//                 # => [foreign_id_prefix, foreign_id_suffix, FOREIGN_PROC_ROOT, storage_item_index]

//                 exec.tx::execute_foreign_procedure
//                 push.9.12.18.30 assert_eqw
//             end
//         `;
//     txScript = txScript
//       .replace("{proc_root}", getFpiMapItemProcedureHash)
//       .replace("{account_id_suffix}", foreignAccountId.suffix().toString())
//       .replace(
//         "{account_id_prefix}",
//         foreignAccountId.prefix().asInt().toString()
//       );

//     let compiledTxScript = window.TransactionScript.compile(
//       txScript,
//       window.TransactionKernel.assembler()
//     );

//     await client.syncState();

//     await window.helpers.waitForBlocks(2);

//     let slotAndKeys = new window.SlotAndKeys(1, [MAP_KEY]);
//     let storageRequirements =
//       window.AccountStorageRequirements.fromSlotAndKeysArray([slotAndKeys]);

//     let foreignAccount = window.ForeignAccount.public(
//       foreignAccountId,
//       storageRequirements
//     );

//     let txRequest2 = new window.TransactionRequestBuilder()
//       .withCustomScript(compiledTxScript)
//       .withForeignAccounts([foreignAccount])
//       .build();

//     let txResult2 = await client.newTransaction(newAccount.id(), txRequest2);

//     await client.submitTransaction(txResult2);
//   });
// };

// test.describe("fpi test", () => {
//   test.setTimeout(50000);
//   test("runs the standard fpi test successfully", async ({ page }) => {
//     await expect(testStandardFpi(page)).resolves.toBeUndefined();
//   });
// });
>>>>>>> 95d40ca8
<|MERGE_RESOLUTION|>--- conflicted
+++ resolved
@@ -1,149 +1,3 @@
-<<<<<<< HEAD
-import { Page, expect } from "@playwright/test";
-import test from "./playwright.global.setup";
-
-export const testStandardFpi = async (page: Page): Promise<void> => {
-  return await page.evaluate(async () => {
-    const client = window.client;
-    await client.syncState();
-
-    // BUILD FOREIGN ACCOUNT WITH CUSTOM COMPONENT
-    // --------------------------------------------------------------------------
-
-    let felt1 = new window.Felt(15n);
-    let felt2 = new window.Felt(15n);
-    let felt3 = new window.Felt(15n);
-    let felt4 = new window.Felt(15n);
-    const MAP_KEY = window.Word.newFromFelts([felt1, felt2, felt3, felt4]);
-    const FPI_STORAGE_VALUE = new window.Word(
-      new BigUint64Array([9n, 12n, 18n, 30n])
-    );
-
-    let storageMap = new window.StorageMap();
-    storageMap.insert(MAP_KEY, FPI_STORAGE_VALUE);
-
-    const code = `
-            export.get_fpi_map_item
-                # map key
-                push.15.15.15.15
-                # item index
-                push.0
-                exec.::miden::account::get_map_item
-                swapw dropw
-            end
-        `;
-
-    let getItemComponent = window.AccountComponent.compile(
-      code,
-      window.TransactionKernel.assembler(),
-      [window.StorageSlot.map(storageMap)]
-    ).withSupportsAllTypes();
-
-    const walletSeed = new Uint8Array(32);
-    crypto.getRandomValues(walletSeed);
-
-    let secretKey = window.SecretKey.withRng(walletSeed);
-    let authComponent = window.AccountComponent.createAuthComponent(secretKey);
-
-    let getItemAccountBuilderResult = new window.AccountBuilder(walletSeed)
-      .withAuthComponent(authComponent)
-      .withComponent(getItemComponent)
-      .storageMode(window.AccountStorageMode.public())
-      .build();
-
-    let getFpiMapItemProcedureHash =
-      getItemComponent.getProcedureHash("get_fpi_map_item");
-
-    // DEPLOY FOREIGN ACCOUNT
-    // --------------------------------------------------------------------------
-
-    let foreignAccountId = getItemAccountBuilderResult.account.id();
-
-    await client.addAccountSecretKeyToWebStore(secretKey);
-    await client.newAccount(
-      getItemAccountBuilderResult.account,
-      getItemAccountBuilderResult.seed,
-      false
-    );
-    await client.syncState();
-
-    let txRequest = new window.TransactionRequestBuilder().build();
-
-    let txUpdate = await client.newTransaction(foreignAccountId, txRequest);
-
-    let txId = txUpdate.executedTransaction().id();
-
-    await client.submitTransaction(txUpdate);
-
-    await window.helpers.waitForTransaction(txId.toHex());
-
-    // CREATE NATIVE ACCOUNT AND CALL FOREIGN ACCOUNT PROCEDURE VIA FPI
-    // --------------------------------------------------------------------------
-
-    let newAccount = await client.newWallet(
-      window.AccountStorageMode.public(),
-      false
-    );
-
-    let txScript = `
-            use.miden::tx
-            use.miden::account
-            begin
-                # push the hash of the {} account procedure
-                push.{proc_root}
-        
-                # push the foreign account id
-                push.{account_id_suffix} push.{account_id_prefix}
-                # => [foreign_id_prefix, foreign_id_suffix, FOREIGN_PROC_ROOT, storage_item_index]
-        
-                exec.tx::execute_foreign_procedure
-                push.9.12.18.30 assert_eqw
-            end
-        `;
-    txScript = txScript
-      .replace("{proc_root}", getFpiMapItemProcedureHash)
-      .replace("{account_id_suffix}", foreignAccountId.suffix().toString())
-      .replace(
-        "{account_id_prefix}",
-        foreignAccountId.prefix().asInt().toString()
-      );
-
-    let compiledTxScript = window.TransactionScript.compile(
-      txScript,
-      window.TransactionKernel.assembler()
-    );
-
-    await client.syncState();
-
-    await window.helpers.waitForBlocks(2);
-
-    let slotAndKeys = new window.SlotAndKeys(1, [MAP_KEY]);
-    let storageRequirements =
-      window.AccountStorageRequirements.fromSlotAndKeysArray([slotAndKeys]);
-
-    let foreignAccount = window.ForeignAccount.public(
-      foreignAccountId,
-      storageRequirements
-    );
-
-    let txRequest2 = new window.TransactionRequestBuilder()
-      .withCustomScript(compiledTxScript)
-      .withForeignAccounts([foreignAccount])
-      .build();
-
-    let txUpdate2 = await client.newTransaction(newAccount.id(), txRequest2);
-
-    await client.submitTransaction(txUpdate2);
-  });
-};
-
-test.describe("fpi test", () => {
-  test.setTimeout(50000);
-  test("runs the standard fpi test successfully", async ({ page }) => {
-    await expect(testStandardFpi(page)).resolves.toBeUndefined();
-  });
-});
-=======
 // TODO: re-enable after miden-base#1878
 
 // import { Page, expect } from "@playwright/test";
@@ -289,5 +143,4 @@
 //   test("runs the standard fpi test successfully", async ({ page }) => {
 //     await expect(testStandardFpi(page)).resolves.toBeUndefined();
 //   });
-// });
->>>>>>> 95d40ca8
+// });