[package]
authors.workspace      = true
categories             = ["no-std"]
description            = "Web Client library that facilitates interaction with the Miden network"
documentation          = "https://docs.rs/miden-client-web/0.12.0"
edition.workspace      = true
keywords               = ["client", "miden", "wasm", "web"]
license.workspace      = true
name                   = "miden-client-web"
readme                 = "README.md"
repository.workspace   = true
rust-version.workspace = true
version.workspace      = true

[package.metadata.cargo-machete]
ignored = ["wasm-bindgen-futures"]

[lib]
crate-type = ["cdylib"]

[features]
testing = ["miden-client/testing"]

[dependencies]
# Workspace dependencies
idxdb-store  = { package = "miden-idxdb-store", path = "../idxdb-store", version = "0.12" }
miden-client = { default-features = false, features = ["testing", "tonic"], path = "../rust-client", version = "0.12" }

# External dependencies
<<<<<<< HEAD
hex                  = { version = "0.4" }
rand                 = { workspace = true }
serde-wasm-bindgen   = { version = "0.6" }
thiserror.workspace  = true
wasm-bindgen         = { features = ["serde-serialize"], version = "0.2" }
wasm-bindgen-futures = { version = "0.4" }
=======
console_error_panic_hook = { version = "0.1.7" }
hex                      = { version = "0.4" }
rand                     = { workspace = true }
serde-wasm-bindgen       = { version = "0.6" }
wasm-bindgen             = { features = ["serde-serialize"], version = "0.2" }
wasm-bindgen-futures     = { version = "0.4" }
>>>>>>> 63f6553c

[dev-dependencies]
web-sys = { features = ["console"], version = "0.3" }

[lints]
workspace = true<|MERGE_RESOLUTION|>--- conflicted
+++ resolved
@@ -27,21 +27,13 @@
 miden-client = { default-features = false, features = ["testing", "tonic"], path = "../rust-client", version = "0.12" }
 
 # External dependencies
-<<<<<<< HEAD
-hex                  = { version = "0.4" }
-rand                 = { workspace = true }
-serde-wasm-bindgen   = { version = "0.6" }
-thiserror.workspace  = true
-wasm-bindgen         = { features = ["serde-serialize"], version = "0.2" }
-wasm-bindgen-futures = { version = "0.4" }
-=======
 console_error_panic_hook = { version = "0.1.7" }
 hex                      = { version = "0.4" }
 rand                     = { workspace = true }
 serde-wasm-bindgen       = { version = "0.6" }
+thiserror.workspace      = true
 wasm-bindgen             = { features = ["serde-serialize"], version = "0.2" }
 wasm-bindgen-futures     = { version = "0.4" }
->>>>>>> 63f6553c
 
 [dev-dependencies]
 web-sys = { features = ["console"], version = "0.3" }
