{
  "name": "@demox-labs/miden-sdk",
<<<<<<< HEAD
  "version": "0.8.1-next.3",
  "description": "Miden Wasm SDK",
=======
  "version": "0.8.4",
  "description": "Polygon Miden Wasm SDK",
>>>>>>> 6faa2ee9
  "collaborators": [
    "Miden",
    "Demox Labs <hi@demoxlabs.xyz>"
  ],
  "type": "module",
  "main": "./dist/index.js",
  "browser": "./dist/index.js",
  "types": "./dist/index.d.ts",
  "exports": {
    ".": "./dist/index.js"
  },
  "files": [
    "dist",
    "../LICENSE.md"
  ],
  "scripts": {
    "build": "rimraf dist && cross-env RUSTFLAGS=\"--cfg getrandom_backend=\\\"wasm_js\\\"\" rollup -c rollup.config.js && cpr js/types dist && node clean.js",
    "test": "node --loader ts-node/esm ./node_modules/mocha/bin/mocha --file ./test/mocha.global.setup.mjs --grep \"with remote prover\" --invert",
    "test:remote_prover": "npm install && cross-env MIDEN_WEB_TESTING=true npm run build && cross-env REMOTE_PROVER=true node --loader ts-node/esm ./node_modules/mocha/bin/mocha --file ./test/mocha.global.setup.mjs -g \"with remote prover\"",
    "test:logs": "cross-env DEBUG_MODE=true node --loader ts-node/esm --loader esm ./node_modules/mocha/bin/mocha --file ./test/mocha.global.setup.mjs",
    "test:clean": "npm install && MIDEN_WEB_TESTING=true npm run build && node --loader ts-node/esm --loader esm ./node_modules/mocha/bin/mocha --file ./test/mocha.global.setup.mjs --grep \"with remote prover\" --invert"
  },
  "devDependencies": {
    "@rollup/plugin-commonjs": "^25.0.7",
    "@rollup/plugin-node-resolve": "^15.2.3",
    "@types/chai": "^4.3.17",
    "@types/chai-as-promised": "^8.0.0",
    "@types/mocha": "^10.0.7",
    "@types/node": "^22.4.1",
    "@wasm-tool/rollup-plugin-rust": "^3.0.3",
    "chai": "^5.1.1",
    "cpr": "^3.0.1",
    "cross-env": "^7.0.3",
    "esm": "^3.2.25",
    "http-server": "^14.1.1",
    "mocha": "^10.7.3",
    "puppeteer": "^23.1.0",
    "rimraf": "^6.0.1",
    "rollup": "^3.27.2",
    "rollup-plugin-copy": "^3.5.0",
    "ts-node": "^10.9.2",
    "typedoc": "^0.28.1",
    "typedoc-plugin-markdown": "^4.6.0",
    "typescript": "^5.5.4"
  },
  "dependencies": {
    "chai-as-promised": "^8.0.0",
    "dexie": "^4.0.1",
    "glob": "^11.0.0"
  }
}<|MERGE_RESOLUTION|>--- conflicted
+++ resolved
@@ -1,12 +1,7 @@
 {
   "name": "@demox-labs/miden-sdk",
-<<<<<<< HEAD
-  "version": "0.8.1-next.3",
-  "description": "Miden Wasm SDK",
-=======
-  "version": "0.8.4",
+  "version": "0.8.4-next.1",
   "description": "Polygon Miden Wasm SDK",
->>>>>>> 6faa2ee9
   "collaborators": [
     "Miden",
     "Demox Labs <hi@demoxlabs.xyz>"
