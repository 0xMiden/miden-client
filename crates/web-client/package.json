{
  "name": "@demox-labs/miden-sdk",
<<<<<<< HEAD
  "version": "0.12.0-next.31",
=======
  "version": "0.12.0-next.32",
>>>>>>> e0f2737d
  "description": "Miden Wasm SDK",
  "collaborators": [
    "Miden",
    "Demox Labs <hi@demoxlabs.xyz>"
  ],
  "type": "module",
  "main": "./dist/index.js",
  "browser": "./dist/index.js",
  "types": "./dist/index.d.ts",
  "exports": {
    ".": "./dist/index.js"
  },
  "files": [
    "dist",
    "../LICENSE.md"
  ],
  "scripts": {
    "build-rust-client-js": "cd ../idxdb-store/src/ && yarn && yarn build",
    "build": "rimraf dist && npm run build-rust-client-js && cross-env RUSTFLAGS=\"--cfg getrandom_backend=\\\"wasm_js\\\"\" rollup -c rollup.config.js && cpr js/types dist && node clean.js",
    "build-dev": "npm install && MIDEN_WEB_DEV=true npm run build",
    "test": "yarn playwright install --with-deps && yarn playwright test",
    "test:remote_prover": "yarn install && yarn playwright install --with-deps && cross-env MIDEN_WEB_DEV=true yarn run build && cross-env REMOTE_PROVER=true yarn playwright test -g 'with remote prover' ",
    "test:clean": "yarn install && yarn playwright install --with-deps && MIDEN_WEB_DEV=true yarn run build && yarn playwright test "
  },
  "devDependencies": {
    "@playwright/test": "^1.55.0",
    "@rollup/plugin-commonjs": "^25.0.7",
    "@rollup/plugin-node-resolve": "^15.2.3",
    "@types/chai": "^4.3.17",
    "@types/chai-as-promised": "^8.0.0",
    "@types/mocha": "^10.0.7",
    "@types/node": "^22.4.1",
    "@wasm-tool/rollup-plugin-rust": "^3.0.3",
    "chai": "^5.1.1",
    "cpr": "^3.0.1",
    "cross-env": "^7.0.3",
    "esm": "^3.2.25",
    "http-server": "^14.1.1",
    "mocha": "^10.7.3",
    "puppeteer": "^23.1.0",
    "rimraf": "^6.0.1",
    "rollup": "^3.27.2",
    "rollup-plugin-copy": "^3.5.0",
    "ts-node": "^10.9.2",
    "typedoc": "^0.28.1",
    "typedoc-plugin-markdown": "^4.8.1",
    "typescript": "^5.5.4"
  },
  "dependencies": {
    "chai-as-promised": "^8.0.0",
    "dexie": "^4.0.1",
    "glob": "^11.0.0"
  }
}<|MERGE_RESOLUTION|>--- conflicted
+++ resolved
@@ -1,10 +1,6 @@
 {
   "name": "@demox-labs/miden-sdk",
-<<<<<<< HEAD
-  "version": "0.12.0-next.31",
-=======
-  "version": "0.12.0-next.32",
->>>>>>> e0f2737d
+  "version": "0.12.0-next.33",
   "description": "Miden Wasm SDK",
   "collaborators": [
     "Miden",
