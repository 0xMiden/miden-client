{
  "name": "@demox-labs/miden-sdk",
<<<<<<< HEAD
  "version": "0.11.0-next.16",
=======
  "version": "0.11.0-next.18",
>>>>>>> 1e2b4671
  "description": "Miden Wasm SDK",
  "collaborators": [
    "Miden",
    "Demox Labs <hi@demoxlabs.xyz>"
  ],
  "type": "module",
  "main": "./dist/index.js",
  "browser": "./dist/index.js",
  "types": "./dist/index.d.ts",
  "exports": {
    ".": "./dist/index.js"
  },
  "files": [
    "dist",
    "../LICENSE.md"
  ],
  "scripts": {
    "build-rust-client-js": "cd ../rust-client/src/store/web_store && yarn install && yarn tsc --build --force",
    "build": "rimraf dist && npm run build-rust-client-js && cross-env RUSTFLAGS=\"--cfg getrandom_backend=\\\"wasm_js\\\"\" rollup -c rollup.config.js && cpr js/types dist && node clean.js",
    "build-dev": "npm install && MIDEN_WEB_DEV=true npm run build",
    "test": "node --loader ts-node/esm ./node_modules/mocha/bin/mocha --file ./test/mocha.global.setup.mjs --grep \"with remote prover\" --invert",
    "test:remote_prover": "npm install && cross-env MIDEN_WEB_DEV=true npm run build && cross-env REMOTE_PROVER=true node --loader ts-node/esm ./node_modules/mocha/bin/mocha --file ./test/mocha.global.setup.mjs -g \"with remote prover\"",
    "test:logs": "cross-env DEBUG_MODE=true node --loader ts-node/esm --loader esm ./node_modules/mocha/bin/mocha --file ./test/mocha.global.setup.mjs",
    "test:clean": "npm install && MIDEN_WEB_DEV=true npm run build && node --loader ts-node/esm --loader esm ./node_modules/mocha/bin/mocha --file ./test/mocha.global.setup.mjs --grep \"with remote prover\" --invert"
  },
  "devDependencies": {
    "@rollup/plugin-commonjs": "^25.0.7",
    "@rollup/plugin-node-resolve": "^15.2.3",
    "@types/chai": "^4.3.17",
    "@types/chai-as-promised": "^8.0.0",
    "@types/mocha": "^10.0.7",
    "@types/node": "^22.4.1",
    "@wasm-tool/rollup-plugin-rust": "^3.0.3",
    "chai": "^5.1.1",
    "cpr": "^3.0.1",
    "cross-env": "^7.0.3",
    "esm": "^3.2.25",
    "http-server": "^14.1.1",
    "mocha": "^10.7.3",
    "puppeteer": "^23.1.0",
    "rimraf": "^6.0.1",
    "rollup": "^3.27.2",
    "rollup-plugin-copy": "^3.5.0",
    "ts-node": "^10.9.2",
    "typedoc": "^0.28.1",
    "typedoc-plugin-markdown": "^4.6.0",
    "typescript": "^5.5.4"
  },
  "dependencies": {
    "chai-as-promised": "^8.0.0",
    "dexie": "^4.0.1",
    "glob": "^11.0.0"
  }
}<|MERGE_RESOLUTION|>--- conflicted
+++ resolved
@@ -1,10 +1,6 @@
 {
   "name": "@demox-labs/miden-sdk",
-<<<<<<< HEAD
-  "version": "0.11.0-next.16",
-=======
-  "version": "0.11.0-next.18",
->>>>>>> 1e2b4671
+  "version": "0.11.0-next.19",
   "description": "Miden Wasm SDK",
   "collaborators": [
     "Miden",
