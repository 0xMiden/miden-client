{
  "name": "@demox-labs/miden-sdk",
<<<<<<< HEAD
  "version": "0.11.0-next.24",
=======
  "version": "0.11.0-next.27",
>>>>>>> 8c4fc403
  "description": "Miden Wasm SDK",
  "collaborators": [
    "Miden",
    "Demox Labs <hi@demoxlabs.xyz>"
  ],
  "type": "module",
  "main": "./dist/index.js",
  "browser": "./dist/index.js",
  "types": "./dist/index.d.ts",
  "exports": {
    ".": "./dist/index.js"
  },
  "files": [
    "dist",
    "../LICENSE.md"
  ],
  "scripts": {
    "build-rust-client-js": "cd ../rust-client/src/store/web_store && yarn && yarn build",
    "build": "rimraf dist && npm run build-rust-client-js && cross-env RUSTFLAGS=\"--cfg getrandom_backend=\\\"wasm_js\\\"\" rollup -c rollup.config.js && cpr js/types dist && node clean.js",
    "build-dev": "npm install && MIDEN_WEB_DEV=true npm run build",
    "test": "node --loader ts-node/esm ./node_modules/mocha/bin/mocha --file ./test/mocha.global.setup.mjs --grep \"with remote prover\" --invert",
    "test:remote_prover": "npm install && cross-env MIDEN_WEB_DEV=true npm run build && cross-env REMOTE_PROVER=true node --loader ts-node/esm ./node_modules/mocha/bin/mocha --file ./test/mocha.global.setup.mjs -g \"with remote prover\"",
    "test:logs": "cross-env DEBUG_MODE=true node --loader ts-node/esm --loader esm ./node_modules/mocha/bin/mocha --file ./test/mocha.global.setup.mjs",
    "test:clean": "npm install && MIDEN_WEB_DEV=true npm run build && node --loader ts-node/esm --loader esm ./node_modules/mocha/bin/mocha --file ./test/mocha.global.setup.mjs --grep \"with remote prover\" --invert"
  },
  "devDependencies": {
    "@rollup/plugin-commonjs": "^25.0.7",
    "@rollup/plugin-node-resolve": "^15.2.3",
    "@types/chai": "^4.3.17",
    "@types/chai-as-promised": "^8.0.0",
    "@types/mocha": "^10.0.7",
    "@types/node": "^22.4.1",
    "@wasm-tool/rollup-plugin-rust": "^3.0.3",
    "chai": "^5.1.1",
    "cpr": "^3.0.1",
    "cross-env": "^7.0.3",
    "esm": "^3.2.25",
    "http-server": "^14.1.1",
    "mocha": "^10.7.3",
    "puppeteer": "^23.1.0",
    "rimraf": "^6.0.1",
    "rollup": "^3.27.2",
    "rollup-plugin-copy": "^3.5.0",
    "ts-node": "^10.9.2",
    "typedoc": "^0.28.1",
    "typedoc-plugin-markdown": "^4.6.0",
    "typescript": "^5.5.4"
  },
  "dependencies": {
    "chai-as-promised": "^8.0.0",
    "dexie": "^4.0.1",
    "glob": "^11.0.0"
  }
}<|MERGE_RESOLUTION|>--- conflicted
+++ resolved
@@ -1,10 +1,6 @@
 {
   "name": "@demox-labs/miden-sdk",
-<<<<<<< HEAD
-  "version": "0.11.0-next.24",
-=======
-  "version": "0.11.0-next.27",
->>>>>>> 8c4fc403
+  "version": "0.11.0-next.28",
   "description": "Miden Wasm SDK",
   "collaborators": [
     "Miden",
