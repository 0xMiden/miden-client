{
  "name": "@demox-labs/miden-sdk",
<<<<<<< HEAD
  "version": "0.12.0-next.0",
=======
  "version": "0.12.0-next.2",
>>>>>>> 961d1dd2
  "description": "Miden Wasm SDK",
  "collaborators": [
    "Miden",
    "Demox Labs <hi@demoxlabs.xyz>"
  ],
  "type": "module",
  "main": "./dist/index.js",
  "browser": "./dist/index.js",
  "types": "./dist/index.d.ts",
  "exports": {
    ".": "./dist/index.js"
  },
  "files": [
    "dist",
    "../LICENSE.md"
  ],
  "scripts": {
    "build-rust-client-js": "cd ../rust-client/src/store/web_store && yarn && yarn build",
    "build": "rimraf dist && npm run build-rust-client-js && cross-env RUSTFLAGS=\"--cfg getrandom_backend=\\\"wasm_js\\\"\" rollup -c rollup.config.js && cpr js/types dist && node clean.js",
    "build-dev": "npm install && MIDEN_WEB_DEV=true npm run build",
    "test": "yarn playwright install --with-deps && yarn playwright test",
    "test:remote_prover": "yarn install && yarn playwright install --with-deps && cross-env MIDEN_WEB_DEV=true yarn run build && cross-env REMOTE_PROVER=true yarn playwright test -g 'with remote prover' ",
    "test:clean": "yarn install && yarn playwright install --with-deps && MIDEN_WEB_DEV=true yarn run build && yarn playwright test "
  },
  "devDependencies": {
    "@playwright/test": "^1.55.0",
    "@rollup/plugin-commonjs": "^25.0.7",
    "@rollup/plugin-node-resolve": "^15.2.3",
    "@types/chai": "^4.3.17",
    "@types/chai-as-promised": "^8.0.0",
    "@types/mocha": "^10.0.7",
    "@types/node": "^22.4.1",
    "@wasm-tool/rollup-plugin-rust": "^3.0.3",
    "chai": "^5.1.1",
    "cpr": "^3.0.1",
    "cross-env": "^7.0.3",
    "esm": "^3.2.25",
    "http-server": "^14.1.1",
    "mocha": "^10.7.3",
    "puppeteer": "^23.1.0",
    "rimraf": "^6.0.1",
    "rollup": "^3.27.2",
    "rollup-plugin-copy": "^3.5.0",
    "ts-node": "^10.9.2",
    "typedoc": "^0.28.1",
    "typedoc-plugin-markdown": "^4.6.0",
    "typescript": "^5.5.4"
  },
  "dependencies": {
    "chai-as-promised": "^8.0.0",
    "dexie": "^4.0.1",
    "glob": "^11.0.0"
  }
}<|MERGE_RESOLUTION|>--- conflicted
+++ resolved
@@ -1,10 +1,6 @@
 {
   "name": "@demox-labs/miden-sdk",
-<<<<<<< HEAD
-  "version": "0.12.0-next.0",
-=======
-  "version": "0.12.0-next.2",
->>>>>>> 961d1dd2
+  "version": "0.12.0-next.4",
   "description": "Miden Wasm SDK",
   "collaborators": [
     "Miden",
