--- conflicted
+++ resolved
@@ -1,10 +1,6 @@
 {
   "name": "@demox-labs/miden-sdk",
-<<<<<<< HEAD
-  "version": "0.11.0-next.21",
-=======
-  "version": "0.11.0-next.23",
->>>>>>> 02237235
+  "version": "0.11.0-next.24",
   "description": "Miden Wasm SDK",
   "collaborators": [
     "Miden",
