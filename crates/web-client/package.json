--- conflicted
+++ resolved
@@ -1,10 +1,6 @@
 {
   "name": "@demox-labs/miden-sdk",
-<<<<<<< HEAD
-  "version": "0.12.0-next.24",
-=======
-  "version": "0.12.0-next.25",
->>>>>>> e6aaddd2
+  "version": "0.12.0-next.26",
   "description": "Miden Wasm SDK",
   "collaborators": [
     "Miden",
