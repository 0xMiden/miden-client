{
  "name": "@demox-labs/miden-sdk",
<<<<<<< HEAD
  "version": "0.9.1-next.1",
=======
  "version": "0.9.1",
>>>>>>> 02dff391
  "description": "Miden Wasm SDK",
  "collaborators": [
    "Miden",
    "Demox Labs <hi@demoxlabs.xyz>"
  ],
  "type": "module",
  "main": "./dist/index.js",
  "browser": "./dist/index.js",
  "types": "./dist/index.d.ts",
  "exports": {
    ".": "./dist/index.js"
  },
  "files": [
    "dist",
    "../LICENSE.md"
  ],
  "scripts": {
    "build": "rimraf dist && cross-env RUSTFLAGS=\"--cfg getrandom_backend=\\\"wasm_js\\\"\" rollup -c rollup.config.js && cpr js/types dist && node clean.js",
    "test": "node --loader ts-node/esm ./node_modules/mocha/bin/mocha --file ./test/mocha.global.setup.mjs --grep \"with remote prover\" --invert",
    "test:remote_prover": "npm install && cross-env MIDEN_WEB_DEV=true npm run build && cross-env REMOTE_PROVER=true node --loader ts-node/esm ./node_modules/mocha/bin/mocha --file ./test/mocha.global.setup.mjs -g \"with remote prover\"",
    "test:logs": "cross-env DEBUG_MODE=true node --loader ts-node/esm --loader esm ./node_modules/mocha/bin/mocha --file ./test/mocha.global.setup.mjs",
    "test:clean": "npm install && MIDEN_WEB_DEV=true npm run build && node --loader ts-node/esm --loader esm ./node_modules/mocha/bin/mocha --file ./test/mocha.global.setup.mjs --grep \"with remote prover\" --invert"
  },
  "devDependencies": {
    "@rollup/plugin-commonjs": "^25.0.7",
    "@rollup/plugin-node-resolve": "^15.2.3",
    "@types/chai": "^4.3.17",
    "@types/chai-as-promised": "^8.0.0",
    "@types/mocha": "^10.0.7",
    "@types/node": "^22.4.1",
    "@wasm-tool/rollup-plugin-rust": "^3.0.3",
    "chai": "^5.1.1",
    "cpr": "^3.0.1",
    "cross-env": "^7.0.3",
    "esm": "^3.2.25",
    "http-server": "^14.1.1",
    "mocha": "^10.7.3",
    "puppeteer": "^23.1.0",
    "rimraf": "^6.0.1",
    "rollup": "^3.27.2",
    "rollup-plugin-copy": "^3.5.0",
    "ts-node": "^10.9.2",
    "typedoc": "^0.28.1",
    "typedoc-plugin-markdown": "^4.6.0",
    "typescript": "^5.5.4"
  },
  "dependencies": {
    "chai-as-promised": "^8.0.0",
    "dexie": "^4.0.1",
    "glob": "^11.0.0"
  }
}<|MERGE_RESOLUTION|>--- conflicted
+++ resolved
@@ -1,10 +1,6 @@
 {
   "name": "@demox-labs/miden-sdk",
-<<<<<<< HEAD
   "version": "0.9.1-next.1",
-=======
-  "version": "0.9.1",
->>>>>>> 02dff391
   "description": "Miden Wasm SDK",
   "collaborators": [
     "Miden",
