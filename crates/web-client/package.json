{
  "name": "@demox-labs/miden-sdk",
<<<<<<< HEAD
  "version": "0.12.0-next.7",
=======
  "version": "0.12.0-next.26",
>>>>>>> 63f6553c
  "description": "Miden Wasm SDK",
  "collaborators": ["Miden", "Demox Labs <hi@demoxlabs.xyz>"],
  "type": "module",
  "main": "./dist/index.js",
  "browser": "./dist/index.js",
  "types": "./dist/index.d.ts",
  "exports": {
    ".": "./dist/index.js"
  },
  "files": ["dist", "../LICENSE.md"],
  "scripts": {
    "build-rust-client-js": "cd ../idxdb-store/src/ && yarn && yarn build",
    "build": "rimraf dist && npm run build-rust-client-js && cross-env RUSTFLAGS=\"--cfg getrandom_backend=\\\"wasm_js\\\"\" rollup -c rollup.config.js && cpr js/types dist && node clean.js",
    "build-dev": "npm install && MIDEN_WEB_DEV=true npm run build",
    "test": "yarn playwright install --with-deps && yarn playwright test",
    "test:remote_prover": "yarn install && yarn playwright install --with-deps && cross-env MIDEN_WEB_DEV=true yarn run build && cross-env REMOTE_PROVER=true yarn playwright test -g 'with remote prover' ",
    "test:clean": "yarn install && yarn playwright install --with-deps && MIDEN_WEB_DEV=true yarn run build && yarn playwright test "
  },
  "devDependencies": {
    "@playwright/test": "^1.55.0",
    "@rollup/plugin-commonjs": "^25.0.7",
    "@rollup/plugin-node-resolve": "^15.2.3",
    "@types/chai": "^4.3.17",
    "@types/chai-as-promised": "^8.0.0",
    "@types/mocha": "^10.0.7",
    "@types/node": "^22.4.1",
    "@wasm-tool/rollup-plugin-rust": "^3.0.3",
    "chai": "^5.1.1",
    "cpr": "^3.0.1",
    "cross-env": "^7.0.3",
    "esm": "^3.2.25",
    "http-server": "^14.1.1",
    "mocha": "^10.7.3",
    "puppeteer": "^23.1.0",
    "rimraf": "^6.0.1",
    "rollup": "^3.27.2",
    "rollup-plugin-copy": "^3.5.0",
    "ts-node": "^10.9.2",
    "typedoc": "^0.28.1",
    "typedoc-plugin-markdown": "^4.8.1",
    "typescript": "^5.5.4"
  },
  "dependencies": {
    "chai-as-promised": "^8.0.0",
    "dexie": "^4.0.1",
    "glob": "^11.0.0"
  }
}<|MERGE_RESOLUTION|>--- conflicted
+++ resolved
@@ -1,12 +1,11 @@
 {
   "name": "@demox-labs/miden-sdk",
-<<<<<<< HEAD
-  "version": "0.12.0-next.7",
-=======
-  "version": "0.12.0-next.26",
->>>>>>> 63f6553c
+  "version": "0.12.0-next.27",
   "description": "Miden Wasm SDK",
-  "collaborators": ["Miden", "Demox Labs <hi@demoxlabs.xyz>"],
+  "collaborators": [
+    "Miden",
+    "Demox Labs <hi@demoxlabs.xyz>"
+  ],
   "type": "module",
   "main": "./dist/index.js",
   "browser": "./dist/index.js",
@@ -14,7 +13,10 @@
   "exports": {
     ".": "./dist/index.js"
   },
-  "files": ["dist", "../LICENSE.md"],
+  "files": [
+    "dist",
+    "../LICENSE.md"
+  ],
   "scripts": {
     "build-rust-client-js": "cd ../idxdb-store/src/ && yarn && yarn build",
     "build": "rimraf dist && npm run build-rust-client-js && cross-env RUSTFLAGS=\"--cfg getrandom_backend=\\\"wasm_js\\\"\" rollup -c rollup.config.js && cpr js/types dist && node clean.js",
