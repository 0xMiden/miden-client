{
  "name": "@demox-labs/miden-sdk",
<<<<<<< HEAD
  "version": "0.12.0-next.30",
=======
  "version": "0.12.0-next.31",
>>>>>>> 97208c0b
  "description": "Miden Wasm SDK",
  "collaborators": [
    "Miden",
    "Demox Labs <hi@demoxlabs.xyz>"
  ],
  "type": "module",
  "main": "./dist/index.js",
  "browser": "./dist/index.js",
  "types": "./dist/index.d.ts",
  "exports": {
    ".": "./dist/index.js"
  },
  "files": [
    "dist",
    "../LICENSE.md"
  ],
  "scripts": {
    "build-rust-client-js": "cd ../idxdb-store/src/ && yarn && yarn build",
    "build": "rimraf dist && npm run build-rust-client-js && cross-env RUSTFLAGS=\"--cfg getrandom_backend=\\\"wasm_js\\\"\" rollup -c rollup.config.js && cpr js/types dist && node clean.js",
    "build-dev": "npm install && MIDEN_WEB_DEV=true npm run build",
    "test": "yarn playwright install --with-deps && yarn playwright test",
    "test:remote_prover": "yarn install && yarn playwright install --with-deps && cross-env MIDEN_WEB_DEV=true yarn run build && cross-env REMOTE_PROVER=true yarn playwright test -g 'with remote prover' ",
    "test:clean": "yarn install && yarn playwright install --with-deps && MIDEN_WEB_DEV=true yarn run build && yarn playwright test "
  },
  "devDependencies": {
    "@playwright/test": "^1.55.0",
    "@rollup/plugin-commonjs": "^25.0.7",
    "@rollup/plugin-node-resolve": "^15.2.3",
    "@types/chai": "^4.3.17",
    "@types/chai-as-promised": "^8.0.0",
    "@types/mocha": "^10.0.7",
    "@types/node": "^22.4.1",
    "@wasm-tool/rollup-plugin-rust": "^3.0.3",
    "chai": "^5.1.1",
    "cpr": "^3.0.1",
    "cross-env": "^7.0.3",
    "esm": "^3.2.25",
    "http-server": "^14.1.1",
    "mocha": "^10.7.3",
    "puppeteer": "^23.1.0",
    "rimraf": "^6.0.1",
    "rollup": "^3.27.2",
    "rollup-plugin-copy": "^3.5.0",
    "ts-node": "^10.9.2",
    "typedoc": "^0.28.1",
    "typedoc-plugin-markdown": "^4.8.1",
    "typescript": "^5.5.4"
  },
  "dependencies": {
    "chai-as-promised": "^8.0.0",
    "dexie": "^4.0.1",
    "glob": "^11.0.0"
  }
}<|MERGE_RESOLUTION|>--- conflicted
+++ resolved
@@ -1,10 +1,6 @@
 {
   "name": "@demox-labs/miden-sdk",
-<<<<<<< HEAD
-  "version": "0.12.0-next.30",
-=======
-  "version": "0.12.0-next.31",
->>>>>>> 97208c0b
+  "version": "0.12.0-next.32",
   "description": "Miden Wasm SDK",
   "collaborators": [
     "Miden",
