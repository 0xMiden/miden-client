{
  "name": "@demox-labs/miden-sdk",
<<<<<<< HEAD
  "version": "0.11.0-next.14",
=======
  "version": "0.11.0-next.18",
>>>>>>> d5b7a987
  "description": "Miden Wasm SDK",
  "collaborators": [
    "Miden",
    "Demox Labs <hi@demoxlabs.xyz>"
  ],
  "type": "module",
  "main": "./dist/index.js",
  "browser": "./dist/index.js",
  "types": "./dist/index.d.ts",
  "exports": {
    ".": "./dist/index.js"
  },
  "files": ["dist", "../LICENSE.md"],
  "scripts": {
    "build-rust-client-js": "cd ../rust-client/src/store/web_store && yarn && yarn build",
    "build": "rimraf dist && npm run build-rust-client-js && cross-env RUSTFLAGS=\"--cfg getrandom_backend=\\\"wasm_js\\\"\" rollup -c rollup.config.js && cpr js/types dist && node clean.js",
    "build-dev": "npm install && MIDEN_WEB_DEV=true npm run build",
    "test": "node --loader ts-node/esm ./node_modules/mocha/bin/mocha --file ./test/mocha.global.setup.mjs --grep \"with remote prover\" --invert",
    "test:remote_prover": "npm install && cross-env MIDEN_WEB_DEV=true npm run build && cross-env REMOTE_PROVER=true node --loader ts-node/esm ./node_modules/mocha/bin/mocha --file ./test/mocha.global.setup.mjs -g \"with remote prover\"",
    "test:logs": "cross-env DEBUG_MODE=true node --loader ts-node/esm --loader esm ./node_modules/mocha/bin/mocha --file ./test/mocha.global.setup.mjs",
    "test:clean": "npm install && MIDEN_WEB_DEV=true npm run build && node --loader ts-node/esm --loader esm ./node_modules/mocha/bin/mocha --file ./test/mocha.global.setup.mjs --grep \"with remote prover\" --invert"
  },
  "devDependencies": {
    "@rollup/plugin-commonjs": "^25.0.7",
    "@rollup/plugin-node-resolve": "^15.2.3",
    "@types/chai": "^4.3.17",
    "@types/chai-as-promised": "^8.0.0",
    "@types/mocha": "^10.0.7",
    "@types/node": "^22.4.1",
    "@wasm-tool/rollup-plugin-rust": "^3.0.3",
    "chai": "^5.1.1",
    "cpr": "^3.0.1",
    "cross-env": "^7.0.3",
    "esm": "^3.2.25",
    "http-server": "^14.1.1",
    "mocha": "^10.7.3",
    "puppeteer": "^23.1.0",
    "rimraf": "^6.0.1",
    "rollup": "^3.27.2",
    "rollup-plugin-copy": "^3.5.0",
    "ts-node": "^10.9.2",
    "typedoc": "^0.28.1",
    "typedoc-plugin-markdown": "^4.6.0",
    "typescript": "^5.5.4"
  },
  "dependencies": {
    "chai-as-promised": "^8.0.0",
    "dexie": "^4.0.1",
    "glob": "^11.0.0"
  }
}<|MERGE_RESOLUTION|>--- conflicted
+++ resolved
@@ -1,10 +1,6 @@
 {
   "name": "@demox-labs/miden-sdk",
-<<<<<<< HEAD
-  "version": "0.11.0-next.14",
-=======
-  "version": "0.11.0-next.18",
->>>>>>> d5b7a987
+  "version": "0.11.0-next.19",
   "description": "Miden Wasm SDK",
   "collaborators": [
     "Miden",
