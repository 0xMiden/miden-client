{
  "name": "@demox-labs/miden-sdk",
<<<<<<< HEAD
  "version": "0.11.0-next.27",
=======
  "version": "0.11.0-next.29",
>>>>>>> 16c35fd2
  "description": "Miden Wasm SDK",
  "collaborators": [
    "Miden",
    "Demox Labs <hi@demoxlabs.xyz>"
  ],
  "type": "module",
  "main": "./dist/index.js",
  "browser": "./dist/index.js",
  "types": "./dist/index.d.ts",
  "exports": {
    ".": "./dist/index.js"
  },
  "files": [
    "dist",
    "../LICENSE.md"
  ],
  "scripts": {
    "build-rust-client-js": "cd ../rust-client/src/store/web_store && yarn && yarn build",
    "build": "rimraf dist && npm run build-rust-client-js && cross-env RUSTFLAGS=\"--cfg getrandom_backend=\\\"wasm_js\\\"\" rollup -c rollup.config.js && cpr js/types dist && node clean.js",
    "build-dev": "npm install && MIDEN_WEB_DEV=true npm run build",
    "test": "yarn playwright install --with-deps && yarn playwright test",
    "test:remote_prover": "yarn install && yarn playwright install --with-deps && cross-env MIDEN_WEB_DEV=true yarn run build && cross-env REMOTE_PROVER=true && yarn playwright test -g 'with remote prover' ",
    "test:clean": "yarn install && yarn playwright install --with-deps && MIDEN_WEB_DEV=true yarn run build && yarn playwright test"
  },
  "devDependencies": {
    "@playwright/test": "^1.55.0",
    "@rollup/plugin-commonjs": "^25.0.7",
    "@rollup/plugin-node-resolve": "^15.2.3",
    "@types/chai": "^4.3.17",
    "@types/chai-as-promised": "^8.0.0",
    "@types/mocha": "^10.0.7",
    "@types/node": "^22.4.1",
    "@wasm-tool/rollup-plugin-rust": "^3.0.3",
    "chai": "^5.1.1",
    "cpr": "^3.0.1",
    "cross-env": "^7.0.3",
    "esm": "^3.2.25",
    "http-server": "^14.1.1",
    "mocha": "^10.7.3",
    "puppeteer": "^23.1.0",
    "rimraf": "^6.0.1",
    "rollup": "^3.27.2",
    "rollup-plugin-copy": "^3.5.0",
    "ts-node": "^10.9.2",
    "typedoc": "^0.28.1",
    "typedoc-plugin-markdown": "^4.6.0",
    "typescript": "^5.5.4"
  },
  "dependencies": {
    "chai-as-promised": "^8.0.0",
    "dexie": "^4.0.1",
    "glob": "^11.0.0"
  }
}<|MERGE_RESOLUTION|>--- conflicted
+++ resolved
@@ -1,10 +1,6 @@
 {
   "name": "@demox-labs/miden-sdk",
-<<<<<<< HEAD
-  "version": "0.11.0-next.27",
-=======
-  "version": "0.11.0-next.29",
->>>>>>> 16c35fd2
+  "version": "0.11.0-next.30",
   "description": "Miden Wasm SDK",
   "collaborators": [
     "Miden",
