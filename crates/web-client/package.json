--- conflicted
+++ resolved
@@ -1,10 +1,6 @@
 {
   "name": "@demox-labs/miden-sdk",
-<<<<<<< HEAD
-  "version": "0.8.1-next.3",
-=======
-  "version": "0.8.4-next.2",
->>>>>>> 5b984789
+  "version": "0.8.4-next.3",
   "description": "Miden Wasm SDK",
   "collaborators": [
     "Miden",
