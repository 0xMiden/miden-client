{
  "name": "@demox-labs/miden-sdk",
<<<<<<< HEAD
  "version": "0.11.0-next.27",
=======
  "version": "0.12.0",
>>>>>>> 1243b4f6
  "description": "Miden Wasm SDK",
  "collaborators": [
    "Miden",
    "Demox Labs <hi@demoxlabs.xyz>"
  ],
  "type": "module",
  "main": "./dist/index.js",
  "browser": "./dist/index.js",
  "types": "./dist/index.d.ts",
  "exports": {
    ".": "./dist/index.js"
  },
  "files": [
    "dist",
    "../LICENSE.md"
  ],
  "scripts": {
    "build-rust-client-js": "cd ../rust-client/src/store/web_store && yarn && yarn build",
    "build": "rimraf dist && npm run build-rust-client-js && cross-env RUSTFLAGS=\"--cfg getrandom_backend=\\\"wasm_js\\\"\" rollup -c rollup.config.js && cpr js/types dist && node clean.js",
    "build-dev": "npm install && MIDEN_WEB_DEV=true npm run build",
    "test": "yarn playwright install --with-deps && yarn playwright test",
<<<<<<< HEAD
    "test:remote_prover": "yarn install && yarn playwright install --with-deps && cross-env MIDEN_WEB_DEV=true yarn run build && cross-env REMOTE_PROVER=true && yarn playwright test -g 'with remote prover' ",
=======
    "test:remote_prover": "yarn install && yarn playwright install --with-deps && cross-env MIDEN_WEB_DEV=true yarn run build && cross-env REMOTE_PROVER=true yarn playwright test -g 'with remote prover' ",
>>>>>>> 1243b4f6
    "test:clean": "yarn install && yarn playwright install --with-deps && MIDEN_WEB_DEV=true yarn run build && yarn playwright test"
  },
  "devDependencies": {
    "@playwright/test": "^1.55.0",
    "@rollup/plugin-commonjs": "^25.0.7",
    "@rollup/plugin-node-resolve": "^15.2.3",
    "@types/chai": "^4.3.17",
    "@types/chai-as-promised": "^8.0.0",
    "@types/mocha": "^10.0.7",
    "@types/node": "^22.4.1",
    "@wasm-tool/rollup-plugin-rust": "^3.0.3",
    "chai": "^5.1.1",
    "cpr": "^3.0.1",
    "cross-env": "^7.0.3",
    "esm": "^3.2.25",
    "http-server": "^14.1.1",
    "mocha": "^10.7.3",
    "puppeteer": "^23.1.0",
    "rimraf": "^6.0.1",
    "rollup": "^3.27.2",
    "rollup-plugin-copy": "^3.5.0",
    "ts-node": "^10.9.2",
    "typedoc": "^0.28.1",
    "typedoc-plugin-markdown": "^4.6.0",
    "typescript": "^5.5.4"
  },
  "dependencies": {
    "chai-as-promised": "^8.0.0",
    "dexie": "^4.0.1",
    "glob": "^11.0.0"
  }
}<|MERGE_RESOLUTION|>--- conflicted
+++ resolved
@@ -1,15 +1,8 @@
 {
   "name": "@demox-labs/miden-sdk",
-<<<<<<< HEAD
-  "version": "0.11.0-next.27",
-=======
-  "version": "0.12.0",
->>>>>>> 1243b4f6
+  "version": "0.12.0-next.1",
   "description": "Miden Wasm SDK",
-  "collaborators": [
-    "Miden",
-    "Demox Labs <hi@demoxlabs.xyz>"
-  ],
+  "collaborators": ["Miden", "Demox Labs <hi@demoxlabs.xyz>"],
   "type": "module",
   "main": "./dist/index.js",
   "browser": "./dist/index.js",
@@ -17,20 +10,13 @@
   "exports": {
     ".": "./dist/index.js"
   },
-  "files": [
-    "dist",
-    "../LICENSE.md"
-  ],
+  "files": ["dist", "../LICENSE.md"],
   "scripts": {
     "build-rust-client-js": "cd ../rust-client/src/store/web_store && yarn && yarn build",
     "build": "rimraf dist && npm run build-rust-client-js && cross-env RUSTFLAGS=\"--cfg getrandom_backend=\\\"wasm_js\\\"\" rollup -c rollup.config.js && cpr js/types dist && node clean.js",
     "build-dev": "npm install && MIDEN_WEB_DEV=true npm run build",
     "test": "yarn playwright install --with-deps && yarn playwright test",
-<<<<<<< HEAD
-    "test:remote_prover": "yarn install && yarn playwright install --with-deps && cross-env MIDEN_WEB_DEV=true yarn run build && cross-env REMOTE_PROVER=true && yarn playwright test -g 'with remote prover' ",
-=======
     "test:remote_prover": "yarn install && yarn playwright install --with-deps && cross-env MIDEN_WEB_DEV=true yarn run build && cross-env REMOTE_PROVER=true yarn playwright test -g 'with remote prover' ",
->>>>>>> 1243b4f6
     "test:clean": "yarn install && yarn playwright install --with-deps && MIDEN_WEB_DEV=true yarn run build && yarn playwright test"
   },
   "devDependencies": {
