{
  "name": "@demox-labs/miden-sdk",
<<<<<<< HEAD
  "version": "0.12.0",
=======
>>>>>>> febaddd9
  "version": "0.12.0-next.1",
  "description": "Miden Wasm SDK",
  "collaborators": [
    "Miden",
    "Demox Labs <hi@demoxlabs.xyz>"
  ],
  "type": "module",
  "main": "./dist/index.js",
  "browser": "./dist/index.js",
  "types": "./dist/index.d.ts",
  "exports": {
    ".": "./dist/index.js"
  },
  "files": [
    "dist",
    "../LICENSE.md"
  ],
  "scripts": {
    "build-rust-client-js": "cd ../rust-client/src/store/web_store && yarn && yarn build",
    "build": "rimraf dist && npm run build-rust-client-js && cross-env RUSTFLAGS=\"--cfg getrandom_backend=\\\"wasm_js\\\"\" rollup -c rollup.config.js && cpr js/types dist && node clean.js",
    "build-dev": "npm install && MIDEN_WEB_DEV=true npm run build",
    "test": "yarn playwright install --with-deps && yarn playwright test",
    "test:remote_prover": "yarn install && yarn playwright install --with-deps && cross-env MIDEN_WEB_DEV=true yarn run build && cross-env REMOTE_PROVER=true yarn playwright test -g 'with remote prover' ",
    "test:clean": "yarn install && yarn playwright install --with-deps && MIDEN_WEB_DEV=true yarn run build && yarn playwright test"
  },
  "devDependencies": {
    "@playwright/test": "^1.55.0",
    "@rollup/plugin-commonjs": "^25.0.7",
    "@rollup/plugin-node-resolve": "^15.2.3",
    "@types/chai": "^4.3.17",
    "@types/chai-as-promised": "^8.0.0",
    "@types/mocha": "^10.0.7",
    "@types/node": "^22.4.1",
    "@wasm-tool/rollup-plugin-rust": "^3.0.3",
    "chai": "^5.1.1",
    "cpr": "^3.0.1",
    "cross-env": "^7.0.3",
    "esm": "^3.2.25",
    "http-server": "^14.1.1",
    "mocha": "^10.7.3",
    "puppeteer": "^23.1.0",
    "rimraf": "^6.0.1",
    "rollup": "^3.27.2",
    "rollup-plugin-copy": "^3.5.0",
    "ts-node": "^10.9.2",
    "typedoc": "^0.28.1",
    "typedoc-plugin-markdown": "^4.6.0",
    "typescript": "^5.5.4"
  },
  "dependencies": {
    "chai-as-promised": "^8.0.0",
    "dexie": "^4.0.1",
    "glob": "^11.0.0"
  }
}<|MERGE_RESOLUTION|>--- conflicted
+++ resolved
@@ -1,10 +1,6 @@
 {
   "name": "@demox-labs/miden-sdk",
-<<<<<<< HEAD
-  "version": "0.12.0",
-=======
->>>>>>> febaddd9
-  "version": "0.12.0-next.1",
+  "version": "0.12.0-next.2",
   "description": "Miden Wasm SDK",
   "collaborators": [
     "Miden",
