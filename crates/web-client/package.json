--- conflicted
+++ resolved
@@ -1,10 +1,6 @@
 {
   "name": "@demox-labs/miden-sdk",
-<<<<<<< HEAD
-  "version": "0.11.0-next.24",
-=======
-  "version": "0.11.0-next.26",
->>>>>>> e1a718a0
+  "version": "0.11.0-next.27",
   "description": "Miden Wasm SDK",
   "collaborators": [
     "Miden",
