--- conflicted
+++ resolved
@@ -1,10 +1,6 @@
 {
   "name": "@demox-labs/miden-sdk",
-<<<<<<< HEAD
-  "version": "0.12.0-next.20",
-=======
-  "version": "0.12.0-next.19",
->>>>>>> 7d91e9fe
+  "version": "0.12.0-next.21",
   "description": "Miden Wasm SDK",
   "collaborators": [
     "Miden",
