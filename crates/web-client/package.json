{
  "name": "@demox-labs/miden-sdk",
<<<<<<< HEAD
  "version": "0.12.0-next.14",
=======
  "version": "0.12.0-next.15",
>>>>>>> a933b70a
  "description": "Miden Wasm SDK",
  "collaborators": [
    "Miden",
    "Demox Labs <hi@demoxlabs.xyz>"
  ],
  "type": "module",
  "main": "./dist/index.js",
  "browser": "./dist/index.js",
  "types": "./dist/index.d.ts",
  "exports": {
    ".": "./dist/index.js"
  },
  "files": [
    "dist",
    "../LICENSE.md"
  ],
  "scripts": {
    "build-rust-client-js": "cd ../idxdb-store/src/ && yarn && yarn build",
    "build": "rimraf dist && npm run build-rust-client-js && cross-env RUSTFLAGS=\"--cfg getrandom_backend=\\\"wasm_js\\\"\" rollup -c rollup.config.js && cpr js/types dist && node clean.js",
    "build-dev": "npm install && MIDEN_WEB_DEV=true npm run build",
    "test": "yarn playwright install --with-deps && yarn playwright test",
    "test:remote_prover": "yarn install && yarn playwright install --with-deps && cross-env MIDEN_WEB_DEV=true yarn run build && cross-env REMOTE_PROVER=true yarn playwright test -g 'with remote prover' ",
    "test:clean": "yarn install && yarn playwright install --with-deps && MIDEN_WEB_DEV=true yarn run build && yarn playwright test "
  },
  "devDependencies": {
    "@playwright/test": "^1.55.0",
    "@rollup/plugin-commonjs": "^25.0.7",
    "@rollup/plugin-node-resolve": "^15.2.3",
    "@types/chai": "^4.3.17",
    "@types/chai-as-promised": "^8.0.0",
    "@types/mocha": "^10.0.7",
    "@types/node": "^22.4.1",
    "@wasm-tool/rollup-plugin-rust": "^3.0.3",
    "chai": "^5.1.1",
    "cpr": "^3.0.1",
    "cross-env": "^7.0.3",
    "esm": "^3.2.25",
    "http-server": "^14.1.1",
    "mocha": "^10.7.3",
    "puppeteer": "^23.1.0",
    "rimraf": "^6.0.1",
    "rollup": "^3.27.2",
    "rollup-plugin-copy": "^3.5.0",
    "ts-node": "^10.9.2",
    "typedoc": "^0.28.1",
    "typedoc-plugin-markdown": "^4.8.1",
    "typescript": "^5.5.4"
  },
  "dependencies": {
    "chai-as-promised": "^8.0.0",
    "dexie": "^4.0.1",
    "glob": "^11.0.0"
  }
}<|MERGE_RESOLUTION|>--- conflicted
+++ resolved
@@ -1,10 +1,6 @@
 {
   "name": "@demox-labs/miden-sdk",
-<<<<<<< HEAD
-  "version": "0.12.0-next.14",
-=======
-  "version": "0.12.0-next.15",
->>>>>>> a933b70a
+  "version": "0.12.0-next.16",
   "description": "Miden Wasm SDK",
   "collaborators": [
     "Miden",
