--- conflicted
+++ resolved
@@ -1,10 +1,6 @@
 {
   "name": "@demox-labs/miden-sdk",
-<<<<<<< HEAD
-  "version": "0.11.0-next.16",
-=======
-  "version": "0.11.0-next.20",
->>>>>>> 8eb0add7
+  "version": "0.11.0-next.21",
   "description": "Miden Wasm SDK",
   "collaborators": [
     "Miden",
