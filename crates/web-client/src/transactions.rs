use miden_client::transaction::{
    TransactionRecord as NativeTransactionRecord, TransactionScript as NativeTransactionScript,
};
use wasm_bindgen::prelude::*;

use super::models::{
    transaction_filter::TransactionFilter, transaction_record::TransactionRecord,
    transaction_script::TransactionScript,
};
use crate::WebClient;

#[wasm_bindgen]
impl WebClient {
    pub async fn get_transactions(
        &mut self,
        transaction_filter: TransactionFilter,
    ) -> Result<Vec<TransactionRecord>, JsValue> {
        if let Some(client) = self.get_mut_inner() {
            let transaction_records: Vec<NativeTransactionRecord> = client
                .get_transactions(transaction_filter.into())
                .await
                .map_err(|err| JsValue::from_str(&format!("Failed to get transactions: {err}")))?;

            Ok(transaction_records.into_iter().map(Into::into).collect())
        } else {
            Err(JsValue::from_str("Client not initialized"))
        }
    }

<<<<<<< HEAD
    pub async fn compile_tx_script(&mut self, script: &str) -> Result<TransactionScript, JsValue> {
=======
    pub fn compile_tx_script(
        &mut self,
        script: &str,
        transaction_script_input_pairs: &TransactionScriptInputPairArray,
    ) -> Result<TransactionScript, JsValue> {
>>>>>>> f4d3688c
        if let Some(client) = self.get_mut_inner() {
            let native_tx_script: NativeTransactionScript =
<<<<<<< HEAD
                client.compile_tx_script(vec![], script).map_err(|err| {
                    JsValue::from_str(&format!("Failed to compile transaction script: {}", err))
=======
                client.compile_tx_script(native_input_pairs, script).map_err(|err| {
                    JsValue::from_str(&format!("Failed to compile transaction script: {err}"))
>>>>>>> f4d3688c
                })?;
            Ok(native_tx_script.into())
        } else {
            Err(JsValue::from_str("Client not initialized"))
        }
    }
}<|MERGE_RESOLUTION|>--- conflicted
+++ resolved
@@ -27,24 +27,11 @@
         }
     }
 
-<<<<<<< HEAD
     pub async fn compile_tx_script(&mut self, script: &str) -> Result<TransactionScript, JsValue> {
-=======
-    pub fn compile_tx_script(
-        &mut self,
-        script: &str,
-        transaction_script_input_pairs: &TransactionScriptInputPairArray,
-    ) -> Result<TransactionScript, JsValue> {
->>>>>>> f4d3688c
         if let Some(client) = self.get_mut_inner() {
             let native_tx_script: NativeTransactionScript =
-<<<<<<< HEAD
                 client.compile_tx_script(vec![], script).map_err(|err| {
                     JsValue::from_str(&format!("Failed to compile transaction script: {}", err))
-=======
-                client.compile_tx_script(native_input_pairs, script).map_err(|err| {
-                    JsValue::from_str(&format!("Failed to compile transaction script: {err}"))
->>>>>>> f4d3688c
                 })?;
             Ok(native_tx_script.into())
         } else {
