use miden_client::{
    note::{get_input_note_with_id_prefix, BlockNumber},
    transaction::{
        PaymentTransactionData, SwapTransactionData,
        TransactionRequestBuilder as NativeTransactionRequestBuilder,
        TransactionResult as NativeTransactionResult,
    },
};
use miden_lib::note::utils::build_swap_tag;
use miden_objects::{account::AccountId as NativeAccountId, asset::FungibleAsset};
use wasm_bindgen::prelude::*;

use crate::{
    models::{
        account_id::AccountId, note_type::NoteType, provers::TransactionProver,
        transaction_request::TransactionRequest, transaction_result::TransactionResult,
        transactions::NewSwapTransactionResult,
    },
    WebClient,
};

#[wasm_bindgen]
impl WebClient {
    #[wasm_bindgen(js_name = "newTransaction")]
    pub async fn new_transaction(
        &mut self,
        account_id: &AccountId,
        transaction_request: &TransactionRequest,
    ) -> Result<TransactionResult, JsValue> {
        if let Some(client) = self.get_mut_inner() {
            let native_transaction_execution_result: NativeTransactionResult = client
                .new_transaction(account_id.into(), transaction_request.into())
                .await
                .map_err(|err| {
                    JsValue::from_str(&format!("Failed to execute New Transaction: {err}"))
                })?;

            Ok(native_transaction_execution_result.into())
        } else {
            Err(JsValue::from_str("Client not initialized"))
        }
    }

    #[wasm_bindgen(js_name = "submitTransaction")]
    pub async fn submit_transaction(
        &mut self,
        transaction_result: &TransactionResult,
        prover: Option<TransactionProver>,
    ) -> Result<(), JsValue> {
        if let Some(client) = self.get_mut_inner() {
            let native_transaction_result: NativeTransactionResult = transaction_result.into();
            match prover {
                Some(p) => {
                    client
                        .submit_transaction_with_prover(native_transaction_result, p.get_prover())
                        .await
                        .map_err(|err| {
<<<<<<< HEAD
                            JsValue::from_str(&format!("Failed to submit Transaction: {err}"))
=======
                            JsValue::from_str(&format!(
                                "Failed to submit Transaction with prover: {}",
                                err
                            ))
>>>>>>> f99b7e0b
                        })?;
                },
                None => {
                    client.submit_transaction(native_transaction_result).await.map_err(|err| {
                        JsValue::from_str(&format!("Failed to submit Transaction: {err}"))
                    })?;
                },
            }
<<<<<<< HEAD

            Ok(())
        } else {
            Err(JsValue::from_str("Client not initialized"))
        }
    }

    #[wasm_bindgen(js_name = "submitTransactionWithProver")]
    pub async fn submit_transaction_with_prover(
        &mut self,
        transaction_result: &TransactionResult,
        prover: TransactionProver,
    ) -> Result<(), JsValue> {
        if let Some(client) = self.get_mut_inner() {
            let native_transaction_result: NativeTransactionResult = transaction_result.into();
            client
                .submit_transaction_with_prover(native_transaction_result, prover.get_prover())
                .await
                .map_err(|err| {
                    JsValue::from_str(&format!("Failed to submit Transaction: {err}"))
                })?;

=======
>>>>>>> f99b7e0b
            Ok(())
        } else {
            Err(JsValue::from_str("Client not initialized"))
        }
    }

    #[wasm_bindgen(js_name = "newMintTransaction")]
    pub async fn new_mint_transaction(
        &mut self,
        target_account_id: &AccountId,
        faucet_id: &AccountId,
        note_type: &NoteType,
        amount: u64,
    ) -> Result<TransactionResult, JsValue> {
        if let Some(client) = self.get_mut_inner() {
            let fungible_asset = FungibleAsset::new(faucet_id.into(), amount).map_err(|err| {
                JsValue::from_str(&format!("Failed to create Fungible Asset: {err}"))
            })?;

            let mint_transaction_request = NativeTransactionRequestBuilder::mint_fungible_asset(
                fungible_asset,
                target_account_id.into(),
                note_type.into(),
                client.rng(),
            )
            .and_then(NativeTransactionRequestBuilder::build)
            .map_err(|err| {
                JsValue::from_str(&format!("Failed to create Mint Transaction Request: {err}"))
            })?;

            let mint_transaction_execution_result = client
                .new_transaction(faucet_id.into(), mint_transaction_request)
                .await
                .map_err(|err| {
                    JsValue::from_str(&format!("Failed to execute Mint Transaction: {err}"))
                })?;

            let result = mint_transaction_execution_result.clone().into();

            client
                .submit_transaction(mint_transaction_execution_result)
                .await
                .map_err(|err| {
                    JsValue::from_str(&format!("Failed to submit Mint Transaction: {err}"))
                })?;

            Ok(result)
        } else {
            Err(JsValue::from_str("Client not initialized"))
        }
    }

    #[wasm_bindgen(js_name = "newSendTransaction")]
    pub async fn new_send_transaction(
        &mut self,
        sender_account_id: &AccountId,
        target_account_id: &AccountId,
        faucet_id: &AccountId,
        note_type: &NoteType,
        amount: u64,
        recall_height: Option<u32>,
    ) -> Result<TransactionResult, JsValue> {
        if let Some(client) = self.get_mut_inner() {
            let fungible_asset = FungibleAsset::new(faucet_id.into(), amount).map_err(|err| {
                JsValue::from_str(&format!("Failed to create Fungible Asset: {err}"))
            })?;

            let payment_transaction = PaymentTransactionData::new(
                vec![fungible_asset.into()],
                sender_account_id.into(),
                target_account_id.into(),
            );

            let send_transaction_request = if let Some(recall_height) = recall_height {
                NativeTransactionRequestBuilder::pay_to_id(
                    payment_transaction,
                    Some(BlockNumber::from(recall_height)),
                    note_type.into(),
                    client.rng(),
                )
                .and_then(NativeTransactionRequestBuilder::build)
                .map_err(|err| {
                    JsValue::from_str(&format!(
                        "Failed to create Send Transaction Request with Recall Height: {err}"
                    ))
                })?
            } else {
                NativeTransactionRequestBuilder::pay_to_id(
                    payment_transaction,
                    None,
                    note_type.into(),
                    client.rng(),
                )
                .and_then(NativeTransactionRequestBuilder::build)
                .map_err(|err| {
                    JsValue::from_str(&format!("Failed to create Send Transaction Request: {err}"))
                })?
            };

            let send_transaction_execution_result = client
                .new_transaction(sender_account_id.into(), send_transaction_request)
                .await
                .map_err(|err| {
                    JsValue::from_str(&format!("Failed to execute Send Transaction: {err}"))
                })?;

            let result = send_transaction_execution_result.clone().into();

            client
                .submit_transaction(send_transaction_execution_result)
                .await
                .map_err(|err| {
                    JsValue::from_str(&format!("Failed to submit Mint Transaction: {err}"))
                })?;

            Ok(result)
        } else {
            Err(JsValue::from_str("Client not initialized"))
        }
    }

    #[wasm_bindgen(js_name = "newConsumeTransaction")]
    pub async fn new_consume_transaction(
        &mut self,
        account_id: &AccountId,
        list_of_note_ids: Vec<String>,
    ) -> Result<TransactionResult, JsValue> {
        if let Some(client) = self.get_mut_inner() {
            let mut result = Vec::new();
            for note_id in list_of_note_ids {
                let note_record =
                    get_input_note_with_id_prefix(client, &note_id).await.map_err(|err| {
                        JsValue::from_str(&format!("Failed to get input note: {err}"))
                    })?;
                result.push(note_record.id());
            }

            let consume_transaction_request =
                NativeTransactionRequestBuilder::consume_notes(result).build().map_err(|err| {
                    JsValue::from_str(&format!(
                        "Failed to create Consume Transaction Request: {err}"
                    ))
                })?;

            let consume_transaction_execution_result = client
                .new_transaction(account_id.into(), consume_transaction_request)
                .await
                .map_err(|err| {
                    JsValue::from_str(&format!("Failed to execute Consume Transaction: {err}"))
                })?;

            let result = consume_transaction_execution_result.clone().into();

            client.submit_transaction(consume_transaction_execution_result).await.map_err(
                |err| JsValue::from_str(&format!("Failed to submit Consume Transaction: {err}")),
            )?;

            Ok(result)
        } else {
            Err(JsValue::from_str("Client not initialized"))
        }
    }

    #[wasm_bindgen(js_name = "newSwapTransaction")]
    pub async fn new_swap_transaction(
        &mut self,
        sender_account_id: String,
        offered_asset_faucet_id: String,
        offered_asset_amount: String,
        requested_asset_faucet_id: String,
        requested_asset_amount: String,
        note_type: &NoteType,
    ) -> Result<NewSwapTransactionResult, JsValue> {
        if let Some(client) = self.get_mut_inner() {
            let sender_account_id = NativeAccountId::from_hex(&sender_account_id).unwrap();

            let offered_asset_faucet_id =
                NativeAccountId::from_hex(&offered_asset_faucet_id).unwrap();
            let offered_asset_amount_as_u64: u64 =
                offered_asset_amount.parse::<u64>().map_err(|err| err.to_string())?;
            let offered_fungible_asset =
                FungibleAsset::new(offered_asset_faucet_id, offered_asset_amount_as_u64)
                    .map_err(|err| err.to_string())?
                    .into();

            let requested_asset_faucet_id =
                NativeAccountId::from_hex(&requested_asset_faucet_id).unwrap();
            let requested_asset_amount_as_u64: u64 =
                requested_asset_amount.parse::<u64>().map_err(|err| err.to_string())?;
            let requested_fungible_asset =
                FungibleAsset::new(requested_asset_faucet_id, requested_asset_amount_as_u64)
                    .map_err(|err| err.to_string())?
                    .into();

            let swap_transaction = SwapTransactionData::new(
                sender_account_id,
                offered_fungible_asset,
                requested_fungible_asset,
            );

            let swap_transaction_request = NativeTransactionRequestBuilder::swap(
                &swap_transaction,
                note_type.into(),
                client.rng(),
            )
            .unwrap()
            .build()
            .unwrap();
            let swap_transaction_execution_result = client
                .new_transaction(sender_account_id, swap_transaction_request.clone())
                .await
                .unwrap();
            let mut result = NewSwapTransactionResult::new(
                swap_transaction_execution_result.executed_transaction().id().to_string(),
                swap_transaction_request
                    .expected_output_notes()
                    .map(|note| note.id().to_string())
                    .collect(),
                swap_transaction_request
                    .expected_future_notes()
                    .map(|note| note.0.id().to_string())
                    .collect(),
                None,
            );

            client.submit_transaction(swap_transaction_execution_result).await.unwrap();

            let payback_note_tag_u32: u32 = build_swap_tag(
                note_type.into(),
                &swap_transaction.offered_asset(),
                &swap_transaction.requested_asset(),
            )
            .map_err(|err| err.to_string())?
            .into();

            result.set_note_tag(payback_note_tag_u32.to_string());

            Ok(result)
        } else {
            Err(JsValue::from_str("Client not initialized"))
        }
    }
}<|MERGE_RESOLUTION|>--- conflicted
+++ resolved
@@ -27,6 +27,14 @@
         account_id: &AccountId,
         transaction_request: &TransactionRequest,
     ) -> Result<TransactionResult, JsValue> {
+        self.fetch_and_cache_account_auth_by_account_id(account_id)
+            .await
+            .map_err(|err| {
+                JsValue::from_str(&format!(
+                    "Failed to fetch and cache account auth by account id for mint transaction: {err:?}"
+                ))
+            })?;
+
         if let Some(client) = self.get_mut_inner() {
             let native_transaction_execution_result: NativeTransactionResult = client
                 .new_transaction(account_id.into(), transaction_request.into())
@@ -47,22 +55,18 @@
         transaction_result: &TransactionResult,
         prover: Option<TransactionProver>,
     ) -> Result<(), JsValue> {
-        if let Some(client) = self.get_mut_inner() {
-            let native_transaction_result: NativeTransactionResult = transaction_result.into();
+        let native_transaction_result: NativeTransactionResult = transaction_result.into();
+
+        if let Some(client) = self.get_mut_inner() {
             match prover {
                 Some(p) => {
                     client
                         .submit_transaction_with_prover(native_transaction_result, p.get_prover())
                         .await
                         .map_err(|err| {
-<<<<<<< HEAD
-                            JsValue::from_str(&format!("Failed to submit Transaction: {err}"))
-=======
                             JsValue::from_str(&format!(
-                                "Failed to submit Transaction with prover: {}",
-                                err
+                                "Failed to submit Transaction with prover: {err}"
                             ))
->>>>>>> f99b7e0b
                         })?;
                 },
                 None => {
@@ -71,31 +75,6 @@
                     })?;
                 },
             }
-<<<<<<< HEAD
-
-            Ok(())
-        } else {
-            Err(JsValue::from_str("Client not initialized"))
-        }
-    }
-
-    #[wasm_bindgen(js_name = "submitTransactionWithProver")]
-    pub async fn submit_transaction_with_prover(
-        &mut self,
-        transaction_result: &TransactionResult,
-        prover: TransactionProver,
-    ) -> Result<(), JsValue> {
-        if let Some(client) = self.get_mut_inner() {
-            let native_transaction_result: NativeTransactionResult = transaction_result.into();
-            client
-                .submit_transaction_with_prover(native_transaction_result, prover.get_prover())
-                .await
-                .map_err(|err| {
-                    JsValue::from_str(&format!("Failed to submit Transaction: {err}"))
-                })?;
-
-=======
->>>>>>> f99b7e0b
             Ok(())
         } else {
             Err(JsValue::from_str("Client not initialized"))
@@ -110,11 +89,18 @@
         note_type: &NoteType,
         amount: u64,
     ) -> Result<TransactionResult, JsValue> {
-        if let Some(client) = self.get_mut_inner() {
-            let fungible_asset = FungibleAsset::new(faucet_id.into(), amount).map_err(|err| {
-                JsValue::from_str(&format!("Failed to create Fungible Asset: {err}"))
-            })?;
-
+        let fungible_asset = FungibleAsset::new(faucet_id.into(), amount)
+            .map_err(|err| JsValue::from_str(&format!("Failed to create Fungible Asset: {err}")))?;
+
+        self.fetch_and_cache_account_auth_by_account_id(faucet_id)
+            .await
+            .map_err(|err| {
+                JsValue::from_str(&format!(
+                    "Failed to fetch and cache account auth by account id for mint transaction: {err:?}"
+                ))
+            })?;
+
+        if let Some(client) = self.get_mut_inner() {
             let mint_transaction_request = NativeTransactionRequestBuilder::mint_fungible_asset(
                 fungible_asset,
                 target_account_id.into(),
@@ -125,7 +111,6 @@
             .map_err(|err| {
                 JsValue::from_str(&format!("Failed to create Mint Transaction Request: {err}"))
             })?;
-
             let mint_transaction_execution_result = client
                 .new_transaction(faucet_id.into(), mint_transaction_request)
                 .await
@@ -158,17 +143,24 @@
         amount: u64,
         recall_height: Option<u32>,
     ) -> Result<TransactionResult, JsValue> {
-        if let Some(client) = self.get_mut_inner() {
-            let fungible_asset = FungibleAsset::new(faucet_id.into(), amount).map_err(|err| {
-                JsValue::from_str(&format!("Failed to create Fungible Asset: {err}"))
-            })?;
-
-            let payment_transaction = PaymentTransactionData::new(
-                vec![fungible_asset.into()],
-                sender_account_id.into(),
-                target_account_id.into(),
-            );
-
+        let fungible_asset = FungibleAsset::new(faucet_id.into(), amount)
+            .map_err(|err| JsValue::from_str(&format!("Failed to create Fungible Asset: {err}")))?;
+
+        let payment_transaction = PaymentTransactionData::new(
+            vec![fungible_asset.into()],
+            sender_account_id.into(),
+            target_account_id.into(),
+        );
+
+        self.fetch_and_cache_account_auth_by_account_id(sender_account_id)
+            .await
+            .map_err(|err| {
+                JsValue::from_str(&format!(
+                    "Failed to fetch and cache account auth by account id for mint transaction: {err:?}"
+                ))
+            })?;
+
+        if let Some(client) = self.get_mut_inner() {
             let send_transaction_request = if let Some(recall_height) = recall_height {
                 NativeTransactionRequestBuilder::pay_to_id(
                     payment_transaction,
@@ -223,6 +215,14 @@
         account_id: &AccountId,
         list_of_note_ids: Vec<String>,
     ) -> Result<TransactionResult, JsValue> {
+        self.fetch_and_cache_account_auth_by_account_id(account_id)
+            .await
+            .map_err(|err| {
+                JsValue::from_str(&format!(
+                    "Failed to fetch and cache account auth by account id for mint transaction: {err:?}"
+                ))
+            })?;
+
         if let Some(client) = self.get_mut_inner() {
             let mut result = Vec::new();
             for note_id in list_of_note_ids {
@@ -269,33 +269,40 @@
         requested_asset_amount: String,
         note_type: &NoteType,
     ) -> Result<NewSwapTransactionResult, JsValue> {
-        if let Some(client) = self.get_mut_inner() {
-            let sender_account_id = NativeAccountId::from_hex(&sender_account_id).unwrap();
-
-            let offered_asset_faucet_id =
-                NativeAccountId::from_hex(&offered_asset_faucet_id).unwrap();
-            let offered_asset_amount_as_u64: u64 =
-                offered_asset_amount.parse::<u64>().map_err(|err| err.to_string())?;
-            let offered_fungible_asset =
-                FungibleAsset::new(offered_asset_faucet_id, offered_asset_amount_as_u64)
-                    .map_err(|err| err.to_string())?
-                    .into();
-
-            let requested_asset_faucet_id =
-                NativeAccountId::from_hex(&requested_asset_faucet_id).unwrap();
-            let requested_asset_amount_as_u64: u64 =
-                requested_asset_amount.parse::<u64>().map_err(|err| err.to_string())?;
-            let requested_fungible_asset =
-                FungibleAsset::new(requested_asset_faucet_id, requested_asset_amount_as_u64)
-                    .map_err(|err| err.to_string())?
-                    .into();
-
-            let swap_transaction = SwapTransactionData::new(
-                sender_account_id,
-                offered_fungible_asset,
-                requested_fungible_asset,
-            );
-
+        let sender_account_id = NativeAccountId::from_hex(&sender_account_id).unwrap();
+
+        let offered_asset_faucet_id = NativeAccountId::from_hex(&offered_asset_faucet_id).unwrap();
+        let offered_asset_amount_as_u64: u64 =
+            offered_asset_amount.parse::<u64>().map_err(|err| err.to_string())?;
+        let offered_fungible_asset =
+            FungibleAsset::new(offered_asset_faucet_id, offered_asset_amount_as_u64)
+                .map_err(|err| err.to_string())?
+                .into();
+
+        let requested_asset_faucet_id =
+            NativeAccountId::from_hex(&requested_asset_faucet_id).unwrap();
+        let requested_asset_amount_as_u64: u64 =
+            requested_asset_amount.parse::<u64>().map_err(|err| err.to_string())?;
+        let requested_fungible_asset =
+            FungibleAsset::new(requested_asset_faucet_id, requested_asset_amount_as_u64)
+                .map_err(|err| err.to_string())?
+                .into();
+
+        let swap_transaction = SwapTransactionData::new(
+            sender_account_id,
+            offered_fungible_asset,
+            requested_fungible_asset,
+        );
+
+        self.fetch_and_cache_account_auth_by_account_id(&sender_account_id.into())
+            .await
+            .map_err(|err| {
+                JsValue::from_str(&format!(
+                    "Failed to fetch and cache account auth by account id for mint transaction: {err:?}"
+                ))
+            })?;
+
+        if let Some(client) = self.get_mut_inner() {
             let swap_transaction_request = NativeTransactionRequestBuilder::swap(
                 &swap_transaction,
                 note_type.into(),
