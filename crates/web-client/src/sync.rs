use wasm_bindgen::prelude::*;

use crate::{
    WebClient, js_error_with_context,
    models::{block_header::BlockHeader, sync_summary::SyncSummary},
};

#[wasm_bindgen]
impl WebClient {
    #[wasm_bindgen(js_name = "syncState")]
    pub async fn sync_state(&mut self) -> Result<SyncSummary, JsValue> {
        if let Some(client) = self.get_mut_inner() {
            let sync_summary = client
                .sync_state()
                .await
                .map_err(|err| js_error_with_context(err, "failed to sync state"))?;

            Ok(sync_summary.into())
        } else {
            Err(JsValue::from_str("Client not initialized"))
        }
    }

<<<<<<< HEAD
    #[wasm_bindgen(js_name = "getSyncHeight")]
    pub async fn get_sync_height(&mut self) -> Result<u32, JsValue> {
        if let Some(client) = self.get_mut_inner() {
            let sync_height = client
                .get_sync_height()
                .await
                .map_err(|err| js_error_with_context(err, "failed to get sync height"))?;

            Ok(sync_height.as_u32())
=======
    #[wasm_bindgen(js_name = "getLatestEpochBlock")]
    pub async fn get_latest_epoch_block(&mut self) -> Result<BlockHeader, JsValue> {
        if let Some(client) = self.get_mut_inner() {
            let block_header = client
                .get_latest_epoch_block()
                .await
                .map_err(|err| js_error_with_context(err, "failed to get latest epoch block"))?;

            Ok(block_header.into())
>>>>>>> bc837f2e
        } else {
            Err(JsValue::from_str("Client not initialized"))
        }
    }
}<|MERGE_RESOLUTION|>--- conflicted
+++ resolved
@@ -21,7 +21,6 @@
         }
     }
 
-<<<<<<< HEAD
     #[wasm_bindgen(js_name = "getSyncHeight")]
     pub async fn get_sync_height(&mut self) -> Result<u32, JsValue> {
         if let Some(client) = self.get_mut_inner() {
@@ -31,7 +30,11 @@
                 .map_err(|err| js_error_with_context(err, "failed to get sync height"))?;
 
             Ok(sync_height.as_u32())
-=======
+        } else {
+            Err(JsValue::from_str("Client not initialized"))
+        }
+    }
+
     #[wasm_bindgen(js_name = "getLatestEpochBlock")]
     pub async fn get_latest_epoch_block(&mut self) -> Result<BlockHeader, JsValue> {
         if let Some(client) = self.get_mut_inner() {
@@ -41,7 +44,6 @@
                 .map_err(|err| js_error_with_context(err, "failed to get latest epoch block"))?;
 
             Ok(block_header.into())
->>>>>>> bc837f2e
         } else {
             Err(JsValue::from_str("Client not initialized"))
         }
