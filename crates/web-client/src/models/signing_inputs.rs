use miden_client::auth::SigningInputs as NativeSigningInputs;
use wasm_bindgen::prelude::*;
use wasm_bindgen_futures::js_sys::Uint8Array;

use crate::models::felt::Felt;
use crate::models::transaction_summary::TransactionSummary;
use crate::models::word::Word;
use crate::utils::{deserialize_from_uint8array, serialize_to_uint8array};
<<<<<<< HEAD
=======

#[wasm_bindgen]
#[derive(Copy, Clone, Debug, Eq, PartialEq)]
pub enum SigningInputsType {
    TransactionSummary,
    Arbitrary,
    Blind,
}
>>>>>>> b701db47

#[wasm_bindgen]
pub struct SigningInputs {
    inner: NativeSigningInputs,
}

#[wasm_bindgen]
impl SigningInputs {
    #[wasm_bindgen(js_name = "newTransactionSummary")]
    pub fn new_transaction_summary(summary: TransactionSummary) -> Self {
        Self {
            inner: NativeSigningInputs::TransactionSummary(Box::new(summary.into())),
        }
    }

    #[wasm_bindgen(js_name = "newArbitrary")]
    pub fn new_arbitrary(felts: Vec<Felt>) -> Self {
        Self {
            inner: NativeSigningInputs::Arbitrary(felts.into_iter().map(Into::into).collect()),
        }
    }

    #[wasm_bindgen(js_name = "newBlind")]
    pub fn new_blind(word: &Word) -> Self {
        Self {
            inner: NativeSigningInputs::Blind(word.into()),
        }
    }

    #[wasm_bindgen(js_name = "transactionSummaryPayload")]
    pub fn transaction_summary_payload(&self) -> Result<TransactionSummary, JsValue> {
        match &self.inner {
            NativeSigningInputs::TransactionSummary(ts) => {
                Ok(TransactionSummary::from((**ts).clone()))
            },
            _ => Err(JsValue::from_str(&format!(
                "transactionSummaryPayload requires SigningInputs::TransactionSummary (found {:?})",
                self.variant_type()
            ))),
        }
    }

    #[wasm_bindgen(js_name = "arbitraryPayload")]
    pub fn arbitrary_payload(&self) -> Result<Box<[Felt]>, JsValue> {
        match &self.inner {
            NativeSigningInputs::Arbitrary(felts) => {
                Ok(felts.iter().copied().map(Felt::from).collect::<Vec<_>>().into_boxed_slice())
            },
            _ => Err(JsValue::from_str(&format!(
                "arbitraryPayload requires SigningInputs::Arbitrary (found {:?})",
                self.variant_type()
            ))),
        }
    }

    #[wasm_bindgen(js_name = "blindPayload")]
    pub fn blind_payload(&self) -> Result<Word, JsValue> {
        match &self.inner {
            NativeSigningInputs::Blind(word) => Ok(Word::from(*word)),
            _ => Err(JsValue::from_str(&format!(
                "blindPayload requires SigningInputs::Blind (found {:?})",
                self.variant_type()
            ))),
        }
    }

    #[wasm_bindgen(getter, js_name = "variantType")]
    pub fn variant_type(&self) -> SigningInputsType {
        match &self.inner {
            NativeSigningInputs::TransactionSummary(_) => SigningInputsType::TransactionSummary,
            NativeSigningInputs::Arbitrary(_) => SigningInputsType::Arbitrary,
            NativeSigningInputs::Blind(_) => SigningInputsType::Blind,
        }
    }

    #[wasm_bindgen(js_name = "toCommitment")]
    pub fn to_commitment(&self) -> Word {
        self.inner.to_commitment().into()
    }

    #[wasm_bindgen(js_name = "toElements")]
    pub fn to_elements(&self) -> Vec<Felt> {
        self.inner.to_elements().into_iter().map(Into::into).collect()
    }

    pub fn serialize(&self) -> Uint8Array {
        serialize_to_uint8array(&self.inner)
    }

    pub fn deserialize(bytes: &Uint8Array) -> Result<SigningInputs, JsValue> {
        let native_signing_inputs = deserialize_from_uint8array::<NativeSigningInputs>(bytes)?;
<<<<<<< HEAD
        Ok(native_signing_inputs.into())
    }
}

// CONVERSIONS
// ================================================================================================

impl From<NativeSigningInputs> for SigningInputs {
    fn from(native_signing_inputs: NativeSigningInputs) -> Self {
        SigningInputs { inner: native_signing_inputs }
    }
}

impl From<&NativeSigningInputs> for SigningInputs {
    fn from(native_signing_inputs: &NativeSigningInputs) -> Self {
        SigningInputs { inner: native_signing_inputs.clone() }
    }
}

impl From<SigningInputs> for NativeSigningInputs {
    fn from(signing_inputs: SigningInputs) -> Self {
        signing_inputs.inner
    }
}

impl From<&SigningInputs> for NativeSigningInputs {
    fn from(signing_inputs: &SigningInputs) -> Self {
        signing_inputs.inner.clone()
=======
        Ok(SigningInputs { inner: native_signing_inputs })
>>>>>>> b701db47
    }
}<|MERGE_RESOLUTION|>--- conflicted
+++ resolved
@@ -6,8 +6,6 @@
 use crate::models::transaction_summary::TransactionSummary;
 use crate::models::word::Word;
 use crate::utils::{deserialize_from_uint8array, serialize_to_uint8array};
-<<<<<<< HEAD
-=======
 
 #[wasm_bindgen]
 #[derive(Copy, Clone, Debug, Eq, PartialEq)]
@@ -16,7 +14,6 @@
     Arbitrary,
     Blind,
 }
->>>>>>> b701db47
 
 #[wasm_bindgen]
 pub struct SigningInputs {
@@ -108,7 +105,6 @@
 
     pub fn deserialize(bytes: &Uint8Array) -> Result<SigningInputs, JsValue> {
         let native_signing_inputs = deserialize_from_uint8array::<NativeSigningInputs>(bytes)?;
-<<<<<<< HEAD
         Ok(native_signing_inputs.into())
     }
 }
@@ -137,8 +133,5 @@
 impl From<&SigningInputs> for NativeSigningInputs {
     fn from(signing_inputs: &SigningInputs) -> Self {
         signing_inputs.inner.clone()
-=======
-        Ok(SigningInputs { inner: native_signing_inputs })
->>>>>>> b701db47
     }
 }