use miden_client::auth::SigningInputs as NativeSigningInputs;
use wasm_bindgen::prelude::*;
use wasm_bindgen_futures::js_sys::Uint8Array;

use crate::models::felt::Felt;
use crate::models::transaction_summary::TransactionSummary;
use crate::models::word::Word;
use crate::utils::{deserialize_from_uint8array, serialize_to_uint8array};

#[wasm_bindgen]
<<<<<<< HEAD
#[derive(Clone)]
=======
#[derive(Copy, Clone, Debug, Eq, PartialEq)]
pub enum SigningInputsType {
    TransactionSummary,
    Arbitrary,
    Blind,
}

#[wasm_bindgen]
>>>>>>> 5305fa1c
pub struct SigningInputs {
    inner: NativeSigningInputs,
}

#[wasm_bindgen]
impl SigningInputs {
    #[wasm_bindgen(js_name = "newTransactionSummary")]
    pub fn new_transaction_summary(summary: TransactionSummary) -> Self {
        Self {
            inner: NativeSigningInputs::TransactionSummary(Box::new(summary.into())),
        }
    }

    #[wasm_bindgen(js_name = "newArbitrary")]
    pub fn new_arbitrary(felts: Vec<Felt>) -> Self {
        Self {
            inner: NativeSigningInputs::Arbitrary(felts.into_iter().map(Into::into).collect()),
        }
    }

    #[wasm_bindgen(js_name = "newBlind")]
    pub fn new_blind(word: &Word) -> Self {
        Self {
            inner: NativeSigningInputs::Blind(word.into()),
        }
    }

    #[wasm_bindgen(js_name = "transactionSummaryPayload")]
    pub fn transaction_summary_payload(&self) -> Result<TransactionSummary, JsValue> {
        match &self.inner {
            NativeSigningInputs::TransactionSummary(ts) => {
                Ok(TransactionSummary::from((**ts).clone()))
            },
            _ => Err(JsValue::from_str(&format!(
                "transactionSummaryPayload requires SigningInputs::TransactionSummary (found {:?})",
                self.variant_type()
            ))),
        }
    }

    #[wasm_bindgen(js_name = "arbitraryPayload")]
    pub fn arbitrary_payload(&self) -> Result<Box<[Felt]>, JsValue> {
        match &self.inner {
            NativeSigningInputs::Arbitrary(felts) => {
                Ok(felts.iter().copied().map(Felt::from).collect::<Vec<_>>().into_boxed_slice())
            },
            _ => Err(JsValue::from_str(&format!(
                "arbitraryPayload requires SigningInputs::Arbitrary (found {:?})",
                self.variant_type()
            ))),
        }
    }

    #[wasm_bindgen(js_name = "blindPayload")]
    pub fn blind_payload(&self) -> Result<Word, JsValue> {
        match &self.inner {
            NativeSigningInputs::Blind(word) => Ok(Word::from(*word)),
            _ => Err(JsValue::from_str(&format!(
                "blindPayload requires SigningInputs::Blind (found {:?})",
                self.variant_type()
            ))),
        }
    }

    #[wasm_bindgen(getter, js_name = "variantType")]
    pub fn variant_type(&self) -> SigningInputsType {
        match &self.inner {
            NativeSigningInputs::TransactionSummary(_) => SigningInputsType::TransactionSummary,
            NativeSigningInputs::Arbitrary(_) => SigningInputsType::Arbitrary,
            NativeSigningInputs::Blind(_) => SigningInputsType::Blind,
        }
    }

    #[wasm_bindgen(js_name = "toCommitment")]
    pub fn to_commitment(&self) -> Word {
        self.inner.to_commitment().into()
    }

    #[wasm_bindgen(js_name = "toElements")]
    pub fn to_elements(&self) -> Vec<Felt> {
        self.inner.to_elements().into_iter().map(Into::into).collect()
    }

    pub fn serialize(&self) -> Uint8Array {
        serialize_to_uint8array(&self.inner)
    }

    pub fn deserialize(bytes: &Uint8Array) -> Result<SigningInputs, JsValue> {
        let native_signing_inputs = deserialize_from_uint8array::<NativeSigningInputs>(bytes)?;
        Ok(native_signing_inputs.into())
    }
}

// CONVERSIONS
// ================================================================================================

impl From<NativeSigningInputs> for SigningInputs {
    fn from(native_signing_inputs: NativeSigningInputs) -> Self {
        SigningInputs { inner: native_signing_inputs }
    }
}

impl From<&NativeSigningInputs> for SigningInputs {
    fn from(native_signing_inputs: &NativeSigningInputs) -> Self {
        SigningInputs { inner: native_signing_inputs.clone() }
    }
}

impl From<SigningInputs> for NativeSigningInputs {
    fn from(signing_inputs: SigningInputs) -> Self {
        signing_inputs.inner
    }
}

impl From<&SigningInputs> for NativeSigningInputs {
    fn from(signing_inputs: &SigningInputs) -> Self {
        signing_inputs.inner.clone()
    }
}<|MERGE_RESOLUTION|>--- conflicted
+++ resolved
@@ -2,15 +2,13 @@
 use wasm_bindgen::prelude::*;
 use wasm_bindgen_futures::js_sys::Uint8Array;
 
+use super::miden_arrays::FeltArray;
 use crate::models::felt::Felt;
 use crate::models::transaction_summary::TransactionSummary;
 use crate::models::word::Word;
 use crate::utils::{deserialize_from_uint8array, serialize_to_uint8array};
 
 #[wasm_bindgen]
-<<<<<<< HEAD
-#[derive(Clone)]
-=======
 #[derive(Copy, Clone, Debug, Eq, PartialEq)]
 pub enum SigningInputsType {
     TransactionSummary,
@@ -19,7 +17,7 @@
 }
 
 #[wasm_bindgen]
->>>>>>> 5305fa1c
+#[derive(Clone, Debug)]
 pub struct SigningInputs {
     inner: NativeSigningInputs,
 }
@@ -61,10 +59,10 @@
     }
 
     #[wasm_bindgen(js_name = "arbitraryPayload")]
-    pub fn arbitrary_payload(&self) -> Result<Box<[Felt]>, JsValue> {
+    pub fn arbitrary_payload(&self) -> Result<FeltArray, JsValue> {
         match &self.inner {
             NativeSigningInputs::Arbitrary(felts) => {
-                Ok(felts.iter().copied().map(Felt::from).collect::<Vec<_>>().into_boxed_slice())
+                Ok(felts.iter().copied().map(Felt::from).collect::<Vec<_>>().into())
             },
             _ => Err(JsValue::from_str(&format!(
                 "arbitraryPayload requires SigningInputs::Arbitrary (found {:?})",
@@ -99,8 +97,8 @@
     }
 
     #[wasm_bindgen(js_name = "toElements")]
-    pub fn to_elements(&self) -> Vec<Felt> {
-        self.inner.to_elements().into_iter().map(Into::into).collect()
+    pub fn to_elements(&self) -> FeltArray {
+        self.inner.to_elements().into_iter().map(Into::into).collect::<Vec<_>>().into()
     }
 
     pub fn serialize(&self) -> Uint8Array {
