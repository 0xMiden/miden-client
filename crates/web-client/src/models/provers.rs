use alloc::sync::Arc;

use miden_client::{
    transaction::{LocalTransactionProver, TransactionProver as TransactionProverTrait},
    RemoteTransactionProver,
};
use miden_tx::ProvingOptions;
use wasm_bindgen::prelude::*;

#[wasm_bindgen]
pub struct TransactionProver {
    prover: Arc<dyn TransactionProverTrait>,
    endpoint: Option<String>,
}

#[wasm_bindgen]
impl TransactionProver {
    #[wasm_bindgen(js_name = "newLocalProver")]
    pub fn new_local_prover() -> TransactionProver {
<<<<<<< HEAD
        let local_prover = LocalTransactionProver::new(ProvingOptions::default());
        TransactionProver { prover: Arc::new(local_prover) }
=======
        let local_prover = LocalTransactionProver::new(Default::default());
        TransactionProver {
            prover: Arc::new(local_prover),
            endpoint: None,
        }
>>>>>>> f99b7e0b
    }

    #[wasm_bindgen(js_name = "newRemoteProver")]
    pub fn new_remote_prover(endpoint: &str) -> TransactionProver {
        let remote_prover = RemoteTransactionProver::new(endpoint);
        TransactionProver {
            prover: Arc::new(remote_prover),
            endpoint: Some(endpoint.to_string()),
        }
    }

    pub fn serialize(&self) -> String {
        match &self.endpoint {
            Some(ep) => format!("remote:{}", ep),
            None => "local".to_string(),
        }
    }

    pub fn deserialize(
        prover_type: &str,
        endpoint: Option<String>,
    ) -> Result<TransactionProver, JsValue> {
        match prover_type {
            "local" => Ok(TransactionProver::new_local_prover()),
            "remote" => {
                if let Some(ep) = endpoint {
                    Ok(TransactionProver::new_remote_prover(&ep))
                } else {
                    Err(JsValue::from_str("Remote prover requires an endpoint"))
                }
            },
            _ => Err(JsValue::from_str("Invalid prover type")),
        }
    }

    pub fn endpoint(&self) -> Option<String> {
        self.endpoint.clone()
    }
}

impl TransactionProver {
    pub fn get_prover(&self) -> Arc<dyn TransactionProverTrait> {
        self.prover.clone()
    }
}<|MERGE_RESOLUTION|>--- conflicted
+++ resolved
@@ -1,10 +1,11 @@
 use alloc::sync::Arc;
 
 use miden_client::{
-    transaction::{LocalTransactionProver, TransactionProver as TransactionProverTrait},
+    transaction::{
+        LocalTransactionProver, ProvingOptions, TransactionProver as TransactionProverTrait,
+    },
     RemoteTransactionProver,
 };
-use miden_tx::ProvingOptions;
 use wasm_bindgen::prelude::*;
 
 #[wasm_bindgen]
@@ -17,16 +18,11 @@
 impl TransactionProver {
     #[wasm_bindgen(js_name = "newLocalProver")]
     pub fn new_local_prover() -> TransactionProver {
-<<<<<<< HEAD
         let local_prover = LocalTransactionProver::new(ProvingOptions::default());
-        TransactionProver { prover: Arc::new(local_prover) }
-=======
-        let local_prover = LocalTransactionProver::new(Default::default());
         TransactionProver {
             prover: Arc::new(local_prover),
             endpoint: None,
         }
->>>>>>> f99b7e0b
     }
 
     #[wasm_bindgen(js_name = "newRemoteProver")]
@@ -40,7 +36,7 @@
 
     pub fn serialize(&self) -> String {
         match &self.endpoint {
-            Some(ep) => format!("remote:{}", ep),
+            Some(ep) => format!("remote:{ep}"),
             None => "local".to_string(),
         }
     }
