--- conflicted
+++ resolved
@@ -10,14 +10,9 @@
 /// WASM wrapper around the native [`TransactionResult`].
 #[derive(Clone)]
 #[wasm_bindgen]
-<<<<<<< HEAD
-#[derive(Clone)]
-pub struct TransactionResult(NativeTransactionResult);
-=======
 pub struct TransactionResult {
     result: NativeTransactionResult,
 }
->>>>>>> 5305fa1c
 
 #[wasm_bindgen]
 impl TransactionResult {
