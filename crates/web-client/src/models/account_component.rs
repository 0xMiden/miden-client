--- conflicted
+++ resolved
@@ -109,17 +109,11 @@
     pub fn create_auth_component(secret_key: &SecretKey) -> Result<AccountComponent, JsValue> {
         let native_secret_key: NativeSecretKey = secret_key.into();
         match native_secret_key {
-<<<<<<< HEAD
             NativeSecretKey::EcdsaK256Keccak(_) => {
                 let commitment = native_secret_key.public_key().to_commitment();
                 let auth = NativeEcdsaK256Keccak::new(commitment);
                 Ok(AccountComponent(auth.into()))
             }
-=======
-            NativeSecretKey::EcdsaK256Keccak(_) => Err(JsValue::from_str(
-                "Building auth component from an ecdsa key is not yet soported",
-            )),
->>>>>>> c5d05b20
             NativeSecretKey::RpoFalcon512(_) => {
                 let commitment = native_secret_key.public_key().to_commitment();
                 let auth = NativeRpoFalcon512::new(commitment);
