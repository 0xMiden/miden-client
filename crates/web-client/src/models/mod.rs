//!# Module Overview
//!
//! This module provides a set of structs and functionality that are exposed to JavaScript via
//! `wasm_bindgen`. These structs serve as wrappers around native objects from the acrss the miden
//! repositories. The goal is to provide a way to interact with these objects in a web context with
//! JavaScript, mimicking the same level of functionality and usability as when working with them in
//! Rust.
//!
//! ## Purpose
//!
//! This module is designed to enable developers to work with core objects and data structures used
//! in the miden client, directly from JavaScript in a browser environment. By exposing Rust-native
//! functionality via `wasm_bindgen`, it ensures that the web-based use of the miden client is as
//! close as possible to the Rust-native experience. These bindings allow the creation and
//! manipulation of important client structures, such as accounts, transactions, notes, and assets,
//! providing access to core methods and properties.
//!
//! ## Usage
//!
//! Each module provides Rust structs and methods that are exposed to JavaScript via `wasm_bindgen`.
//! These bindings allow developers to create and manipulate miden client objects in JavaScript,
//! while maintaining the same functionality and control as would be available in a pure Rust
//! environment.
//!
//! This makes it easy to build web-based applications that interact with the miden client, enabling
//! rich interaction with accounts, assets, and transactions directly from the browser.

#![allow(clippy::return_self_not_must_use)]

pub mod account;
pub mod account_builder;
pub mod account_code;
pub mod account_component;
pub mod account_delta;
pub mod account_header;
pub mod account_id;
pub mod account_storage;
pub mod account_storage_mode;
pub mod account_storage_requirements;
pub mod account_type;
pub mod address;
pub mod advice_inputs;
pub mod advice_map;
pub mod asset_vault;
pub mod auth_secret_key;
pub mod basic_fungible_faucet_component;
pub mod block_header;
pub mod consumable_note_record;
pub mod endpoint;
pub mod executed_transaction;
pub mod felt;
pub mod foreign_account;
pub mod fungible_asset;
pub mod input_note;
pub mod input_note_record;
pub mod input_note_state;
pub mod input_notes;
pub mod library;
pub mod merkle_path;
pub mod note;
pub mod note_assets;
pub mod note_details;
pub mod note_execution_hint;
pub mod note_execution_mode;
pub mod note_filter;
pub mod note_header;
pub mod note_id;
pub mod note_inclusion_proof;
pub mod note_inputs;
pub mod note_location;
pub mod note_metadata;
pub mod note_recipient;
pub mod note_script;
pub mod note_tag;
pub mod note_type;
pub mod output_note;
pub mod output_notes;
pub mod partial_note;
pub mod proven_transaction;
pub mod provers;
pub mod public_key;
pub mod rpo256;
pub mod script_builder;
pub mod secret_key;
pub mod signature;
pub mod signing_inputs;
pub mod storage_map;
pub mod storage_slot;
pub mod sync_summary;
pub mod token_symbol;
pub mod transaction_args;
pub mod transaction_filter;
pub mod transaction_id;
<<<<<<< HEAD
pub mod transaction_kernel;
pub mod transaction_pipeline;
=======
>>>>>>> 31d26843
pub mod transaction_record;
pub mod transaction_request;
pub mod transaction_script;
pub mod transaction_script_inputs;
pub mod transaction_status;
pub mod transaction_store_update;
pub mod transaction_summary;
pub mod word;<|MERGE_RESOLUTION|>--- conflicted
+++ resolved
@@ -91,11 +91,7 @@
 pub mod transaction_args;
 pub mod transaction_filter;
 pub mod transaction_id;
-<<<<<<< HEAD
-pub mod transaction_kernel;
 pub mod transaction_pipeline;
-=======
->>>>>>> 31d26843
 pub mod transaction_record;
 pub mod transaction_request;
 pub mod transaction_script;
