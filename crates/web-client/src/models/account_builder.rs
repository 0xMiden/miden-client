use miden_client::account::AccountBuilder as NativeAccountBuilder;
use miden_client::account::component::BasicWallet;
use miden_client::auth::NoAuth;
use wasm_bindgen::prelude::*;

use crate::js_error_with_context;
use crate::models::account::Account;
use crate::models::account_component::AccountComponent;
use crate::models::account_storage_mode::AccountStorageMode;
use crate::models::account_type::AccountType;
use crate::models::word::Word;

#[wasm_bindgen]
pub struct AccountBuilderResult {
    account: Account,
    seed: Word,
}

#[wasm_bindgen]
impl AccountBuilderResult {
    /// Returns the built account.
    #[wasm_bindgen(getter)]
    pub fn account(&self) -> Account {
        self.account.clone()
    }

    /// Returns the seed used to derive the account ID.
    #[wasm_bindgen(getter)]
    pub fn seed(&self) -> Word {
        self.seed.clone()
    }
}

#[wasm_bindgen]
#[derive(Clone)]
pub struct AccountBuilder(NativeAccountBuilder);

#[wasm_bindgen]
impl AccountBuilder {
    /// Creates a new account builder from a 32-byte initial seed.
    #[wasm_bindgen(constructor)]
    pub fn new(init_seed: Vec<u8>) -> Result<AccountBuilder, JsValue> {
        let seed_array: [u8; 32] = init_seed
            .try_into()
            .map_err(|_| JsValue::from_str("Seed must be exactly 32 bytes"))?;
        Ok(AccountBuilder(NativeAccountBuilder::new(seed_array)))
    }

    /// Sets the account type (regular, faucet, etc.).
    #[wasm_bindgen(js_name = "accountType")]
    pub fn account_type(mut self, account_type: AccountType) -> Self {
        self.0 = self.0.account_type(account_type.into());
        self
    }

    // TODO: AccountStorageMode as Enum
    /// Sets the storage mode (public/private) for the account.
    #[wasm_bindgen(js_name = "storageMode")]
    pub fn storage_mode(mut self, storage_mode: &AccountStorageMode) -> Self {
        self.0 = self.0.storage_mode(storage_mode.into());
        self
    }

    /// Adds a component to the account.
    #[wasm_bindgen(js_name = "withComponent")]
    pub fn with_component(mut self, account_component: &AccountComponent) -> Self {
        self.0 = self.0.with_component(account_component);
        self
    }

    /// Adds an authentication component to the account.
    #[wasm_bindgen(js_name = "withAuthComponent")]
    pub fn with_auth_component(mut self, account_component: &AccountComponent) -> Self {
        self.0 = self.0.with_auth_component(account_component);
        self
    }

    /// Adds a no-auth component to the account (for public accounts).
    #[wasm_bindgen(js_name = "withNoAuthComponent")]
    pub fn with_no_auth_component(mut self) -> Self {
        self.0 = self.0.with_auth_component(NoAuth);
        self
    }

<<<<<<< HEAD
    /// Builds the account and returns it together with the derived seed.
=======
    #[wasm_bindgen(js_name = "withBasicWalletComponent")]
    pub fn with_basic_wallet_component(mut self) -> Self {
        self.0 = self.0.with_component(BasicWallet);
        self
    }

>>>>>>> eeff5613
    pub fn build(self) -> Result<AccountBuilderResult, JsValue> {
        let account = self
            .0
            .build()
            .map_err(|err| js_error_with_context(err, "Failed to build account"))?;
        let seed = account.seed().expect("newly built account should always contain a seed");
        Ok(AccountBuilderResult {
            account: account.into(),
            seed: seed.into(),
        })
    }
}<|MERGE_RESOLUTION|>--- conflicted
+++ resolved
@@ -82,16 +82,13 @@
         self
     }
 
-<<<<<<< HEAD
-    /// Builds the account and returns it together with the derived seed.
-=======
     #[wasm_bindgen(js_name = "withBasicWalletComponent")]
     pub fn with_basic_wallet_component(mut self) -> Self {
         self.0 = self.0.with_component(BasicWallet);
         self
     }
 
->>>>>>> eeff5613
+    /// Builds the account and returns it together with the derived seed.
     pub fn build(self) -> Result<AccountBuilderResult, JsValue> {
         let account = self
             .0
