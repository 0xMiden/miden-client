--- conflicted
+++ resolved
@@ -85,13 +85,12 @@
 
         let web_rpc_client = Arc::new(TonicRpcClient::new(&endpoint, 0));
 
-<<<<<<< HEAD
         self.inner = Some(
             Client::new(
                 web_rpc_client,
                 Box::new(rng),
                 web_store.clone(),
-                Arc::new(keystore.clone()),
+                Some(Arc::new(keystore.clone())),
                 ExecutionOptions::new(
                     Some(MAX_TX_EXECUTION_CYCLES),
                     MIN_TX_EXECUTION_CYCLES,
@@ -101,18 +100,6 @@
                 .expect("Default executor's options should always be valid"),
                 None,
                 None,
-=======
-        self.inner = Some(Client::new(
-            web_rpc_client,
-            Box::new(rng),
-            web_store.clone(),
-            Some(Arc::new(keystore.clone())),
-            ExecutionOptions::new(
-                Some(MAX_TX_EXECUTION_CYCLES),
-                MIN_TX_EXECUTION_CYCLES,
-                false,
-                false,
->>>>>>> e0089e5b
             )
             .await
             .map_err(|err| js_error_with_context(err, "Failed to create client"))?,
