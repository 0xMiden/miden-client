use miden_client::{
    account::{AccountBuilder, AccountType},
    auth::AuthSecretKey,
    authenticator::keystore::KeyStore,
    crypto::SecretKey,
    Felt,
};
use miden_lib::account::{auth::RpoFalcon512, faucets::BasicFungibleFaucet};
use miden_objects::asset::TokenSymbol;
use wasm_bindgen::prelude::*;

use super::models::{account::Account, account_storage_mode::AccountStorageMode};
use crate::{helpers::generate_account, WebClient};

#[wasm_bindgen]
impl WebClient {
    pub async fn new_wallet(
        &mut self,
        storage_mode: &AccountStorageMode,
        mutable: bool,
        init_seed: Option<Vec<u8>>,
    ) -> Result<Account, JsValue> {
        let keystore = self.keystore.clone();
        if let Some(client) = self.get_mut_inner() {
<<<<<<< HEAD
            let (new_account, account_seed, key_pair) =
                generate_account(client, storage_mode, mutable, init_seed).await?;
            match client
                .add_account(
                    &new_account,
                    Some(account_seed),
                    &AuthSecretKey::RpoFalcon512(key_pair),
                    false,
                )
                .await
            {
=======
            let key_pair = SecretKey::with_rng(client.rng());
            let pub_key = key_pair.public_key();

            let mut init_seed = [0u8; 32];
            client.rng().fill_bytes(&mut init_seed);

            let account_type = if mutable {
                AccountType::RegularAccountUpdatableCode
            } else {
                AccountType::RegularAccountImmutableCode
            };

            let anchor_block = client.get_latest_epoch_block().await.unwrap();

            let (new_account, seed) = match AccountBuilder::new(init_seed)
                .anchor((&anchor_block).try_into().unwrap())
                .account_type(account_type)
                .storage_mode(storage_mode.into())
                .with_component(RpoFalcon512::new(pub_key))
                .with_component(BasicWallet)
                .build()
            {
                Ok(result) => result,
                Err(err) => {
                    let error_message = format!("Failed to create new wallet: {err:?}");
                    return Err(JsValue::from_str(&error_message));
                },
            };

            keystore
                .expect("KeyStore should be initialized")
                .add_key(&AuthSecretKey::RpoFalcon512(key_pair))
                .map_err(|err| err.to_string())?;
            match client.add_account(&new_account, Some(seed), false).await {
>>>>>>> 2183ab97
                Ok(_) => Ok(new_account.into()),
                Err(err) => {
                    let error_message = format!("Failed to insert new wallet: {err:?}");
                    Err(JsValue::from_str(&error_message))
                },
            }
        } else {
            Err(JsValue::from_str("Client not initialized"))
        }
    }

    pub async fn new_faucet(
        &mut self,
        storage_mode: &AccountStorageMode,
        non_fungible: bool,
        token_symbol: &str,
        decimals: u8,
        max_supply: u64,
    ) -> Result<Account, JsValue> {
        if non_fungible {
            return Err(JsValue::from_str("Non-fungible faucets are not supported yet"));
        }

        let keystore = self.keystore.clone();
        if let Some(client) = self.get_mut_inner() {
            let key_pair = SecretKey::with_rng(client.rng());
            let pub_key = key_pair.public_key();

            let mut init_seed = [0u8; 32];
            client.rng().fill_bytes(&mut init_seed);

            let symbol =
                TokenSymbol::new(token_symbol).map_err(|e| JsValue::from_str(&e.to_string()))?;
            let max_supply = Felt::try_from(max_supply.to_le_bytes().as_slice())
                .expect("u64 can be safely converted to a field element");

            let anchor_block = client.get_latest_epoch_block().await.unwrap();

            let (new_account, seed) = match AccountBuilder::new(init_seed)
                .anchor((&anchor_block).try_into().unwrap())
                .account_type(AccountType::FungibleFaucet)
                .storage_mode(storage_mode.into())
                .with_component(RpoFalcon512::new(pub_key))
                .with_component(BasicFungibleFaucet::new(symbol, decimals, max_supply).map_err(
                    |err| JsValue::from_str(format!("Failed to create new faucet: {err}").as_str()),
                )?)
                .build()
            {
                Ok(result) => result,
                Err(err) => {
                    let error_message = format!("Failed to create new faucet: {err:?}");
                    return Err(JsValue::from_str(&error_message));
                },
            };

            keystore
                .expect("KeyStore should be initialized")
                .add_key(&AuthSecretKey::RpoFalcon512(key_pair))
                .map_err(|err| err.to_string())?;

            match client.add_account(&new_account, Some(seed), false).await {
                Ok(_) => Ok(new_account.into()),
                Err(err) => {
                    let error_message = format!("Failed to insert new faucet: {err:?}");
                    Err(JsValue::from_str(&error_message))
                },
            }
        } else {
            Err(JsValue::from_str("Client not initialized"))
        }
    }
}<|MERGE_RESOLUTION|>--- conflicted
+++ resolved
@@ -22,7 +22,6 @@
     ) -> Result<Account, JsValue> {
         let keystore = self.keystore.clone();
         if let Some(client) = self.get_mut_inner() {
-<<<<<<< HEAD
             let (new_account, account_seed, key_pair) =
                 generate_account(client, storage_mode, mutable, init_seed).await?;
             match client
@@ -34,42 +33,6 @@
                 )
                 .await
             {
-=======
-            let key_pair = SecretKey::with_rng(client.rng());
-            let pub_key = key_pair.public_key();
-
-            let mut init_seed = [0u8; 32];
-            client.rng().fill_bytes(&mut init_seed);
-
-            let account_type = if mutable {
-                AccountType::RegularAccountUpdatableCode
-            } else {
-                AccountType::RegularAccountImmutableCode
-            };
-
-            let anchor_block = client.get_latest_epoch_block().await.unwrap();
-
-            let (new_account, seed) = match AccountBuilder::new(init_seed)
-                .anchor((&anchor_block).try_into().unwrap())
-                .account_type(account_type)
-                .storage_mode(storage_mode.into())
-                .with_component(RpoFalcon512::new(pub_key))
-                .with_component(BasicWallet)
-                .build()
-            {
-                Ok(result) => result,
-                Err(err) => {
-                    let error_message = format!("Failed to create new wallet: {err:?}");
-                    return Err(JsValue::from_str(&error_message));
-                },
-            };
-
-            keystore
-                .expect("KeyStore should be initialized")
-                .add_key(&AuthSecretKey::RpoFalcon512(key_pair))
-                .map_err(|err| err.to_string())?;
-            match client.add_account(&new_account, Some(seed), false).await {
->>>>>>> 2183ab97
                 Ok(_) => Ok(new_account.into()),
                 Err(err) => {
                     let error_message = format!("Failed to insert new wallet: {err:?}");
