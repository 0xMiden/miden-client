[package]
name = "miden-client"
version = "0.9.0"
description = "Client library that facilitates interaction with the Miden rollup"
readme = "README.md"
documentation = "https://docs.rs/miden-client/0.9.0"
categories = ["no-std"]
keywords = ["miden", "client"]
license.workspace = true
authors.workspace = true
repository.workspace = true
rust-version.workspace = true
edition.workspace = true

[lib]
crate-type = ["lib"]

[lints]
workspace = true

[features]
concurrent = ["miden-tx/concurrent", "std"]
default = ["std", "tonic/channel"]
idxdb = ["dep:base64", "dep:serde-wasm-bindgen", "dep:wasm-bindgen", "dep:wasm-bindgen-futures", "dep:serde", "dep:getrandom"]
sqlite = ["dep:rusqlite", "dep:deadpool", "dep:deadpool-sync", "dep:rusqlite_migration", "std"]
std = ["miden-objects/std","miden-proving-service-client/std"]
testing = ["miden-objects/testing", "miden-lib/testing", "miden-tx/testing", "dep:miden-testing", "dep:uuid", "dep:toml"]
tonic = ["std", "tonic/transport", "tonic/tls-ring", "tonic/tls-native-roots"]
web-tonic = ["dep:tonic-web-wasm-client", "dep:getrandom"]

[dependencies]
async-trait = { workspace = true }
base64 = { version = "0.22", optional = true }
chrono = { version = "0.4", optional = false }
deadpool = { version = "0.12", features = ["managed", "rt_tokio_1"], default-features = false, optional = true }
deadpool-sync = { version = "0.1", optional = true }
hex = { version = "0.4" }
miden-proving-service-client = { workspace = true , features = ["tx-prover"]}
miden-lib = { workspace = true }
miden-objects = { workspace = true }
miden-testing = { workspace = true, optional = true }
miden-tx = { workspace = true, features = ["async"] }
prost = { version = "0.13", default-features = false, features = ["derive"] }
rand = { workspace = true }
rusqlite = { version = "0.35", features = ["vtab", "array", "bundled"], optional = true }
rusqlite_migration = { version = "2.1", optional = true }
serde = { workspace = true, optional = true }
serde-wasm-bindgen = { version = "0.6", optional = true }
thiserror = { workspace = true }
tonic = { version = "0.13", default-features = false, features = ["prost", "codegen"] }
tonic-web-wasm-client = { version = "0.7", optional = true, default-features = false }
tracing = { workspace = true }
wasm-bindgen = { version = "0.2", features = ["serde-serialize"], optional = true }
wasm-bindgen-futures = { version = "0.4", optional = true }
getrandom = { version = "0.3", optional = true, features = ["wasm_js"] }
uuid = { version = "1.10", features = ["serde", "v4", "js"], optional = true }
toml = { version = "0.8", optional = true }

[package.metadata.cargo-machete]
ignored = ["getrandom"]

[target.'cfg(target_arch = "wasm32")'.dependencies]
web-sys = { version = "0.3", features = ["console", "Window", "Storage"] }

[dev-dependencies]
miden-client = { path = ".", features = ["testing", "concurrent", "sqlite", "tonic"] }
miden-lib = { workspace = true, features = ["testing"] }
miden-objects = { workspace = true, default-features = false, features = ["testing"] }
<<<<<<< HEAD
=======
miden-testing = { git = "https://github.com/0xMiden/miden-base", branch = "next", default-features = false, features = ["async"] }
>>>>>>> bc837f2e
tokio = { workspace = true }
web-sys = { version = "0.3", features = ["console"]}

[build-dependencies]
miden-node-proto-build = { git = "https://github.com/0xMiden/miden-node", branch = "next", default-features = false }
miden-lib = { workspace = true }
miden-objects = { workspace = true }
miette = { workspace = true }
prost = { version = "0.13", default-features = false, features = ["derive"] }
prost-build = { version = "0.13", default-features = false }
protox = { version = "0.7" }
tonic-build = { version = "0.13" }<|MERGE_RESOLUTION|>--- conflicted
+++ resolved
@@ -66,10 +66,6 @@
 miden-client = { path = ".", features = ["testing", "concurrent", "sqlite", "tonic"] }
 miden-lib = { workspace = true, features = ["testing"] }
 miden-objects = { workspace = true, default-features = false, features = ["testing"] }
-<<<<<<< HEAD
-=======
-miden-testing = { git = "https://github.com/0xMiden/miden-base", branch = "next", default-features = false, features = ["async"] }
->>>>>>> bc837f2e
 tokio = { workspace = true }
 web-sys = { version = "0.3", features = ["console"]}
 
