--- conflicted
+++ resolved
@@ -84,22 +84,11 @@
 web-sys       = { features = ["console"], version = "0.3" }
 
 [build-dependencies]
-<<<<<<< HEAD
 miden-lib              = { workspace = true }
-miden-node-proto-build = { branch = "next", default-features = false, git = "https://github.com/0xMiden/miden-node" }
+miden-node-proto-build = { default-features = false, version = "0.10" }
 miden-objects          = { workspace = true }
 miette                 = { workspace = true }
 prost                  = { default-features = false, features = ["derive"], version = "0.13" }
 prost-build            = { default-features = false, version = "0.13" }
 protox                 = { version = "0.7" }
-tonic-build            = { version = "0.13" }
-=======
-miden-node-proto-build = { version = "0.10", default-features = false }
-miden-lib = { workspace = true }
-miden-objects = { workspace = true }
-miette = { workspace = true }
-prost = { version = "0.13", default-features = false, features = ["derive"] }
-prost-build = { version = "0.13", default-features = false }
-protox = { version = "0.7" }
-tonic-build = { version = "0.13" }
->>>>>>> dc5ef4fc
+tonic-build            = { version = "0.13" }