[package]
authors.workspace      = true
categories             = ["no-std"]
description            = "Client library that facilitates interaction with the Miden network"
documentation          = "https://docs.rs/miden-client/0.12.0"
edition.workspace      = true
keywords               = ["client", "miden"]
license.workspace      = true
name                   = "miden-client"
readme                 = "README.md"
repository.workspace   = true
rust-version.workspace = true
version.workspace      = true

[package.metadata.cargo-machete]
ignored = ["getrandom"]

[lib]
crate-type = ["lib"]

[features]
<<<<<<< HEAD
default = ["std", "tonic/channel"]
idxdb = [
  "dep:base64",
  "dep:console_error_panic_hook",
  "dep:getrandom",
  "dep:serde",
  "dep:serde-wasm-bindgen",
  "dep:wasm-bindgen",
  "dep:wasm-bindgen-futures",
]
sqlite = ["dep:deadpool", "dep:deadpool-sync", "dep:rusqlite", "dep:rusqlite_migration", "std"]
std = ["miden-objects/std", "miden-remote-prover-client/std", "miden-tx/concurrent"]
testing = ["dep:miden-testing", "dep:uuid", "miden-objects/testing", "miden-tx/testing"]
tonic = ["std", "tonic/tls-native-roots", "tonic/tls-ring", "tonic/transport"]
=======
default   = ["std", "tonic/channel"]
std       = ["miden-objects/std", "miden-remote-prover-client/std", "miden-tx/concurrent"]
testing   = ["dep:miden-testing", "dep:uuid", "miden-lib/testing", "miden-objects/testing", "miden-tx/testing"]
tonic     = ["std", "tonic/tls-native-roots", "tonic/tls-ring", "tonic/transport"]
>>>>>>> 95d40ca8
web-tonic = ["dep:getrandom", "dep:tonic-web-wasm-client"]

[dependencies]
# Miden dependencies
miden-lib                  = { workspace = true }
miden-objects              = { workspace = true }
miden-remote-prover-client = { default-features = false, features = ["tx-prover"], workspace = true }
miden-testing              = { optional = true, workspace = true }
miden-tx                   = { workspace = true }

# External dependencies
<<<<<<< HEAD
anyhow                   = { workspace = true }
async-trait              = { workspace = true }
base64                   = { optional = true, version = "0.22" }
chrono                   = { optional = false, version = "0.4" }
console_error_panic_hook = { optional = true, version = "0.1" }
deadpool                 = { default-features = false, features = ["managed", "rt_tokio_1"], optional = true, version = "0.12" }
deadpool-sync            = { optional = true, version = "0.1" }
getrandom                = { features = ["wasm_js"], optional = true, version = "0.3" }
hex                      = { version = "0.4" }
prost                    = { default-features = false, features = ["derive"], version = "0.13" }
rand                     = { workspace = true }
rusqlite                 = { features = ["array", "bundled", "vtab"], optional = true, version = "0.36" }
rusqlite_migration       = { optional = true, version = "2.1" }
serde                    = { optional = true, workspace = true }
serde-wasm-bindgen       = { optional = true, version = "0.6" }
thiserror                = { workspace = true }
tonic                    = { default-features = false, features = ["codegen", "prost"], version = "0.13" }
tonic-web-wasm-client    = { default-features = false, optional = true, version = "0.7" }
tracing                  = { workspace = true }
uuid                     = { features = ["js", "serde", "v4"], optional = true, version = "1.10" }
wasm-bindgen             = { features = ["serde-serialize"], optional = true, version = "0.2" }
wasm-bindgen-futures     = { optional = true, version = "0.4" }
=======
anyhow                = { workspace = true }
async-trait           = { workspace = true }
chrono                = { optional = false, version = "0.4" }
getrandom             = { features = ["wasm_js"], optional = true, version = "0.3" }
hex                   = { workspace = true }
prost                 = { default-features = false, features = ["derive"], version = "0.13" }
rand                  = { workspace = true }
thiserror             = { workspace = true }
tonic                 = { default-features = false, features = ["codegen", "prost"], version = "0.13" }
tonic-web-wasm-client = { default-features = false, optional = true, version = "0.7" }
tracing               = { workspace = true }
uuid                  = { features = ["js", "serde", "v4"], optional = true, version = "1.10" }
>>>>>>> 95d40ca8

[target.'cfg(target_arch = "wasm32")'.dependencies]
web-sys = { features = ["Storage", "Window", "console"], version = "0.3" }

[build-dependencies]
miden-lib              = { workspace = true }
miden-node-proto-build = { workspace = true }
miden-objects          = { workspace = true }
miette                 = { workspace = true }
prost                  = { default-features = false, features = ["derive"], version = "0.13" }
prost-build            = { default-features = false, version = "0.13" }
protox                 = { version = "0.7" }
tonic-build            = { version = "0.13" }

[dev-dependencies]
miden-client              = { features = ["std", "testing"], path = "." }
miden-client-sqlite-store = { package = "miden-client-sqlite-store", path = "../sqlite-store", version = "0.12" }
miden-lib                 = { features = ["testing"], workspace = true }
miden-objects             = { default-features = false, features = ["testing"], workspace = true }
miden-testing             = { default-features = false, workspace = true }
tokio                     = { workspace = true }
web-sys                   = { features = ["console"], version = "0.3" }

[lints]
workspace = true<|MERGE_RESOLUTION|>--- conflicted
+++ resolved
@@ -19,27 +19,10 @@
 crate-type = ["lib"]
 
 [features]
-<<<<<<< HEAD
-default = ["std", "tonic/channel"]
-idxdb = [
-  "dep:base64",
-  "dep:console_error_panic_hook",
-  "dep:getrandom",
-  "dep:serde",
-  "dep:serde-wasm-bindgen",
-  "dep:wasm-bindgen",
-  "dep:wasm-bindgen-futures",
-]
-sqlite = ["dep:deadpool", "dep:deadpool-sync", "dep:rusqlite", "dep:rusqlite_migration", "std"]
-std = ["miden-objects/std", "miden-remote-prover-client/std", "miden-tx/concurrent"]
-testing = ["dep:miden-testing", "dep:uuid", "miden-objects/testing", "miden-tx/testing"]
-tonic = ["std", "tonic/tls-native-roots", "tonic/tls-ring", "tonic/transport"]
-=======
 default   = ["std", "tonic/channel"]
 std       = ["miden-objects/std", "miden-remote-prover-client/std", "miden-tx/concurrent"]
 testing   = ["dep:miden-testing", "dep:uuid", "miden-lib/testing", "miden-objects/testing", "miden-tx/testing"]
 tonic     = ["std", "tonic/tls-native-roots", "tonic/tls-ring", "tonic/transport"]
->>>>>>> 95d40ca8
 web-tonic = ["dep:getrandom", "dep:tonic-web-wasm-client"]
 
 [dependencies]
@@ -51,30 +34,6 @@
 miden-tx                   = { workspace = true }
 
 # External dependencies
-<<<<<<< HEAD
-anyhow                   = { workspace = true }
-async-trait              = { workspace = true }
-base64                   = { optional = true, version = "0.22" }
-chrono                   = { optional = false, version = "0.4" }
-console_error_panic_hook = { optional = true, version = "0.1" }
-deadpool                 = { default-features = false, features = ["managed", "rt_tokio_1"], optional = true, version = "0.12" }
-deadpool-sync            = { optional = true, version = "0.1" }
-getrandom                = { features = ["wasm_js"], optional = true, version = "0.3" }
-hex                      = { version = "0.4" }
-prost                    = { default-features = false, features = ["derive"], version = "0.13" }
-rand                     = { workspace = true }
-rusqlite                 = { features = ["array", "bundled", "vtab"], optional = true, version = "0.36" }
-rusqlite_migration       = { optional = true, version = "2.1" }
-serde                    = { optional = true, workspace = true }
-serde-wasm-bindgen       = { optional = true, version = "0.6" }
-thiserror                = { workspace = true }
-tonic                    = { default-features = false, features = ["codegen", "prost"], version = "0.13" }
-tonic-web-wasm-client    = { default-features = false, optional = true, version = "0.7" }
-tracing                  = { workspace = true }
-uuid                     = { features = ["js", "serde", "v4"], optional = true, version = "1.10" }
-wasm-bindgen             = { features = ["serde-serialize"], optional = true, version = "0.2" }
-wasm-bindgen-futures     = { optional = true, version = "0.4" }
-=======
 anyhow                = { workspace = true }
 async-trait           = { workspace = true }
 chrono                = { optional = false, version = "0.4" }
@@ -87,7 +46,6 @@
 tonic-web-wasm-client = { default-features = false, optional = true, version = "0.7" }
 tracing               = { workspace = true }
 uuid                  = { features = ["js", "serde", "v4"], optional = true, version = "1.10" }
->>>>>>> 95d40ca8
 
 [target.'cfg(target_arch = "wasm32")'.dependencies]
 web-sys = { features = ["Storage", "Window", "console"], version = "0.3" }
