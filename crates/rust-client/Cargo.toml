[package]
name = "miden-client"
<<<<<<< HEAD
version = "0.8.0"
description = "Client library that facilitates interaction with the Miden rollup"
readme = "README.md"
documentation = "https://docs.rs/miden-client/0.8.0"
=======
version = "0.7.2"
description = "Client library that facilitates interaction with the Miden rollup"
readme = "README.md"
documentation = "https://docs.rs/miden-client/0.7.2"
>>>>>>> f99b7e0b
categories = ["no-std"]
keywords = ["miden", "client"]
license.workspace = true
authors.workspace = true
repository.workspace = true
rust-version.workspace = true
edition.workspace = true

[lib]
crate-type = ["lib"]

[lints]
workspace = true

[features]
concurrent = ["miden-tx/concurrent", "std"]
default = []
idxdb = ["dep:base64", "dep:serde-wasm-bindgen", "dep:wasm-bindgen", "dep:wasm-bindgen-futures", "dep:serde"]
sqlite = ["dep:rusqlite", "dep:deadpool-sqlite", "std"]
std = ["miden-objects/std","miden-proving-service-client/std"]
testing = ["miden-objects/testing", "miden-lib/testing", "miden-tx/testing"]
tonic = ["std", "tonic/transport", "tonic/tls", "tonic/tls-native-roots"]
web-tonic = ["dep:tonic-web-wasm-client"]

[dependencies]
async-trait = { workspace = true }
base64 = { version = "0.22", optional = true }
chrono = { version = "0.4", optional = false }
deadpool-sqlite = { version = "0.9", features = ["rt_tokio_1"], optional = true }
hex = { version = "0.4" }
miden-proving-service-client = { workspace = true , features = ["tx-prover"]}
miden-lib = { workspace = true }
miden-objects = { workspace = true }
miden-tx = { workspace = true, features = ["async"] }
prost = { version = "0.13", default-features = false, features = ["derive"] }
rand = { workspace = true }
rusqlite = { version = "0.32", features = ["vtab", "array", "bundled"], optional = true }
serde = { workspace = true, optional = true }
serde-wasm-bindgen = { version = "0.6", optional = true }
thiserror = { workspace = true }
tokio = { workspace = true, optional = true }
tonic = { version = "0.12", default-features = false, features = ["prost", "codegen"] }
tonic-web-wasm-client = { version = "0.6", optional = true, default-features = false }
tracing = { workspace = true }
wasm-bindgen = { version = "0.2", features = ["serde-serialize"], optional = true }
wasm-bindgen-futures = { version = "0.4", optional = true }

[target.'cfg(target_arch = "wasm32")'.dependencies]
web-sys = { version = "0.3", features = ["console", "Window", "Storage"] }

[dev-dependencies]
miden-client = { path = ".", features = ["testing", "concurrent", "sqlite", "tonic"] }
miden-lib = { workspace = true, features = ["testing"] }
miden-objects = { workspace = true, default-features = false, features = ["testing"] }
tokio = { workspace = true }
uuid = { version = "1.10", features = ["serde", "v4"] }
web-sys = { version = "0.3", features = ["console"]}

[build-dependencies]
miden-rpc-proto = { git = "https://github.com/0xPolygonMiden/miden-node", branch = "next" }
miden-lib = { workspace = true }
miden-objects = { workspace = true }
miette = { workspace = true }
prost = { version = "0.13", default-features = false, features = ["derive"] }
prost-build = { version = "0.13", default-features = false }
protox = { version = "0.7" }
tonic-build = { version = "0.12" }<|MERGE_RESOLUTION|>--- conflicted
+++ resolved
@@ -1,16 +1,9 @@
 [package]
 name = "miden-client"
-<<<<<<< HEAD
 version = "0.8.0"
 description = "Client library that facilitates interaction with the Miden rollup"
 readme = "README.md"
 documentation = "https://docs.rs/miden-client/0.8.0"
-=======
-version = "0.7.2"
-description = "Client library that facilitates interaction with the Miden rollup"
-readme = "README.md"
-documentation = "https://docs.rs/miden-client/0.7.2"
->>>>>>> f99b7e0b
 categories = ["no-std"]
 keywords = ["miden", "client"]
 license.workspace = true
@@ -26,7 +19,7 @@
 workspace = true
 
 [features]
-concurrent = ["miden-tx/concurrent", "std"]
+concurrent = ["miden-tx/concurrent", "std", "tokio"]
 default = []
 idxdb = ["dep:base64", "dep:serde-wasm-bindgen", "dep:wasm-bindgen", "dep:wasm-bindgen-futures", "dep:serde"]
 sqlite = ["dep:rusqlite", "dep:deadpool-sqlite", "std"]
@@ -51,7 +44,7 @@
 serde = { workspace = true, optional = true }
 serde-wasm-bindgen = { version = "0.6", optional = true }
 thiserror = { workspace = true }
-tokio = { workspace = true, optional = true }
+tokio = { workspace = true, optional = true, features = ["fs"] }
 tonic = { version = "0.12", default-features = false, features = ["prost", "codegen"] }
 tonic-web-wasm-client = { version = "0.6", optional = true, default-features = false }
 tracing = { workspace = true }
