--- conflicted
+++ resolved
@@ -53,7 +53,6 @@
     ClientError,
 };
 
-<<<<<<< HEAD
 // RE-EXPORTS
 // ================================================================================================
 
@@ -71,7 +70,6 @@
 // CLIENT METHODS
 // ================================================================================================
 
-=======
 /// This section of the [Client] contains methods for:
 ///
 /// - **Account creation:** Use the [`AccountBuilder`] to construct new accounts, specifying account
@@ -83,7 +81,6 @@
 ///   with the network.
 ///
 /// - **Data retrieval:** The module also provides methods to fetch account-related data.
->>>>>>> 55e65080
 impl<R: FeltRng> Client<R> {
     // ACCOUNT CREATION
     // --------------------------------------------------------------------------------------------
