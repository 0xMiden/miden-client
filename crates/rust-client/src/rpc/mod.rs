--- conflicted
+++ resolved
@@ -212,11 +212,7 @@
         nullifier: &Nullifier,
         block_num: BlockNumber,
     ) -> Result<Option<u32>, RpcError> {
-<<<<<<< HEAD
-        let nullifiers = self.check_nullifiers_by_prefix(&[nullifier.prefix()]).await?;
-=======
         let nullifiers = self.check_nullifiers_by_prefix(&[nullifier.prefix()], block_num).await?;
->>>>>>> e830854a
 
         Ok(nullifiers
             .iter()
