--- conflicted
+++ resolved
@@ -88,14 +88,11 @@
 // RPC ENDPOINT LIMITS
 // ================================================================================================
 
-<<<<<<< HEAD
 // TODO: We need a better structured way of getting limits as defined by the node (#1139)
 pub const NOTE_IDS_LIMIT: usize = 100;
 pub const NULLIFIER_PREFIXES_LIMIT: usize = 100;
-=======
 pub const ACCOUNT_ID_LIMIT: usize = 500;
 pub const NOTE_TAG_LIMIT: usize = 500;
->>>>>>> 846c9539
 
 // NODE RPC CLIENT TRAIT
 // ================================================================================================
