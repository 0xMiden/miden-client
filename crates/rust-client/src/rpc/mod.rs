--- conflicted
+++ resolved
@@ -130,13 +130,8 @@
     /// to prevent unnecessary data fetching. Returns the block number and the FPI account data. If
     /// one of the tracked accounts is not found in the node, the method will return an error.
     async fn get_account_proofs(
-<<<<<<< HEAD
-        &self,
-        account_ids: &BTreeSet<AccountId>,
-=======
         &mut self,
         account_storage_requests: &BTreeSet<ForeignAccount>,
->>>>>>> acc2a177
         known_account_codes: Vec<AccountCode>,
     ) -> Result<AccountProofs, RpcError>;
 
@@ -154,55 +149,6 @@
         Ok(nullifiers.iter().find(|(n, _)| n == nullifier).map(|(_, block_num)| *block_num))
     }
 
-<<<<<<< HEAD
-    /// Fetches the account data needed to perform a Foreign Procedure Invocation (FPI) on the
-    /// specified foreign accounts.
-    ///
-    /// The `code_commitments` parameter is a list of known code hashes
-    /// to prevent unnecessary data fetching. Returns the block number and the FPI account data. If
-    /// one of the tracked accounts is not found in the node, the method will return an error.
-    /// The default implementation of this method uses [NodeRpcClient::get_account_proofs].
-    async fn get_fpi_account_data(
-        &self,
-        foreign_accounts: BTreeSet<ForeignAccount>,
-        known_account_code: Vec<AccountCode>,
-    ) -> Result<(u32, Vec<FpiAccountData>), RpcError> {
-        let account_ids = foreign_accounts.iter().map(|acc| acc.account_id());
-        let (block_num, account_proofs) = self
-            .get_account_proofs(&account_ids.collect(), known_account_code, true)
-            .await?;
-
-        let mut account_proofs: BTreeMap<AccountId, AccountProof> =
-            account_proofs.into_iter().map(|proof| (proof.account_id(), proof)).collect();
-
-        let mut headers = Vec::new();
-        for foreign_account in foreign_accounts.into_iter() {
-            let fpi_account_data = match foreign_account {
-                ForeignAccount::Public(account_id) => {
-                    let account_proof = account_proofs
-                        .remove(&account_id)
-                        .expect("Proof was requested and received");
-
-                    account_proof.try_into()?
-                },
-                ForeignAccount::Private(foreign_account_inputs) => {
-                    let account_id = foreign_account_inputs.account_header().id();
-                    let proof = account_proofs
-                        .remove(&account_id)
-                        .expect("Proof was requested and received");
-
-                    FpiAccountData::new(account_id, proof.into_parts().1, foreign_account_inputs)
-                },
-            };
-
-            headers.push(fpi_account_data);
-        }
-
-        Ok((block_num, headers))
-    }
-
-=======
->>>>>>> acc2a177
     /// Fetches public note-related data for a list of [NoteId] and builds [InputNoteRecord]s with
     /// it. If a note is not found or it's private, it is ignored and will not be included in the
     /// returned list.
