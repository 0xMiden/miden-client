--- conflicted
+++ resolved
@@ -4,20 +4,15 @@
 
 use miden_objects::Word;
 use miden_objects::account::{
-<<<<<<< HEAD
-    Account, AccountCode, AccountHeader, AccountId, AccountStorageHeader,
-=======
     Account,
     AccountCode,
     AccountHeader,
     AccountId,
     AccountStorageHeader,
     StorageMapWitness,
->>>>>>> c6a44351
 };
-use miden_objects::crypto::merkle::SmtProof;
 use miden_objects::block::{AccountWitness, BlockNumber};
-use miden_objects::crypto::merkle::MerklePath;
+use miden_objects::crypto::merkle::{MerklePath, SmtProof};
 use miden_tx::utils::{Deserializable, Serializable, ToHex};
 use thiserror::Error;
 
