use alloc::string::ToString;
use alloc::vec::Vec;

use miden_objects::Word;
use miden_objects::account::AccountId;
use miden_objects::asset::FungibleAsset;
use miden_objects::block::BlockNumber;
use miden_objects::note::{NoteHeader, Nullifier};
use miden_objects::testing::account_id::ACCOUNT_ID_NATIVE_ASSET_FAUCET;
use miden_objects::transaction::{
    InputNoteCommitment,
    InputNotes,
    TransactionHeader,
    TransactionId,
};

use crate::rpc::{RpcConversionError, RpcError, generated as proto};

// INTO TRANSACTION ID
// ================================================================================================

impl TryFrom<proto::primitives::Digest> for TransactionId {
    type Error = RpcConversionError;

    fn try_from(value: proto::primitives::Digest) -> Result<Self, Self::Error> {
        let word: Word = value.try_into()?;
        Ok(Self::from_raw(word))
    }
}

impl TryFrom<proto::transaction::TransactionId> for TransactionId {
    type Error = RpcConversionError;

    fn try_from(value: proto::transaction::TransactionId) -> Result<Self, Self::Error> {
        value
            .id
            .ok_or(RpcConversionError::MissingFieldInProtobufRepresentation {
                entity: "TransactionId",
                field_name: "id",
            })?
            .try_into()
    }
}

impl From<TransactionId> for proto::transaction::TransactionId {
    fn from(value: TransactionId) -> Self {
        Self { id: Some(value.as_word().into()) }
    }
}

// TRANSACTION INCLUSION
// ================================================================================================

/// Represents a transaction that was included in the node at a certain block.
#[derive(Debug, Clone, PartialEq, Eq)]
pub struct TransactionInclusion {
    /// The transaction identifier.
    pub transaction_id: TransactionId,
    /// The number of the block in which the transaction was included.
    pub block_num: BlockNumber,
    /// The account that the transaction was executed against.
    pub account_id: AccountId,
}

// TRANSACTIONS INFO
// ================================================================================================

/// Represent a list of transaction records that were included in a range of blocks.
#[derive(Debug, Clone, PartialEq, Eq)]
pub struct TransactionsInfo {
    /// Current chain tip
    pub chain_tip: BlockNumber,
    /// The block number of the last check included in this response.
    pub block_num: BlockNumber,
    /// List of transaction records.
    pub transaction_records: Vec<TransactionRecord>,
}

impl TryFrom<proto::rpc::SyncTransactionsResponse> for TransactionsInfo {
    type Error = RpcError;

    fn try_from(value: proto::rpc::SyncTransactionsResponse) -> Result<Self, Self::Error> {
        let pagination_info = value.pagination_info.ok_or(
            RpcConversionError::MissingFieldInProtobufRepresentation {
                entity: "SyncTransactionsResponse",
                field_name: "pagination_info",
            },
        )?;

        let chain_tip = pagination_info.chain_tip.into();
        let block_num = pagination_info.block_num.into();

        let transaction_records = value
            .transactions
            .into_iter()
            .map(TryInto::try_into)
            .collect::<Result<Vec<TransactionRecord>, RpcError>>()?;

        Ok(Self {
            chain_tip,
            block_num,
            transaction_records,
        })
    }
}

// TRANSACTION RECORD
// ================================================================================================

/// Contains information about a transaction that got included in the chain at a specific block
/// number.
#[derive(Debug, Clone, PartialEq, Eq)]
pub struct TransactionRecord {
    /// Block number in which the transaction was included.
    pub block_num: BlockNumber,
    /// A transaction header.
    pub transaction_header: TransactionHeader,
}

impl TryFrom<proto::rpc::TransactionRecord> for TransactionRecord {
    type Error = RpcError;

<<<<<<< HEAD
    fn try_from(tx_record: proto::rpc_store::TransactionRecord) -> Result<Self, Self::Error> {
        let block_num = tx_record.block_num.into();
        let transaction_header =
            tx_record
                .header
                .ok_or(RpcConversionError::MissingFieldInProtobufRepresentation {
                    entity: "TransactionRecord",
                    field_name: "transaction_header",
                })?;
=======
    fn try_from(value: proto::rpc::TransactionRecord) -> Result<Self, Self::Error> {
        let block_num = value.block_num.into();
        let transaction_header =
            value.header.ok_or(RpcConversionError::MissingFieldInProtobufRepresentation {
                entity: "TransactionRecord",
                field_name: "transaction_header",
            })?;
>>>>>>> 0d055910

        Ok(Self {
            block_num,
            transaction_header: transaction_header.try_into()?,
        })
    }
}

impl TryFrom<proto::transaction::TransactionHeader> for TransactionHeader {
    type Error = RpcError;

    fn try_from(value: proto::transaction::TransactionHeader) -> Result<Self, Self::Error> {
        let account_id =
            value
                .account_id
                .ok_or(RpcConversionError::MissingFieldInProtobufRepresentation {
                    entity: "TransactionHeader",
                    field_name: "account_id",
                })?;

        let initial_state_commitment = value.initial_state_commitment.ok_or(
            RpcConversionError::MissingFieldInProtobufRepresentation {
                entity: "TransactionHeader",
                field_name: "initial_state_commitment",
            },
        )?;

        let final_state_commitment = value.final_state_commitment.ok_or(
            RpcConversionError::MissingFieldInProtobufRepresentation {
                entity: "TransactionHeader",
                field_name: "final_state_commitment",
            },
        )?;

<<<<<<< HEAD
=======
        let note_commitments = value
            .nullifiers
            .into_iter()
            .map(|d| {
                Nullifier::from_hex(&d.to_string())
                    .map(InputNoteCommitment::from)
                    .map_err(|e| RpcError::InvalidResponse(e.to_string()))
            })
            .collect::<Result<Vec<_>, _>>()?;
        let input_notes = InputNotes::new_unchecked(note_commitments);

>>>>>>> 0d055910
        let output_notes = value
            .output_notes
            .into_iter()
            .map(TryInto::try_into)
            .collect::<Result<Vec<NoteHeader>, RpcError>>()?;

        let transaction_header = TransactionHeader::new(
            account_id.try_into()?,
            initial_state_commitment.try_into()?,
            final_state_commitment.try_into()?,
            // FIXME: Double check this before merging PR
            InputNotes::new(vec![]).unwrap(),
            output_notes,
            // TODO: handle this; should we open an issue in miden-node?
            FungibleAsset::new(ACCOUNT_ID_NATIVE_ASSET_FAUCET.try_into().unwrap(), 0u64).unwrap(),
        );
        Ok(transaction_header)
    }
}

impl TryFrom<proto::note::NoteSyncRecord> for NoteHeader {
    type Error = RpcError;

    fn try_from(value: proto::note::NoteSyncRecord) -> Result<Self, Self::Error> {
        let note_id = value
            .note_id
            .ok_or(RpcConversionError::MissingFieldInProtobufRepresentation {
                entity: "NoteSyncRecord",
                field_name: "note_id",
            })?
            .try_into()?;

        let note_metadata = value
            .metadata
            .ok_or(RpcConversionError::MissingFieldInProtobufRepresentation {
                entity: "NoteSyncRecord",
                field_name: "metadata",
            })?
            .try_into()?;

        let note_header = Self::new(note_id, note_metadata);
        Ok(note_header)
    }
}<|MERGE_RESOLUTION|>--- conflicted
+++ resolved
@@ -120,17 +120,6 @@
 impl TryFrom<proto::rpc::TransactionRecord> for TransactionRecord {
     type Error = RpcError;
 
-<<<<<<< HEAD
-    fn try_from(tx_record: proto::rpc_store::TransactionRecord) -> Result<Self, Self::Error> {
-        let block_num = tx_record.block_num.into();
-        let transaction_header =
-            tx_record
-                .header
-                .ok_or(RpcConversionError::MissingFieldInProtobufRepresentation {
-                    entity: "TransactionRecord",
-                    field_name: "transaction_header",
-                })?;
-=======
     fn try_from(value: proto::rpc::TransactionRecord) -> Result<Self, Self::Error> {
         let block_num = value.block_num.into();
         let transaction_header =
@@ -138,7 +127,6 @@
                 entity: "TransactionRecord",
                 field_name: "transaction_header",
             })?;
->>>>>>> 0d055910
 
         Ok(Self {
             block_num,
@@ -173,8 +161,6 @@
             },
         )?;
 
-<<<<<<< HEAD
-=======
         let note_commitments = value
             .nullifiers
             .into_iter()
@@ -186,7 +172,6 @@
             .collect::<Result<Vec<_>, _>>()?;
         let input_notes = InputNotes::new_unchecked(note_commitments);
 
->>>>>>> 0d055910
         let output_notes = value
             .output_notes
             .into_iter()
@@ -197,8 +182,7 @@
             account_id.try_into()?,
             initial_state_commitment.try_into()?,
             final_state_commitment.try_into()?,
-            // FIXME: Double check this before merging PR
-            InputNotes::new(vec![]).unwrap(),
+            input_notes,
             output_notes,
             // TODO: handle this; should we open an issue in miden-node?
             FungibleAsset::new(ACCOUNT_ID_NATIVE_ASSET_FAUCET.try_into().unwrap(), 0u64).unwrap(),
