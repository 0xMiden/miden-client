--- conflicted
+++ resolved
@@ -215,11 +215,7 @@
         block_num: BlockNumber,
         account_ids: &[AccountId],
         note_tags: &[NoteTag],
-<<<<<<< HEAD
     ) -> Result<Streaming<SyncStateResponse>, RpcError> {
-=======
-    ) -> Result<StateSyncInfo, RpcError> {
->>>>>>> 9c995790
         let account_ids = account_ids.iter().map(|acc| (*acc).into()).collect();
 
         let note_tags = note_tags.iter().map(|&note_tag| note_tag.into()).collect();
@@ -411,11 +407,7 @@
         &self,
         prefixes: &[u16],
         block_num: BlockNumber,
-<<<<<<< HEAD
-    ) -> Result<Vec<(Nullifier, u32)>, RpcError> {
-=======
     ) -> Result<Vec<NullifierUpdate>, RpcError> {
->>>>>>> 9c995790
         let request = CheckNullifiersByPrefixRequest {
             nullifiers: prefixes.iter().map(|&x| u32::from(x)).collect(),
             prefix_len: 16,
