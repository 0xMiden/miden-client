--- conflicted
+++ resolved
@@ -78,13 +78,8 @@
     }
 
     async fn get_block_header_by_number(
-<<<<<<< HEAD
-        &self,
-        block_num: Option<u32>,
-=======
-        &mut self,
+        &self,
         block_num: Option<BlockNumber>,
->>>>>>> 4ce04957
         include_mmr_proof: bool,
     ) -> Result<(BlockHeader, Option<MmrProof>), RpcError> {
         let request = GetBlockHeaderByNumberRequest {
@@ -184,13 +179,8 @@
     /// Sends a sync state request to the Miden node, validates and converts the response
     /// into a [StateSyncInfo] struct.
     async fn sync_state(
-<<<<<<< HEAD
-        &self,
-        block_num: u32,
-=======
-        &mut self,
+        &self,
         block_num: BlockNumber,
->>>>>>> 4ce04957
         account_ids: &[AccountId],
         note_tags: &[NoteTag],
         nullifiers_tags: &[u16],
@@ -362,13 +352,8 @@
     }
 
     async fn sync_notes(
-<<<<<<< HEAD
-        &self,
-        block_num: u32,
-=======
-        &mut self,
+        &self,
         block_num: BlockNumber,
->>>>>>> 4ce04957
         note_tags: &[NoteTag],
     ) -> Result<NoteSyncInfo, RpcError> {
         let note_tags = note_tags.iter().map(|&note_tag| note_tag.into()).collect();
