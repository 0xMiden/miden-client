use alloc::string::{String, ToString};
use core::fmt;

use miden_objects::account::NetworkId;

// ENDPOINT
// ================================================================================================

/// The `Endpoint` struct represents a network endpoint, consisting of a protocol, a host, and a
/// port.
///
/// This struct is used to define the address of a Miden node that the client will connect to.
#[derive(Clone, Debug, Eq, Ord, PartialEq, PartialOrd)]
pub struct Endpoint {
    /// The protocol used to connect to the endpoint (e.g., "http", "https").
    protocol: String,
    /// The hostname or IP address of the endpoint.
    host: String,
    /// The port number of the endpoint.
    port: Option<u16>,
}

impl Endpoint {
    pub(crate) const MIDEN_NODE_PORT: u16 = 57291;

    /// Creates a new `Endpoint` with the specified protocol, host, and port.
    ///
    /// # Arguments
    ///
    /// * `protocol` - The protocol to use for the connection (e.g., "http", "https").
    /// * `host` - The hostname or IP address of the endpoint.
    /// * `port` - The port number to connect to.
    pub const fn new(protocol: String, host: String, port: Option<u16>) -> Self {
        Self { protocol, host, port }
    }

    /// Returns the [Endpoint] associated with the testnet network.
    pub fn testnet() -> Self {
        Self::new("https".into(), "rpc.testnet.miden.io".into(), None)
    }

    /// Returns the [Endpoint] associated with the devnet network.
    pub fn devnet() -> Self {
        Self::new("https".into(), "rpc.devnet.miden.io".into(), None)
    }

    /// Returns the [Endpoint] for a default node running in `localhost`.
    pub fn localhost() -> Self {
        Self::new("http".into(), "localhost".into(), Some(Self::MIDEN_NODE_PORT))
    }

    pub fn protocol(&self) -> &str {
        &self.protocol
    }

    pub fn host(&self) -> &str {
        &self.host
    }

    pub fn port(&self) -> Option<u16> {
        self.port
    }

    pub fn to_network_id(&self) -> NetworkId {
        if self == &Endpoint::testnet() {
            NetworkId::Testnet
        } else if self == &Endpoint::devnet() {
            NetworkId::Devnet
        } else if self == &Endpoint::localhost() {
<<<<<<< HEAD
            NetworkId::new("mlcl").expect("mlcl should be a valid network ID")
        } else {
=======
            // Network ID intended to be used when running a local instance of the node
            NetworkId::new("mlcl").expect("mlcl should be a valid network ID")
        } else {
            // Default network ID for custom networks when no other match has been found
>>>>>>> e1a718a0
            NetworkId::new("mcst").expect("mcst should be a valid network ID")
        }
    }
}

impl fmt::Display for Endpoint {
    fn fmt(&self, f: &mut fmt::Formatter<'_>) -> fmt::Result {
        match self.port {
            Some(port) => write!(f, "{}://{}:{}", self.protocol, self.host, port),
            None => write!(f, "{}://{}", self.protocol, self.host),
        }
    }
}

impl Default for Endpoint {
    fn default() -> Self {
        Self::localhost()
    }
}

impl TryFrom<&str> for Endpoint {
    type Error = String;

    fn try_from(endpoint: &str) -> Result<Self, Self::Error> {
        let protocol_separator_index = endpoint.find("://");
        let port_separator_index = endpoint.rfind(':');

        // port separator index might match with the protocol separator, if so that means there was
        // no port defined
        let port_separator_index = if port_separator_index == protocol_separator_index {
            None
        } else {
            port_separator_index
        };

        let (protocol, hostname, port) = match (protocol_separator_index, port_separator_index) {
            (Some(protocol_idx), Some(port_idx)) => {
                let (protocol_and_hostname, port) = endpoint.split_at(port_idx);
                let port = port[1..]
                    .trim_end_matches('/')
                    .parse::<u16>()
                    .map_err(|err| err.to_string())?;

                let (protocol, hostname) = protocol_and_hostname.split_at(protocol_idx);
                // skip the separator
                let hostname = &hostname[3..];

                (protocol, hostname, Some(port))
            },
            (Some(protocol_idx), None) => {
                let (protocol, hostname) = endpoint.split_at(protocol_idx);
                // skip the separator
                let hostname = &hostname[3..];

                (protocol, hostname, None)
            },
            (None, Some(port_idx)) => {
                let (hostname, port) = endpoint.split_at(port_idx);
                let port = port[1..]
                    .trim_end_matches('/')
                    .parse::<u16>()
                    .map_err(|err| err.to_string())?;

                ("https", hostname, Some(port))
            },
            (None, None) => ("https", endpoint, None),
        };

        Ok(Endpoint::new(protocol.to_string(), hostname.to_string(), port))
    }
}

#[cfg(test)]
mod test {
    use alloc::string::ToString;

    use crate::rpc::Endpoint;

    #[test]
    fn endpoint_parsing_with_hostname_only() {
        let endpoint = Endpoint::try_from("some.test.domain").unwrap();
        let expected_endpoint = Endpoint {
            protocol: "https".to_string(),
            host: "some.test.domain".to_string(),
            port: None,
        };

        assert_eq!(endpoint, expected_endpoint);
    }

    #[test]
    fn endpoint_parsing_with_ip() {
        let endpoint = Endpoint::try_from("192.168.0.1").unwrap();
        let expected_endpoint = Endpoint {
            protocol: "https".to_string(),
            host: "192.168.0.1".to_string(),
            port: None,
        };

        assert_eq!(endpoint, expected_endpoint);
    }

    #[test]
    fn endpoint_parsing_with_port() {
        let endpoint = Endpoint::try_from("some.test.domain:8000").unwrap();
        let expected_endpoint = Endpoint {
            protocol: "https".to_string(),
            host: "some.test.domain".to_string(),
            port: Some(8000),
        };

        assert_eq!(endpoint, expected_endpoint);
    }

    #[test]
    fn endpoint_parsing_with_ip_and_port() {
        let endpoint = Endpoint::try_from("192.168.0.1:8000").unwrap();
        let expected_endpoint = Endpoint {
            protocol: "https".to_string(),
            host: "192.168.0.1".to_string(),
            port: Some(8000),
        };

        assert_eq!(endpoint, expected_endpoint);
    }

    #[test]
    fn endpoint_parsing_with_protocol() {
        let endpoint = Endpoint::try_from("hkttp://some.test.domain").unwrap();
        let expected_endpoint = Endpoint {
            protocol: "hkttp".to_string(),
            host: "some.test.domain".to_string(),
            port: None,
        };

        assert_eq!(endpoint, expected_endpoint);
    }

    #[test]
    fn endpoint_parsing_with_protocol_and_ip() {
        let endpoint = Endpoint::try_from("http://192.168.0.1").unwrap();
        let expected_endpoint = Endpoint {
            protocol: "http".to_string(),
            host: "192.168.0.1".to_string(),
            port: None,
        };

        assert_eq!(endpoint, expected_endpoint);
    }

    #[test]
    fn endpoint_parsing_with_both_protocol_and_port() {
        let endpoint = Endpoint::try_from("http://some.test.domain:8080").unwrap();
        let expected_endpoint = Endpoint {
            protocol: "http".to_string(),
            host: "some.test.domain".to_string(),
            port: Some(8080),
        };

        assert_eq!(endpoint, expected_endpoint);
    }

    #[test]
    fn endpoint_parsing_with_ip_and_protocol_and_port() {
        let endpoint = Endpoint::try_from("http://192.168.0.1:8080").unwrap();
        let expected_endpoint = Endpoint {
            protocol: "http".to_string(),
            host: "192.168.0.1".to_string(),
            port: Some(8080),
        };

        assert_eq!(endpoint, expected_endpoint);
    }

    #[test]
    fn endpoint_parsing_should_fail_for_invalid_port() {
        let endpoint = Endpoint::try_from("some.test.domain:8000/hello");
        assert!(endpoint.is_err());
    }

    #[test]
    fn endpoint_parsing_with_final_forward_slash() {
        let endpoint = Endpoint::try_from("https://some.test.domain:8000/").unwrap();
        let expected_endpoint = Endpoint {
            protocol: "https".to_string(),
            host: "some.test.domain".to_string(),
            port: Some(8000),
        };

        assert_eq!(endpoint, expected_endpoint);
    }
}<|MERGE_RESOLUTION|>--- conflicted
+++ resolved
@@ -67,15 +67,10 @@
         } else if self == &Endpoint::devnet() {
             NetworkId::Devnet
         } else if self == &Endpoint::localhost() {
-<<<<<<< HEAD
-            NetworkId::new("mlcl").expect("mlcl should be a valid network ID")
-        } else {
-=======
             // Network ID intended to be used when running a local instance of the node
             NetworkId::new("mlcl").expect("mlcl should be a valid network ID")
         } else {
             // Default network ID for custom networks when no other match has been found
->>>>>>> e1a718a0
             NetworkId::new("mcst").expect("mcst should be a valid network ID")
         }
     }
