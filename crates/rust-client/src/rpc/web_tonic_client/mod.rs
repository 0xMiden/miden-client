--- conflicted
+++ resolved
@@ -231,13 +231,8 @@
     /// - The answer had a `None` for one of the expected fields.
     /// - There is an error during storage deserialization.
     async fn get_account_proofs(
-<<<<<<< HEAD
-        &self,
-        account_ids: &BTreeSet<AccountId>,
-=======
         &mut self,
         account_requests: &BTreeSet<ForeignAccount>,
->>>>>>> acc2a177
         known_account_codes: Vec<AccountCode>,
     ) -> Result<AccountProofs, RpcError> {
         let mut query_client = self.build_api_client();
