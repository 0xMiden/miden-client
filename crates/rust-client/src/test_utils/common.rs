--- conflicted
+++ resolved
@@ -254,14 +254,8 @@
 
     // Check that note is committed and return it
     println!("Fetching Committed Notes...");
-<<<<<<< HEAD
-    let note_id = tx_request.expected_output_notes().next().unwrap().id();
+    let note_id = tx_request.expected_output_own_notes().pop().unwrap().id();
     client.get_input_note(note_id).await.unwrap().unwrap()
-=======
-    let note_id = tx_request.expected_output_own_notes().pop().unwrap().id();
-    let note = client.get_input_note(note_id).await.unwrap().unwrap();
-    note.try_into().unwrap()
->>>>>>> a4c9aed2
 }
 
 /// Consumes and wait until the transaction gets committed.
@@ -348,33 +342,6 @@
     TransactionRequestBuilder::new().with_own_output_notes(notes).build().unwrap()
 }
 
-<<<<<<< HEAD
-=======
-/// Executes a transaction and consumes the resulting unauthenticated notes inmediately without
-/// waiting for the first transaction to be committed.
-pub async fn execute_tx_and_consume_output_notes(
-    tx_request: TransactionRequest,
-    client: &mut TestClient,
-    executor: AccountId,
-    consumer: AccountId,
-) {
-    let output_notes = tx_request
-        .expected_output_own_notes()
-        .into_iter()
-        .map(|note| (note, None::<NoteArgs>))
-        .collect::<Vec<(Note, Option<NoteArgs>)>>();
-
-    execute_tx(client, executor, tx_request).await;
-
-    let tx_request = TransactionRequestBuilder::new()
-        .with_unauthenticated_input_notes(output_notes)
-        .build()
-        .unwrap();
-    let transaction_id = execute_tx(client, consumer, tx_request).await;
-    wait_for_tx(client, transaction_id).await;
-}
-
->>>>>>> a4c9aed2
 /// Mint assets for the target account and consume them inmediately without waiting for the first
 /// transaction to be committed.
 pub async fn mint_and_consume(
