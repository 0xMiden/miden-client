<<<<<<< HEAD
use std::{
    boxed::Box,
    fs::OpenOptions,
    io::Write,
    println,
    string::ToString,
    sync::Arc,
    time::{Duration, Instant},
    vec::Vec,
};

use miden_objects::{
    Felt, FieldElement,
    account::{Account, AccountId, AccountStorageMode},
    asset::{Asset, FungibleAsset, TokenSymbol},
    crypto::{dsa::rpo_falcon512::SecretKey, rand::RpoRandomCoin},
    note::{NoteId, NoteType},
    transaction::{OutputNote, TransactionId},
};
use rand::{Rng, RngCore, rngs::StdRng};
use uuid::Uuid;

use crate::{
    Client, ClientError, DebugMode, Word,
    account::{
        AccountBuilder, AccountType,
        component::{AuthRpoFalcon512, BasicFungibleFaucet, BasicWallet},
    },
    auth::AuthSecretKey,
    builder::ClientBuilder,
    crypto::FeltRng,
    keystore::FilesystemKeyStore,
    note::{Note, create_p2id_note},
    rpc::{RpcError, TonicRpcClient},
    store::{NoteFilter, TransactionFilter, sqlite_store::SqliteStore},
    sync::SyncSummary,
    testing::{
        account_id::ACCOUNT_ID_REGULAR_PRIVATE_ACCOUNT_UPDATABLE_CODE, config::ClientConfig,
    },
    transaction::{
        NoteArgs, TransactionRequest, TransactionRequestBuilder, TransactionRequestError,
        TransactionStatus,
    },
=======
use std::boxed::Box;
use std::env::temp_dir;
use std::fs::OpenOptions;
use std::io::Write;
use std::path::PathBuf;
use std::println;
use std::string::ToString;
use std::sync::Arc;
use std::time::{Duration, Instant};
use std::vec::Vec;

use miden_objects::account::{Account, AccountId, AccountStorageMode};
use miden_objects::asset::{Asset, FungibleAsset, TokenSymbol};
use miden_objects::crypto::dsa::rpo_falcon512::SecretKey;
use miden_objects::crypto::rand::RpoRandomCoin;
use miden_objects::note::{NoteId, NoteType};
use miden_objects::transaction::{OutputNote, TransactionId};
use miden_objects::{Felt, FieldElement};
use rand::rngs::StdRng;
use rand::{Rng, RngCore};
use toml::Table;
use uuid::Uuid;

use crate::account::component::{AuthRpoFalcon512, BasicFungibleFaucet, BasicWallet};
use crate::account::{AccountBuilder, AccountType};
use crate::auth::AuthSecretKey;
use crate::builder::ClientBuilder;
use crate::crypto::FeltRng;
use crate::keystore::FilesystemKeyStore;
use crate::note::{Note, create_p2id_note};
use crate::rpc::{Endpoint, RpcError, TonicRpcClient};
use crate::store::sqlite_store::SqliteStore;
use crate::store::{NoteFilter, TransactionFilter};
use crate::sync::SyncSummary;
use crate::testing::account_id::ACCOUNT_ID_REGULAR_PRIVATE_ACCOUNT_UPDATABLE_CODE;
use crate::transaction::{
    NoteArgs,
    TransactionRequest,
    TransactionRequestBuilder,
    TransactionRequestError,
    TransactionStatus,
>>>>>>> 0848d8d0
};
use crate::{Client, ClientError, DebugMode, Word};

pub type TestClientKeyStore = FilesystemKeyStore<StdRng>;
pub type TestClient = Client<TestClientKeyStore>;

// CONSTANTS
// ================================================================================================
pub const ACCOUNT_ID_REGULAR: u128 = ACCOUNT_ID_REGULAR_PRIVATE_ACCOUNT_UPDATABLE_CODE;

/// Constant that represents the number of blocks until the p2ide can be recalled. If this value is
/// too low, some tests might fail due to expected recall failures not happening.
pub const RECALL_HEIGHT_DELTA: u32 = 50;

/// Creates a `TestClient`.
///
/// Creates the client using the config at `TEST_CLIENT_CONFIG_FILE_PATH`. The store's path is at a
/// random temporary location, so the store section of the config file is ignored.
///
/// # Panics
///
/// Panics if there is no config file at `TEST_CLIENT_CONFIG_FILE_PATH`, or if it cannot be
/// deserialized.
pub async fn create_test_client_builder(
    client_config: ClientConfig,
) -> (ClientBuilder<TestClientKeyStore>, TestClientKeyStore) {
    let (rpc_endpoint, rpc_timeout, store_config, auth_path) = client_config.into_parts();

    let store = {
        let sqlite_store = SqliteStore::new(store_config).await.unwrap();
        std::sync::Arc::new(sqlite_store)
    };

    let mut rng = rand::rng();
    let coin_seed: [u64; 4] = rng.random();

    let rng = RpoRandomCoin::new(coin_seed.map(Felt::new).into());

    let keystore = FilesystemKeyStore::new(auth_path.clone()).unwrap();

    let builder = ClientBuilder::new()
        .rpc(Arc::new(TonicRpcClient::new(&rpc_endpoint, rpc_timeout)))
        .rng(Box::new(rng))
        .store(store)
        .filesystem_keystore(auth_path.to_str().unwrap())
        .in_debug_mode(DebugMode::Enabled)
        .tx_graceful_blocks(None);

    (builder, keystore)
}

/// Creates a `TestClient`.
///
/// Creates the client using the config at `TEST_CLIENT_CONFIG_FILE_PATH`. The store's path is at a
/// random temporary location, so the store section of the config file is ignored.
///
/// # Panics
///
/// Panics if there is no config file at `TEST_CLIENT_CONFIG_FILE_PATH`, or if it cannot be
/// deserialized.
pub async fn create_test_client(client_config: ClientConfig) -> (TestClient, TestClientKeyStore) {
    let (builder, keystore) = create_test_client_builder(client_config).await;

    let mut client = builder.build().await.unwrap();

    client.sync_state().await.unwrap();

    (client, keystore)
}

/// Inserts a new wallet account into the client and into the keystore.
pub async fn insert_new_wallet(
    client: &mut TestClient,
    storage_mode: AccountStorageMode,
    keystore: &TestClientKeyStore,
) -> Result<(Account, Word, SecretKey), ClientError> {
    let mut init_seed = [0u8; 32];
    client.rng().fill_bytes(&mut init_seed);

    insert_new_wallet_with_seed(client, storage_mode, keystore, init_seed).await
}

/// Inserts a new wallet account built with the provided seed into the client and into the keystore.
pub async fn insert_new_wallet_with_seed(
    client: &mut TestClient,
    storage_mode: AccountStorageMode,
    keystore: &TestClientKeyStore,
    init_seed: [u8; 32],
) -> Result<(Account, Word, SecretKey), ClientError> {
    let key_pair = SecretKey::with_rng(client.rng());
    let pub_key = key_pair.public_key();

    keystore.add_key(&AuthSecretKey::RpoFalcon512(key_pair.clone())).unwrap();

    let (account, seed) = AccountBuilder::new(init_seed)
        .account_type(AccountType::RegularAccountImmutableCode)
        .storage_mode(storage_mode)
        .with_auth_component(AuthRpoFalcon512::new(pub_key))
        .with_component(BasicWallet)
        .build()
        .unwrap();

    client.add_account(&account, Some(seed), false).await?;

    Ok((account, seed, key_pair))
}

/// Inserts a new fungible faucet account into the client and into the keystore.
pub async fn insert_new_fungible_faucet(
    client: &mut TestClient,
    storage_mode: AccountStorageMode,
    keystore: &TestClientKeyStore,
) -> Result<(Account, Word, SecretKey), ClientError> {
    let key_pair = SecretKey::with_rng(client.rng());
    let pub_key = key_pair.public_key();

    keystore.add_key(&AuthSecretKey::RpoFalcon512(key_pair.clone())).unwrap();

    // we need to use an initial seed to create the wallet account
    let mut init_seed = [0u8; 32];
    client.rng().fill_bytes(&mut init_seed);

    let symbol = TokenSymbol::new("TEST").unwrap();
    let max_supply = Felt::try_from(9_999_999_u64.to_le_bytes().as_slice())
        .expect("u64 can be safely converted to a field element");

    let (account, seed) = AccountBuilder::new(init_seed)
        .account_type(AccountType::FungibleFaucet)
        .storage_mode(storage_mode)
        .with_auth_component(AuthRpoFalcon512::new(pub_key))
        .with_component(BasicFungibleFaucet::new(symbol, 10, max_supply).unwrap())
        .build()
        .unwrap();

    client.add_account(&account, Some(seed), false).await?;
    Ok((account, seed, key_pair))
}

/// Executes a transaction and asserts that it fails with the expected error.
pub async fn execute_failing_tx(
    client: &mut TestClient,
    account_id: AccountId,
    tx_request: TransactionRequest,
    expected_error: ClientError,
) {
    println!("Executing transaction...");
    // We compare string since we can't compare the error directly
    assert_eq!(
        client.new_transaction(account_id, tx_request).await.unwrap_err().to_string(),
        expected_error.to_string()
    );
}

/// Executes a transaction and returns the transaction ID.
pub async fn execute_tx(
    client: &mut TestClient,
    account_id: AccountId,
    tx_request: TransactionRequest,
) -> TransactionId {
    println!("Executing transaction...");
    let transaction_execution_result =
        client.new_transaction(account_id, tx_request).await.unwrap();
    let transaction_id = transaction_execution_result.executed_transaction().id();

    println!("Sending transaction to node");
    client.submit_transaction(transaction_execution_result).await.unwrap();

    transaction_id
}

/// Executes a transaction and waits for it to be committed.
pub async fn execute_tx_and_sync(
    client: &mut TestClient,
    account_id: AccountId,
    tx_request: TransactionRequest,
) {
    let transaction_id = execute_tx(client, account_id, tx_request).await;
    wait_for_tx(client, transaction_id).await;
}

/// Syncs the client and waits for the transaction to be committed.
pub async fn wait_for_tx(client: &mut TestClient, transaction_id: TransactionId) {
    // wait until tx is committed
    let now = Instant::now();
    println!("Syncing State...");
    loop {
        client.sync_state().await.unwrap();

        // Check if executed transaction got committed by the node
        let tracked_transaction = client
            .get_transactions(TransactionFilter::Ids(vec![transaction_id]))
            .await
            .unwrap()
            .pop()
            .unwrap();

        match tracked_transaction.status {
            TransactionStatus::Committed(n) => {
                println!("tx committed in {n}");
                break;
            },
            TransactionStatus::Pending => {
                std::thread::sleep(Duration::from_secs(1));
            },
            TransactionStatus::Discarded(cause) => {
                panic!("Transaction was discarded with cause: {:?}", cause);
            },
        }

        // Log wait time in a file if the env var is set
        // This allows us to aggregate and measure how long the tests are waiting for transactions
        // to be committed
        if std::env::var("LOG_WAIT_TIMES") == Ok("true".to_string()) {
            let elapsed = now.elapsed();
            let wait_times_dir = std::path::PathBuf::from("wait_times");
            std::fs::create_dir_all(&wait_times_dir).unwrap();

            let elapsed_time_file = wait_times_dir.join(format!("wait_time_{}", Uuid::new_v4()));
            let mut file = OpenOptions::new()
                .create(true)
                .write(true)
                .truncate(true)
                .open(elapsed_time_file)
                .unwrap();
            writeln!(file, "{:?}", elapsed.as_millis()).unwrap();
        }
    }
}

/// Syncs until `amount_of_blocks` have been created onchain compared to client's sync height
pub async fn wait_for_blocks(client: &mut TestClient, amount_of_blocks: u32) -> SyncSummary {
    let current_block = client.get_sync_height().await.unwrap();
    let final_block = current_block + amount_of_blocks;
    println!("Syncing until block {final_block}...",);
    loop {
        let summary = client.sync_state().await.unwrap();
        println!("Synced to block {} (syncing until {})...", summary.block_num, final_block);

        if summary.block_num >= final_block {
            return summary;
        }

        std::thread::sleep(Duration::from_secs(3));
    }
}

/// Waits for node to be running.
///
/// # Panics
///
/// This function will panic if it does `NUMBER_OF_NODE_ATTEMPTS` unsuccessful checks or if we
/// receive an error other than a connection related error.
pub async fn wait_for_node(client: &mut TestClient) {
    const NODE_TIME_BETWEEN_ATTEMPTS: u64 = 5;
    const NUMBER_OF_NODE_ATTEMPTS: u64 = 60;

    println!(
        "Waiting for Node to be up. Checking every {NODE_TIME_BETWEEN_ATTEMPTS}s for {NUMBER_OF_NODE_ATTEMPTS} tries..."
    );

    for _try_number in 0..NUMBER_OF_NODE_ATTEMPTS {
        match client.sync_state().await {
            Err(ClientError::RpcError(RpcError::ConnectionError(_))) => {
                std::thread::sleep(Duration::from_secs(NODE_TIME_BETWEEN_ATTEMPTS));
            },
            Err(other_error) => {
                panic!("Unexpected error: {other_error}");
            },
            _ => return,
        }
    }

    panic!("Unable to connect to node");
}

pub const MINT_AMOUNT: u64 = 1000;
pub const TRANSFER_AMOUNT: u64 = 59;

/// Sets up a basic client and returns two basic accounts and a faucet account (in that order).
pub async fn setup_two_wallets_and_faucet(
    client: &mut TestClient,
    accounts_storage_mode: AccountStorageMode,
    keystore: &TestClientKeyStore,
) -> (Account, Account, Account) {
    // Ensure clean state
    assert!(client.get_account_headers().await.unwrap().is_empty());
    assert!(client.get_transactions(TransactionFilter::All).await.unwrap().is_empty());
    assert!(client.get_input_notes(NoteFilter::All).await.unwrap().is_empty());

    // Create faucet account
    let (faucet_account, ..) = insert_new_fungible_faucet(client, accounts_storage_mode, keystore)
        .await
        .unwrap();

    // Create regular accounts
    let (first_basic_account, ..) =
        insert_new_wallet(client, accounts_storage_mode, keystore).await.unwrap();

    let (second_basic_account, ..) =
        insert_new_wallet(client, accounts_storage_mode, keystore).await.unwrap();

    println!("Syncing State...");
    client.sync_state().await.unwrap();

    // Get Faucet and regular accounts
    println!("Fetching Accounts...");
    (first_basic_account, second_basic_account, faucet_account)
}

/// Sets up a basic client and returns a basic account and a faucet account.
pub async fn setup_wallet_and_faucet(
    client: &mut TestClient,
    accounts_storage_mode: AccountStorageMode,
    keystore: &TestClientKeyStore,
) -> (Account, Account) {
    let (faucet_account, ..) = insert_new_fungible_faucet(client, accounts_storage_mode, keystore)
        .await
        .unwrap();

    let (basic_account, ..) =
        insert_new_wallet(client, accounts_storage_mode, keystore).await.unwrap();

    (basic_account, faucet_account)
}

/// Mints a note from `faucet_account_id` for `basic_account_id` and returns the executed
/// transaction ID and the note with 1000 units of the corresponding fungible asset.
pub async fn mint_note(
    client: &mut TestClient,
    basic_account_id: AccountId,
    faucet_account_id: AccountId,
    note_type: NoteType,
) -> (TransactionId, Note) {
    // Create a Mint Tx for 1000 units of our fungible asset
    let fungible_asset = FungibleAsset::new(faucet_account_id, MINT_AMOUNT).unwrap();
    println!("Minting Asset");
    let tx_request = TransactionRequestBuilder::new()
        .build_mint_fungible_asset(fungible_asset, basic_account_id, note_type, client.rng())
        .unwrap();
    let tx_id = execute_tx(client, fungible_asset.faucet_id(), tx_request.clone()).await;

    // Check that note is committed and return it
    println!("Fetching Committed Notes...");
    (tx_id, tx_request.expected_output_own_notes().pop().unwrap())
}

/// Executes a transaction that consumes the provided notes and returns the transaction ID.
/// This assumes the notes contain assets.
pub async fn consume_notes(
    client: &mut TestClient,
    account_id: AccountId,
    input_notes: &[Note],
) -> TransactionId {
    println!("Consuming Note...");
    let tx_request = TransactionRequestBuilder::new()
        .build_consume_notes(input_notes.iter().map(Note::id).collect())
        .unwrap();
    execute_tx(client, account_id, tx_request).await
}

/// Asserts that the account has a single asset with the expected amount.
pub async fn assert_account_has_single_asset(
    client: &TestClient,
    account_id: AccountId,
    asset_account_id: AccountId,
    expected_amount: u64,
) {
    let regular_account: Account = client.get_account(account_id).await.unwrap().unwrap().into();

    assert_eq!(regular_account.vault().assets().count(), 1);
    let asset = regular_account.vault().assets().next().unwrap();

    if let Asset::Fungible(fungible_asset) = asset {
        assert_eq!(fungible_asset.faucet_id(), asset_account_id);
        assert_eq!(fungible_asset.amount(), expected_amount);
    } else {
        panic!("Account has consumed a note and should have a fungible asset");
    }
}

/// Tries to consume the note and asserts that the expected error is returned.
pub async fn assert_note_cannot_be_consumed_twice(
    client: &mut TestClient,
    consuming_account_id: AccountId,
    note_to_consume_id: NoteId,
) {
    // Check that we can't consume the P2ID note again
    println!("Consuming Note...");

    // Double-spend error expected to be received since we are consuming the same note
    let tx_request = TransactionRequestBuilder::new()
        .build_consume_notes(vec![note_to_consume_id])
        .unwrap();

    match client.new_transaction(consuming_account_id, tx_request).await {
        Err(ClientError::TransactionRequestError(
            TransactionRequestError::InputNoteAlreadyConsumed(_),
        )) => {},
        Ok(_) => panic!("Double-spend error: Note should not be consumable!"),
        err => panic!("Unexpected error {:?} for note ID: {}", err, note_to_consume_id.to_hex()),
    }
}

/// Creates a transaction request that mint assets for each `target_id` account.
pub fn mint_multiple_fungible_asset(
    asset: FungibleAsset,
    target_id: &[AccountId],
    note_type: NoteType,
    rng: &mut impl FeltRng,
) -> TransactionRequest {
    let notes = target_id
        .iter()
        .map(|account_id| {
            OutputNote::Full(
                create_p2id_note(
                    asset.faucet_id(),
                    *account_id,
                    vec![asset.into()],
                    note_type,
                    Felt::ZERO,
                    rng,
                )
                .unwrap(),
            )
        })
        .collect::<Vec<OutputNote>>();

    TransactionRequestBuilder::new().own_output_notes(notes).build().unwrap()
}

/// Executes a transaction and consumes the resulting unauthenticated notes immediately without
/// waiting for the first transaction to be committed.
pub async fn execute_tx_and_consume_output_notes(
    tx_request: TransactionRequest,
    client: &mut TestClient,
    executor: AccountId,
    consumer: AccountId,
) -> TransactionId {
    let output_notes = tx_request
        .expected_output_own_notes()
        .into_iter()
        .map(|note| (note, None::<NoteArgs>))
        .collect::<Vec<(Note, Option<NoteArgs>)>>();

    execute_tx(client, executor, tx_request).await;

    let tx_request = TransactionRequestBuilder::new()
        .unauthenticated_input_notes(output_notes)
        .build()
        .unwrap();
    execute_tx(client, consumer, tx_request).await
}

/// Mint assets for the target account and consume them immediately without waiting for the first
/// transaction to be committed.
pub async fn mint_and_consume(
    client: &mut TestClient,
    basic_account_id: AccountId,
    faucet_account_id: AccountId,
    note_type: NoteType,
) -> TransactionId {
    let tx_request = TransactionRequestBuilder::new()
        .build_mint_fungible_asset(
            FungibleAsset::new(faucet_account_id, MINT_AMOUNT).unwrap(),
            basic_account_id,
            note_type,
            client.rng(),
        )
        .unwrap();

    execute_tx_and_consume_output_notes(tx_request, client, faucet_account_id, basic_account_id)
        .await
}<|MERGE_RESOLUTION|>--- conflicted
+++ resolved
@@ -1,53 +1,6 @@
-<<<<<<< HEAD
-use std::{
-    boxed::Box,
-    fs::OpenOptions,
-    io::Write,
-    println,
-    string::ToString,
-    sync::Arc,
-    time::{Duration, Instant},
-    vec::Vec,
-};
-
-use miden_objects::{
-    Felt, FieldElement,
-    account::{Account, AccountId, AccountStorageMode},
-    asset::{Asset, FungibleAsset, TokenSymbol},
-    crypto::{dsa::rpo_falcon512::SecretKey, rand::RpoRandomCoin},
-    note::{NoteId, NoteType},
-    transaction::{OutputNote, TransactionId},
-};
-use rand::{Rng, RngCore, rngs::StdRng};
-use uuid::Uuid;
-
-use crate::{
-    Client, ClientError, DebugMode, Word,
-    account::{
-        AccountBuilder, AccountType,
-        component::{AuthRpoFalcon512, BasicFungibleFaucet, BasicWallet},
-    },
-    auth::AuthSecretKey,
-    builder::ClientBuilder,
-    crypto::FeltRng,
-    keystore::FilesystemKeyStore,
-    note::{Note, create_p2id_note},
-    rpc::{RpcError, TonicRpcClient},
-    store::{NoteFilter, TransactionFilter, sqlite_store::SqliteStore},
-    sync::SyncSummary,
-    testing::{
-        account_id::ACCOUNT_ID_REGULAR_PRIVATE_ACCOUNT_UPDATABLE_CODE, config::ClientConfig,
-    },
-    transaction::{
-        NoteArgs, TransactionRequest, TransactionRequestBuilder, TransactionRequestError,
-        TransactionStatus,
-    },
-=======
 use std::boxed::Box;
-use std::env::temp_dir;
 use std::fs::OpenOptions;
 use std::io::Write;
-use std::path::PathBuf;
 use std::println;
 use std::string::ToString;
 use std::sync::Arc;
@@ -63,7 +16,6 @@
 use miden_objects::{Felt, FieldElement};
 use rand::rngs::StdRng;
 use rand::{Rng, RngCore};
-use toml::Table;
 use uuid::Uuid;
 
 use crate::account::component::{AuthRpoFalcon512, BasicFungibleFaucet, BasicWallet};
@@ -73,18 +25,18 @@
 use crate::crypto::FeltRng;
 use crate::keystore::FilesystemKeyStore;
 use crate::note::{Note, create_p2id_note};
-use crate::rpc::{Endpoint, RpcError, TonicRpcClient};
+use crate::rpc::{RpcError, TonicRpcClient};
 use crate::store::sqlite_store::SqliteStore;
 use crate::store::{NoteFilter, TransactionFilter};
 use crate::sync::SyncSummary;
 use crate::testing::account_id::ACCOUNT_ID_REGULAR_PRIVATE_ACCOUNT_UPDATABLE_CODE;
+use crate::testing::config::ClientConfig;
 use crate::transaction::{
     NoteArgs,
     TransactionRequest,
     TransactionRequestBuilder,
     TransactionRequestError,
     TransactionStatus,
->>>>>>> 0848d8d0
 };
 use crate::{Client, ClientError, DebugMode, Word};
 
