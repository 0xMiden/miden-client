--- conflicted
+++ resolved
@@ -60,15 +60,12 @@
     keystore: Option<AuthenticatorConfig>,
     /// A flag to enable debug mode.
     in_debug_mode: bool,
-<<<<<<< HEAD
     /// The number of blocks that are considered old enough to discard pending transactions. If
     /// `None`, there is no limit and transactions will be kept indefinitely.
     tx_graceful_blocks: Option<u32>,
-=======
     /// Maximum number of blocks the client can be behind the network for transactions and account
     /// proofs to be considered valid.
     max_block_number_delta: Option<u32>,
->>>>>>> 3e7319bb
 }
 
 impl Default for ClientBuilder {
@@ -81,11 +78,8 @@
             store_path: "store.sqlite3".to_string(),
             keystore: None,
             in_debug_mode: false,
-<<<<<<< HEAD
             tx_graceful_blocks: Some(TX_GRACEFUL_BLOCKS),
-=======
             max_block_number_delta: None,
->>>>>>> 3e7319bb
         }
     }
 }
@@ -147,8 +141,6 @@
         self.keystore = Some(AuthenticatorConfig::Instance(authenticator));
         self
     }
-<<<<<<< HEAD
-=======
 
     /// Optionally set a maximum number of blocks that the client can be behind the network.
     /// By default, there's no maximum.
@@ -157,8 +149,6 @@
         self.max_block_number_delta = Some(delta);
         self
     }
-}
->>>>>>> 3e7319bb
 
     /// Optionally set a maximum number of blocks to wait for a transaction to be confirmed. If
     /// `None`, there is no limit and transactions will be kept indefinitely.
@@ -247,11 +237,8 @@
             arc_store,
             authenticator,
             self.in_debug_mode,
-<<<<<<< HEAD
             self.tx_graceful_blocks,
-=======
             self.max_block_number_delta,
->>>>>>> 3e7319bb
         ))
     }
 }