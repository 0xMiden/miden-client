--- conflicted
+++ resolved
@@ -6,10 +6,6 @@
 //! as they are involved in very different flows. As such, known states are modeled differently for
 //! the two structures, with [InputNoteRecord] having states described by the [InputNoteState] enum.
 //!
-<<<<<<< HEAD
-//! Conversions are provided from/into [InputNote](miden_objects::transaction::InputNote) /
-//! [Note](miden_objects::notes::Note), although this is not always possible. Check both
-=======
 //! ## Serialization / Deserialization
 //!
 //! We provide serialization and deserialization support via [Serializable] and [Deserializable]
@@ -19,7 +15,6 @@
 //!
 //! We also facilitate converting from/into [InputNote](miden_objects::transaction::InputNote) /
 //! [Note](miden_objects::note::Note), although this is not always possible. Check both
->>>>>>> 5105b945
 //! [InputNoteRecord]'s and [OutputNoteRecord]'s documentation for more details about this.
 
 use alloc::string::{String, ToString};
