// ACCOUNT RECORD
// ================================================================================================
use alloc::vec::Vec;
use core::fmt::Display;

use miden_objects::Word;
use miden_objects::account::{Account, AccountId};
use miden_objects::address::Address;

/// Represents a stored account state along with its status.
///
/// The account should be stored in the database with its parts normalized. Meaning that the
/// account header, vault, storage and code are stored separately. This is done to avoid data
/// duplication as the header can reference the same elements if they have equal roots.
#[derive(Debug)]
pub struct AccountRecord {
    /// Full account object.
    account: Account,
    /// Status of the tracked account.
    status: AccountStatus,
    /// Addresses that the account can be referred as.
    addresses: Vec<Address>,
}

impl AccountRecord {
<<<<<<< HEAD
    pub fn new(account: Account, status: AccountStatus, addresses: Vec<Address>) -> Self {
        Self { account, status, addresses }
=======
    pub fn new(account: Account, status: AccountStatus) -> Self {
        // TODO: remove this?
        #[cfg(debug_assertions)]
        {
            let account_seed = account.seed();
            debug_assert_eq!(account_seed, status.seed().copied(), "account seed mismatch");
        }

        Self { account, status }
>>>>>>> 0308c116
    }

    pub fn account(&self) -> &Account {
        &self.account
    }

    pub fn status(&self) -> &AccountStatus {
        &self.status
    }

    pub fn is_locked(&self) -> bool {
        self.status.is_locked()
    }

    pub fn seed(&self) -> Option<Word> {
        self.account.seed()
    }

    pub fn addresses(&self) -> &Vec<Address> {
        &self.addresses
    }
}

impl From<AccountRecord> for Account {
    fn from(record: AccountRecord) -> Self {
        record.account
    }
}

// ACCOUNT STATUS
// ================================================================================================

/// Represents the status of an account tracked by the client.
///
/// The status of an account may change by local or external factors.
#[derive(Debug)]
pub enum AccountStatus {
    /// The account is new and hasn't been used yet. The seed used to create the account is
    /// stored in this state.
    New { seed: Word },
    /// The account is tracked by the node and was used at least once.
    Tracked,
    /// The local account state doesn't match the node's state, rendering it unusable. Only used
    /// for private accounts.
    Locked,
}

impl AccountStatus {
    pub fn is_locked(&self) -> bool {
        matches!(self, AccountStatus::Locked)
    }

    pub fn seed(&self) -> Option<&Word> {
        match self {
            AccountStatus::New { seed } => Some(seed),
            _ => None,
        }
    }
}

impl Display for AccountStatus {
    fn fmt(&self, f: &mut core::fmt::Formatter) -> core::fmt::Result {
        match self {
            AccountStatus::New { .. } => write!(f, "New"),
            AccountStatus::Tracked => write!(f, "Tracked"),
            AccountStatus::Locked => write!(f, "Locked"),
        }
    }
}

// ACCOUNT UPDATES
// ================================================================================================

/// Contains account changes to apply to the store.
pub struct AccountUpdates {
    /// Updated public accounts.
    updated_public_accounts: Vec<Account>,
    /// Network account commitments that don't match the current tracked state for private
    /// accounts.
    mismatched_private_accounts: Vec<(AccountId, Word)>,
}

impl AccountUpdates {
    /// Creates a new instance of `AccountUpdates`.
    pub fn new(
        updated_public_accounts: Vec<Account>,
        mismatched_private_accounts: Vec<(AccountId, Word)>,
    ) -> Self {
        Self {
            updated_public_accounts,
            mismatched_private_accounts,
        }
    }

    /// Returns the updated public accounts.
    pub fn updated_public_accounts(&self) -> &[Account] {
        &self.updated_public_accounts
    }

    /// Returns the mismatched private accounts.
    pub fn mismatched_private_accounts(&self) -> &[(AccountId, Word)] {
        &self.mismatched_private_accounts
    }
}<|MERGE_RESOLUTION|>--- conflicted
+++ resolved
@@ -23,11 +23,7 @@
 }
 
 impl AccountRecord {
-<<<<<<< HEAD
     pub fn new(account: Account, status: AccountStatus, addresses: Vec<Address>) -> Self {
-        Self { account, status, addresses }
-=======
-    pub fn new(account: Account, status: AccountStatus) -> Self {
         // TODO: remove this?
         #[cfg(debug_assertions)]
         {
@@ -36,7 +32,6 @@
         }
 
         Self { account, status }
->>>>>>> 0308c116
     }
 
     pub fn account(&self) -> &Account {
