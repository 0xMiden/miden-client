--- conflicted
+++ resolved
@@ -35,12 +35,8 @@
     StorageMapWitness,
     StorageSlot,
 };
-<<<<<<< HEAD
 use miden_objects::address::Address;
-use miden_objects::asset::{Asset, AssetVault};
-=======
 use miden_objects::asset::{Asset, AssetVault, AssetWitness};
->>>>>>> 0308c116
 use miden_objects::block::{BlockHeader, BlockNumber};
 use miden_objects::crypto::merkle::{InOrderIndex, MmrPeaks, PartialMmr};
 use miden_objects::note::{NoteId, NoteTag, Nullifier};
@@ -254,22 +250,12 @@
     async fn get_account(&self, account_id: AccountId)
     -> Result<Option<AccountRecord>, StoreError>;
 
-<<<<<<< HEAD
-    /// Inserts an [`Account`] along with the seed used to create it.
-    async fn insert_account(
-        &self,
-        account: &Account,
-        account_seed: Option<Word>,
-        initial_address: Address,
-    ) -> Result<(), StoreError>;
-=======
     /// Inserts an [`Account`] to the store.
     ///
     /// # Errors
     ///
     /// - If the account is new and does not contain a seed
-    async fn insert_account(&self, account: &Account) -> Result<(), StoreError>;
->>>>>>> 0308c116
+    async fn insert_account(&self, account: &Account,initial_address: Address) -> Result<(), StoreError>;
 
     /// Upserts the account code for a foreign account. This value will be used as a cache of known
     /// script roots and added to the `GetForeignAccountCode` request.
