--- conflicted
+++ resolved
@@ -45,17 +45,8 @@
 
 mod note_record;
 pub use note_record::{
-<<<<<<< HEAD
     input_note_states, InputNoteRecord, InputNoteState, NoteExportType, NoteRecordError,
     OutputNoteRecord, OutputNoteState,
-=======
-    CommittedNoteState, ConsumedAuthenticatedLocalNoteState, ExpectedNoteState, InputNoteRecord,
-    NoteRecordDetails, NoteRecordError, NoteState, NoteStatus, OutputNoteRecord,
-    ProcessingAuthenticatedNoteState, ProcessingUnauthenticatedNoteState, STATE_COMMITTED,
-    STATE_CONSUMED_AUTHENTICATED_LOCAL, STATE_CONSUMED_EXTERNAL,
-    STATE_CONSUMED_UNAUTHENTICATED_LOCAL, STATE_EXPECTED, STATE_PROCESSING_AUTHENTICATED,
-    STATE_PROCESSING_UNAUTHENTICATED, STATE_UNVERIFIED,
->>>>>>> 1e038d89
 };
 
 // STORE TRAIT
@@ -369,13 +360,6 @@
     List(Vec<NoteId>),
     /// Return a list of notes that match the provided [Nullifier] list.
     Nullifiers(Vec<Nullifier>),
-<<<<<<< HEAD
-    /// Return a list of notes that are currently being processed.
-    Processing,
-    /// Return a list containing the note that matches with the provided [NoteId].
-    Unique(NoteId),
-    Unspent,
-=======
     /// Return a list of notes that are currently being processed. This filter doesn't apply to
     /// output notes.
     Processing,
@@ -386,6 +370,5 @@
     Unspent,
     /// Return a list containing notes with unverified inclusion proofs. This filter doesn't apply
     /// to output notes.
->>>>>>> 1e038d89
     Unverified,
 }