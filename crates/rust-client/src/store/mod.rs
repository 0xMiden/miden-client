//! Defines the storage interfaces used by the Miden client.
//!
//! It provides mechanisms for persisting and retrieving data, such as account states, transaction
//! history, block headers, notes, and MMR nodes.
//!
//! ## Overview
//!
//! The storage module is central to the Miden client’s persistence layer. It defines the
//! [`Store`] trait which abstracts over any concrete storage implementation. The trait exposes
//! methods to (among others):
//!
//! - Retrieve and update transactions, notes, and accounts.
//! - Store and query block headers along with MMR peaks and authentication nodes.
//! - Manage note tags for synchronizing with the node.
//!
//! These are all used by the Miden client to provide transaction execution in the correct contexts.
//!
//! In addition to the main [`Store`] trait, the module provides types for filtering queries, such
//! as [`TransactionFilter`] and [`NoteFilter`], to narrow down the set of returned transactions or
//! notes. For more advanced usage, see the documentation of individual methods in the [`Store`]
//! trait.

use alloc::boxed::Box;
use alloc::collections::{BTreeMap, BTreeSet};
use alloc::vec::Vec;
use core::fmt::Debug;

use miden_objects::account::{
<<<<<<< HEAD
    Account, AccountCode, AccountHeader, AccountId, AccountIdPrefix, AccountStorage, StorageSlot,
=======
    Account,
    AccountCode,
    AccountHeader,
    AccountId,
    AccountIdPrefix,
    AccountStorage,
    StorageMapWitness,
    StorageSlot,
>>>>>>> c6a44351
};
use miden_objects::asset::{Asset, AssetVault};
use miden_objects::block::{BlockHeader, BlockNumber};
use miden_objects::crypto::merkle::{InOrderIndex, MerklePath, MmrPeaks};
use miden_objects::note::{NoteId, NoteTag, Nullifier};
use miden_objects::transaction::TransactionId;
use miden_objects::{AccountError, Word};

use crate::sync::{NoteTagRecord, StateSyncUpdate};
use crate::transaction::{TransactionRecord, TransactionStoreUpdate};

/// Contains [`ClientDataStore`] to automatically implement [`DataStore`] for anything that
/// implements [`Store`]. This isn't public because it's an implementation detail to instantiate the
/// executor.
///
/// The user is tasked with creating a [`Store`] which the client will wrap into a
/// [`ClientDataStore`] at creation time.
pub(crate) mod data_store;

mod errors;
pub use errors::*;

#[cfg(all(feature = "sqlite", feature = "idxdb"))]
compile_error!("features `sqlite` and `idxdb` are mutually exclusive");

#[cfg(feature = "sqlite")]
pub mod sqlite_store;

#[cfg(feature = "idxdb")]
pub mod web_store;

mod account;
pub use account::{AccountRecord, AccountStatus, AccountUpdates};
mod note_record;
pub use note_record::{
    InputNoteRecord, InputNoteState, NoteExportType, NoteRecordError, OutputNoteRecord,
    OutputNoteState, input_note_states,
};

// STORE TRAIT
// ================================================================================================

/// The [`Store`] trait exposes all methods that the client store needs in order to track the
/// current state.
///
/// All update functions are implied to be atomic. That is, if multiple entities are meant to be
/// updated as part of any single function and an error is returned during its execution, any
/// changes that might have happened up to that point need to be rolled back and discarded.
///
/// Because the [`Store`]'s ownership is shared between the executor and the client, interior
/// mutability is expected to be implemented, which is why all methods receive `&self` and
/// not `&mut self`.
#[cfg_attr(not(target_arch = "wasm32"), async_trait::async_trait)]
#[cfg_attr(target_arch = "wasm32", async_trait::async_trait(?Send))]
pub trait Store: Send + Sync {
    /// Returns the current timestamp tracked by the store, measured in non-leap seconds since
    /// Unix epoch. If the store implementation is incapable of tracking time, it should return
    /// `None`.
    ///
    /// This method is used to add time metadata to notes' states. This information doesn't have a
    /// functional impact on the client's operation, it's shown to the user for informational
    /// purposes.
    fn get_current_timestamp(&self) -> Option<u64>;

    // TRANSACTIONS
    // --------------------------------------------------------------------------------------------

    /// Retrieves stored transactions, filtered by [`TransactionFilter`].
    async fn get_transactions(
        &self,
        filter: TransactionFilter,
    ) -> Result<Vec<TransactionRecord>, StoreError>;

    /// Applies a transaction, atomically updating the current state based on the
    /// [`TransactionStoreUpdate`].
    ///
    /// An update involves:
    /// - Updating the stored account which is being modified by the transaction.
    /// - Storing new input/output notes and payback note details as a result of the transaction
    ///   execution.
    /// - Updating the input notes that are being processed by the transaction.
    /// - Inserting the new tracked tags into the store.
    /// - Inserting the transaction into the store to track.
    async fn apply_transaction(&self, tx_update: TransactionStoreUpdate) -> Result<(), StoreError>;

    // NOTES
    // --------------------------------------------------------------------------------------------

    /// Retrieves the input notes from the store.
    async fn get_input_notes(&self, filter: NoteFilter)
    -> Result<Vec<InputNoteRecord>, StoreError>;

    /// Retrieves the output notes from the store.
    async fn get_output_notes(
        &self,
        filter: NoteFilter,
    ) -> Result<Vec<OutputNoteRecord>, StoreError>;

    /// Returns the nullifiers of all unspent input notes.
    ///
    /// The default implementation of this method uses [`Store::get_input_notes`].
    async fn get_unspent_input_note_nullifiers(&self) -> Result<Vec<Nullifier>, StoreError> {
        self.get_input_notes(NoteFilter::Unspent)
            .await?
            .iter()
            .map(|input_note| Ok(input_note.nullifier()))
            .collect::<Result<Vec<_>, _>>()
    }

    /// Inserts the provided input notes into the database. If a note with the same ID already
    /// exists, it will be replaced.
    async fn upsert_input_notes(&self, notes: &[InputNoteRecord]) -> Result<(), StoreError>;

    // CHAIN DATA
    // --------------------------------------------------------------------------------------------

    /// Retrieves a vector of [`BlockHeader`]s filtered by the provided block numbers.
    ///
    /// The returned vector may not contain some or all of the requested block headers. It's up to
    /// the callee to check whether all requested block headers were found.
    ///
    /// For each block header an additional boolean value is returned representing whether the block
    /// contains notes relevant to the client.
    async fn get_block_headers(
        &self,
        block_numbers: &BTreeSet<BlockNumber>,
    ) -> Result<Vec<(BlockHeader, BlockRelevance)>, StoreError>;

    /// Retrieves a [`BlockHeader`] corresponding to the provided block number and a boolean value
    /// that represents whether the block contains notes relevant to the client. Returns `None` if
    /// the block is not found.
    ///
    /// The default implementation of this method uses [`Store::get_block_headers`].
    async fn get_block_header_by_num(
        &self,
        block_number: BlockNumber,
    ) -> Result<Option<(BlockHeader, BlockRelevance)>, StoreError> {
        self.get_block_headers(&[block_number].into_iter().collect())
            .await
            .map(|mut block_headers_list| block_headers_list.pop())
    }

    /// Retrieves a list of [`BlockHeader`] that include relevant notes to the client.
    async fn get_tracked_block_headers(&self) -> Result<Vec<BlockHeader>, StoreError>;

    /// Retrieves all MMR authentication nodes based on [`PartialBlockchainFilter`].
    async fn get_partial_blockchain_nodes(
        &self,
        filter: PartialBlockchainFilter,
    ) -> Result<BTreeMap<InOrderIndex, Word>, StoreError>;

    /// Inserts blockchain MMR authentication nodes.
    ///
    /// In the case where the [`InOrderIndex`] already exists on the table, the insertion is
    /// ignored.
    async fn insert_partial_blockchain_nodes(
        &self,
        nodes: &[(InOrderIndex, Word)],
    ) -> Result<(), StoreError>;

    /// Returns peaks information from the blockchain by a specific block number.
    ///
    /// If there is no partial blockchain info stored for the provided block returns an empty
    /// [`MmrPeaks`].
    async fn get_partial_blockchain_peaks_by_block_num(
        &self,
        block_num: BlockNumber,
    ) -> Result<MmrPeaks, StoreError>;

    /// Inserts a block header into the store, alongside peaks information at the block's height.
    ///
    /// `has_client_notes` describes whether the block has relevant notes to the client; this means
    /// the client might want to authenticate merkle paths based on this value.
    /// If the block header exists and `has_client_notes` is `true` then the `has_client_notes`
    /// column is updated to `true` to signify that the block now contains a relevant note.
    async fn insert_block_header(
        &self,
        block_header: &BlockHeader,
        partial_blockchain_peaks: MmrPeaks,
        has_client_notes: bool,
    ) -> Result<(), StoreError>;

    /// Removes block headers that do not contain any client notes and aren't the genesis or last
    /// block.
    async fn prune_irrelevant_blocks(&self) -> Result<(), StoreError>;

    // ACCOUNT
    // --------------------------------------------------------------------------------------------

    /// Returns the account IDs of all accounts stored in the database.
    async fn get_account_ids(&self) -> Result<Vec<AccountId>, StoreError>;

    /// Returns a list of [`AccountHeader`] of all accounts stored in the database along with their
    /// statuses.
    ///
    /// Said accounts' state is the state after the last performed sync.
    async fn get_account_headers(&self) -> Result<Vec<(AccountHeader, AccountStatus)>, StoreError>;

    /// Retrieves an [`AccountHeader`] object for the specified [`AccountId`] along with its status.
    /// Returns `None` if the account is not found.
    ///
    /// Said account's state is the state according to the last sync performed.
    async fn get_account_header(
        &self,
        account_id: AccountId,
    ) -> Result<Option<(AccountHeader, AccountStatus)>, StoreError>;

    /// Returns an [`AccountHeader`] corresponding to the stored account state that matches the
    /// given commitment. If no account state matches the provided commitment, `None` is returned.
    async fn get_account_header_by_commitment(
        &self,
        account_commitment: Word,
    ) -> Result<Option<AccountHeader>, StoreError>;

    /// Retrieves a full [`AccountRecord`] object, this contains the account's latest state along
    /// with its status. Returns `None` if the account is not found.
    async fn get_account(&self, account_id: AccountId)
    -> Result<Option<AccountRecord>, StoreError>;

    /// Inserts an [`Account`] along with the seed used to create it.
    async fn insert_account(
        &self,
        account: &Account,
        account_seed: Option<Word>,
    ) -> Result<(), StoreError>;

    /// Upserts the account code for a foreign account. This value will be used as a cache of known
    /// script roots and added to the `GetForeignAccountCode` request.
    async fn upsert_foreign_account_code(
        &self,
        account_id: AccountId,
        code: AccountCode,
    ) -> Result<(), StoreError>;

    /// Retrieves the cached account code for various foreign accounts.
    async fn get_foreign_account_code(
        &self,
        account_ids: Vec<AccountId>,
    ) -> Result<BTreeMap<AccountId, AccountCode>, StoreError>;

    /// Updates an existing [`Account`] with a new state.
    ///
    /// # Errors
    ///
    /// Returns a `StoreError::AccountDataNotFound` if there is no account for the provided ID.
    async fn update_account(&self, new_account_state: &Account) -> Result<(), StoreError>;

    // SYNC
    // --------------------------------------------------------------------------------------------

    /// Returns the note tag records that the client is interested in.
    async fn get_note_tags(&self) -> Result<Vec<NoteTagRecord>, StoreError>;

    /// Returns the unique note tags (without source) that the client is interested in.
    async fn get_unique_note_tags(&self) -> Result<BTreeSet<NoteTag>, StoreError> {
        Ok(self.get_note_tags().await?.into_iter().map(|r| r.tag).collect())
    }

    /// Adds a note tag to the list of tags that the client is interested in.
    ///
    /// If the tag was already being tracked, returns false since no new tags were actually added.
    /// Otherwise true.
    async fn add_note_tag(&self, tag: NoteTagRecord) -> Result<bool, StoreError>;

    /// Removes a note tag from the list of tags that the client is interested in.
    ///
    /// If the tag wasn't present in the store returns false since no tag was actually removed.
    /// Otherwise returns true.
    async fn remove_note_tag(&self, tag: NoteTagRecord) -> Result<usize, StoreError>;

    /// Returns the block number of the last state sync block.
    async fn get_sync_height(&self) -> Result<BlockNumber, StoreError>;

    /// Applies the state sync update to the store. An update involves:
    ///
    /// - Inserting the new block header to the store alongside new MMR peaks information.
    /// - Updating the corresponding tracked input/output notes.
    /// - Removing note tags that are no longer relevant.
    /// - Updating transactions in the store, marking as `committed` or `discarded`.
    ///   - In turn, validating private account's state transitions. If a private account's
    ///     commitment locally does not match the `StateSyncUpdate` information, the account may be
    ///     locked.
    /// - Storing new MMR authentication nodes.
    /// - Updating the tracked public accounts.
    async fn apply_state_sync(&self, state_sync_update: StateSyncUpdate) -> Result<(), StoreError>;

    // ACCOUNT VAULT AND STORE
    // --------------------------------------------------------------------------------------------

    /// Retrieves the asset vault for a specific account.
    async fn get_account_vault(&self, account_id: AccountId) -> Result<AssetVault, StoreError>;

    /// Retrieves a specific asset from the account's vault along with its Merkle proof.
    ///
    /// The default implementation of this method uses [`Store::get_account_vault`].
    async fn get_account_asset(
        &self,
        account_id: AccountId,
        faucet_id_prefix: AccountIdPrefix,
    ) -> Result<Option<(Asset, MerklePath)>, StoreError> {
        let vault = self.get_account_vault(account_id).await?;
        let Some(asset) = vault.assets().find(|a| a.faucet_id_prefix() == faucet_id_prefix) else {
            return Ok(None);
        };

        let path = vault.asset_tree().open(&asset.vault_key()).into_parts().0;

        Ok(Some((asset, path)))
    }

    /// Retrieves the storage for a specific account.
    async fn get_account_storage(
        &self,
        account_id: AccountId,
    ) -> Result<AccountStorage, StoreError>;

    /// Retrieves a specific item from the account's storage map along with its Merkle proof.
    ///
    /// The default implementation of this method uses [`Store::get_account_storage`].
    async fn get_account_map_item(
        &self,
        account_id: AccountId,
        index: u8,
        key: Word,
    ) -> Result<(Word, StorageMapWitness), StoreError> {
        let storage = self.get_account_storage(account_id).await?;
        let Some(StorageSlot::Map(map)) = storage.slots().get(index as usize) else {
            return Err(StoreError::AccountError(AccountError::StorageSlotNotMap(index)));
        };

        let value = map.get(&key);
        let witness = map.open(&key);

        Ok((value, witness))
    }
}

// PARTIAL BLOCKCHAIN NODE FILTER
// ================================================================================================

/// Filters for searching specific MMR nodes.
// TODO: Should there be filters for specific blocks instead of nodes?
pub enum PartialBlockchainFilter {
    /// Return all nodes.
    All,
    /// Filter by the specified in-order indices.
    List(Vec<InOrderIndex>),
}

// TRANSACTION FILTERS
// ================================================================================================

/// Filters for narrowing the set of transactions returned by the client's store.
#[derive(Debug, Clone)]
pub enum TransactionFilter {
    /// Return all transactions.
    All,
    /// Filter by transactions that haven't yet been committed to the blockchain as per the last
    /// sync.
    Uncommitted,
    /// Return a list of the transaction that matches the provided [`TransactionId`]s.
    Ids(Vec<TransactionId>),
    /// Return a list of the expired transactions that were executed before the provided
    /// [`BlockNumber`]. Transactions created after the provided block number are not
    /// considered.
    ///
    /// A transaction is considered expired if is uncommitted and the transaction's block number
    /// is less than the provided block number.
    ExpiredBefore(BlockNumber),
}

// NOTE FILTER
// ================================================================================================

/// Filters for narrowing the set of notes returned by the client's store.
#[derive(Debug, Clone)]
pub enum NoteFilter {
    /// Return a list of all notes ([`InputNoteRecord`] or [`OutputNoteRecord`]).
    All,
    /// Return a list of committed notes ([`InputNoteRecord`] or [`OutputNoteRecord`]). These
    /// represent notes that the blockchain has included in a block.
    Committed,
    /// Filter by consumed notes ([`InputNoteRecord`] or [`OutputNoteRecord`]). notes that have
    /// been used as inputs in transactions.
    Consumed,
    /// Return a list of expected notes ([`InputNoteRecord`] or [`OutputNoteRecord`]). These
    /// represent notes for which the store doesn't have anchor data.
    Expected,
    /// Return a list containing any notes that match with the provided [`NoteId`] vector.
    List(Vec<NoteId>),
    /// Return a list containing any notes that match the provided [`Nullifier`] vector.
    Nullifiers(Vec<Nullifier>),
    /// Return a list of notes that are currently being processed. This filter doesn't apply to
    /// output notes.
    Processing,
    /// Return a list containing the note that matches with the provided [`NoteId`]. The query will
    /// return an error if the note isn't found.
    Unique(NoteId),
    /// Return a list containing notes that haven't been nullified yet, this includes expected,
    /// committed, processing and unverified notes.
    Unspent,
    /// Return a list containing notes with unverified inclusion proofs. This filter doesn't apply
    /// to output notes.
    Unverified,
}

// BLOCK RELEVANCE
// ================================================================================================

/// Expresses metadata about the block header.
#[derive(Debug, Clone)]
pub enum BlockRelevance {
    /// The block header includes notes that the client may consume.
    HasNotes,
    /// The block header does not contain notes relevant to the client.
    Irrelevant,
}

impl From<BlockRelevance> for bool {
    fn from(val: BlockRelevance) -> Self {
        match val {
            BlockRelevance::HasNotes => true,
            BlockRelevance::Irrelevant => false,
        }
    }
}

impl From<bool> for BlockRelevance {
    fn from(has_notes: bool) -> Self {
        if has_notes {
            BlockRelevance::HasNotes
        } else {
            BlockRelevance::Irrelevant
        }
    }
}<|MERGE_RESOLUTION|>--- conflicted
+++ resolved
@@ -26,9 +26,6 @@
 use core::fmt::Debug;
 
 use miden_objects::account::{
-<<<<<<< HEAD
-    Account, AccountCode, AccountHeader, AccountId, AccountIdPrefix, AccountStorage, StorageSlot,
-=======
     Account,
     AccountCode,
     AccountHeader,
@@ -37,7 +34,6 @@
     AccountStorage,
     StorageMapWitness,
     StorageSlot,
->>>>>>> c6a44351
 };
 use miden_objects::asset::{Asset, AssetVault};
 use miden_objects::block::{BlockHeader, BlockNumber};
@@ -73,8 +69,13 @@
 pub use account::{AccountRecord, AccountStatus, AccountUpdates};
 mod note_record;
 pub use note_record::{
-    InputNoteRecord, InputNoteState, NoteExportType, NoteRecordError, OutputNoteRecord,
-    OutputNoteState, input_note_states,
+    InputNoteRecord,
+    InputNoteState,
+    NoteExportType,
+    NoteRecordError,
+    OutputNoteRecord,
+    OutputNoteState,
+    input_note_states,
 };
 
 // STORE TRAIT
