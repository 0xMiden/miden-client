--- conflicted
+++ resolved
@@ -34,11 +34,6 @@
     block::{BlockHeader, BlockNumber},
     crypto::merkle::{InOrderIndex, MmrPeaks},
     note::{NoteId, NoteTag, Nullifier},
-<<<<<<< HEAD
-    Digest, Word,
-=======
-    transaction::TransactionId,
->>>>>>> e99bd5c1
 };
 
 use crate::{
