--- conflicted
+++ resolved
@@ -146,13 +146,8 @@
         // Marc transactions as discarded
         Self::mark_transactions_as_discarded(&tx, transaction_updates.discarded_transactions())?;
 
-<<<<<<< HEAD
-        // Update onchain accounts on the db that have been updated onchain
+        // Update public accounts on the db that have been updated onchain
         for account in account_updates.updated_public_accounts() {
-=======
-        // Update public accounts on the db that have been updated onchain
-        for account in updated_accounts.updated_public_accounts() {
->>>>>>> 2149038d
             update_account(&tx, account)?;
         }
 
