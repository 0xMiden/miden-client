#![allow(clippy::items_after_statements)]

use alloc::collections::BTreeSet;
use alloc::vec::Vec;

use miden_objects::Word;
use miden_objects::block::BlockNumber;
use miden_objects::note::NoteTag;
use miden_tx::utils::{Deserializable, Serializable};
use rusqlite::{Connection, Transaction, params};

use super::SqliteStore;
<<<<<<< HEAD
use crate::{
    insert_sql,
    store::{
        StoreError,
        sqlite_store::{note::apply_note_updates_tx, transaction::upsert_transaction_record},
    },
    subst,
    sync::{NoteTagRecord, NoteTagSource, StateSyncUpdate},
};
=======
use super::account::undo_account_state;
use crate::store::StoreError;
use crate::store::sqlite_store::account::{lock_account_on_unexpected_commitment, update_account};
use crate::store::sqlite_store::note::apply_note_updates_tx;
use crate::store::sqlite_store::transaction::upsert_transaction_record;
use crate::sync::{NoteTagRecord, NoteTagSource, StateSyncUpdate};
use crate::{insert_sql, subst};
>>>>>>> f8cc3953

impl SqliteStore {
    pub(crate) fn get_note_tags(conn: &mut Connection) -> Result<Vec<NoteTagRecord>, StoreError> {
        const QUERY: &str = "SELECT tag, source FROM tags";

        conn.prepare(QUERY)?
            .query_map([], |row| Ok((row.get(0)?, row.get(1)?)))
            .expect("no binding parameters used in query")
            .map(|result| {
                Ok(result?).and_then(|(tag, source): (Vec<u8>, Vec<u8>)| {
                    Ok(NoteTagRecord {
                        tag: NoteTag::read_from_bytes(&tag)
                            .map_err(StoreError::DataDeserializationError)?,
                        source: NoteTagSource::read_from_bytes(&source)
                            .map_err(StoreError::DataDeserializationError)?,
                    })
                })
            })
            .collect::<Result<Vec<NoteTagRecord>, _>>()
    }

    pub(crate) fn get_unique_note_tags(
        conn: &mut Connection,
    ) -> Result<BTreeSet<NoteTag>, StoreError> {
        const QUERY: &str = "SELECT DISTINCT tag FROM tags";

        conn.prepare(QUERY)?
            .query_map([], |row| row.get(0))
            .expect("no binding parameters used in query")
            .map(|result| {
                Ok(result?).and_then(|tag: Vec<u8>| {
                    NoteTag::read_from_bytes(&tag).map_err(StoreError::DataDeserializationError)
                })
            })
            .collect::<Result<BTreeSet<NoteTag>, _>>()
    }

    pub(super) fn add_note_tag(
        conn: &mut Connection,
        tag: NoteTagRecord,
    ) -> Result<bool, StoreError> {
        if Self::get_note_tags(conn)?.contains(&tag) {
            return Ok(false);
        }

        let tx = conn.transaction()?;
        add_note_tag_tx(&tx, &tag)?;

        tx.commit()?;

        Ok(true)
    }

    pub(super) fn remove_note_tag(
        conn: &mut Connection,
        tag: NoteTagRecord,
    ) -> Result<usize, StoreError> {
        let tx = conn.transaction()?;
        let removed_tags = remove_note_tag_tx(&tx, tag)?;

        tx.commit()?;

        Ok(removed_tags)
    }

    pub(super) fn get_sync_height(conn: &mut Connection) -> Result<BlockNumber, StoreError> {
        const QUERY: &str = "SELECT block_num FROM state_sync";

        conn.prepare(QUERY)?
            .query_map([], |row| row.get(0))
            .expect("no binding parameters used in query")
            .map(|result| {
                Ok(result?).map(|v: i64| {
                    BlockNumber::from(u32::try_from(v).expect("block number is always positive"))
                })
            })
            .next()
            .expect("state sync block number exists")
    }

    pub(super) fn apply_state_sync(
        conn: &mut Connection,
        state_sync_update: StateSyncUpdate,
    ) -> Result<(), StoreError> {
        let StateSyncUpdate {
            block_num,
            block_updates,
            note_updates,
            transaction_updates,
            account_updates,
        } = state_sync_update;

        let tx = conn.transaction()?;

        // Update state sync block number
        const BLOCK_NUMBER_QUERY: &str = "UPDATE state_sync SET block_num = ?";
        tx.execute(BLOCK_NUMBER_QUERY, params![i64::from(block_num.as_u32())])?;

        for (block_header, block_has_relevant_notes, new_mmr_peaks) in block_updates.block_headers()
        {
            Self::insert_block_header_tx(
                &tx,
                block_header,
                new_mmr_peaks,
                *block_has_relevant_notes,
            )?;
        }

        // Insert new authentication nodes (inner nodes of the PartialBlockchain)
        Self::insert_partial_blockchain_nodes_tx(&tx, block_updates.new_authentication_nodes())?;

        // Update notes
        apply_note_updates_tx(&tx, &note_updates)?;

        // Remove tags
        let tags_to_remove = note_updates
            .updated_input_notes()
            .filter_map(|note_update| {
                let note = note_update.inner();
                if note.is_committed() {
                    Some(NoteTagRecord {
                        tag: note.metadata().expect("Committed notes should have metadata").tag(),
                        source: NoteTagSource::Note(note.id()),
                    })
                } else {
                    None
                }
            })
            .collect::<Vec<_>>();

        for tag in tags_to_remove {
            remove_note_tag_tx(&tx, tag)?;
        }

        for transaction_record in transaction_updates
            .committed_transactions()
            .chain(transaction_updates.discarded_transactions())
        {
            upsert_transaction_record(&tx, transaction_record)?;
        }

        // Remove the accounts that are originated from the discarded transactions
        let account_hashes_to_delete: Vec<Word> = transaction_updates
            .discarded_transactions()
            .map(|tx| tx.details.final_account_state)
            .collect();

        Self::undo_account_state(&tx, &account_hashes_to_delete)?;

        // Update public accounts on the db that have been updated onchain
        for account in account_updates.updated_public_accounts() {
            Self::update_account_state(&tx, account)?;
        }

        for (account_id, digest) in account_updates.mismatched_private_accounts() {
            Self::lock_account_on_unexpected_commitment(&tx, account_id, digest)?;
        }

        // Commit the updates
        tx.commit()?;

        Ok(())
    }
}

pub(super) fn add_note_tag_tx(tx: &Transaction<'_>, tag: &NoteTagRecord) -> Result<(), StoreError> {
    const QUERY: &str = insert_sql!(tags { tag, source });
    tx.execute(QUERY, params![tag.tag.to_bytes(), tag.source.to_bytes()])?;

    Ok(())
}

pub(super) fn remove_note_tag_tx(
    tx: &Transaction<'_>,
    tag: NoteTagRecord,
) -> Result<usize, StoreError> {
    const QUERY: &str = "DELETE FROM tags WHERE tag = ? AND source = ?";
    let removed_tags = tx.execute(QUERY, params![tag.tag.to_bytes(), tag.source.to_bytes()])?;

    Ok(removed_tags)
}<|MERGE_RESOLUTION|>--- conflicted
+++ resolved
@@ -10,25 +10,11 @@
 use rusqlite::{Connection, Transaction, params};
 
 use super::SqliteStore;
-<<<<<<< HEAD
-use crate::{
-    insert_sql,
-    store::{
-        StoreError,
-        sqlite_store::{note::apply_note_updates_tx, transaction::upsert_transaction_record},
-    },
-    subst,
-    sync::{NoteTagRecord, NoteTagSource, StateSyncUpdate},
-};
-=======
-use super::account::undo_account_state;
 use crate::store::StoreError;
-use crate::store::sqlite_store::account::{lock_account_on_unexpected_commitment, update_account};
 use crate::store::sqlite_store::note::apply_note_updates_tx;
 use crate::store::sqlite_store::transaction::upsert_transaction_record;
 use crate::sync::{NoteTagRecord, NoteTagSource, StateSyncUpdate};
 use crate::{insert_sql, subst};
->>>>>>> f8cc3953
 
 impl SqliteStore {
     pub(crate) fn get_note_tags(conn: &mut Connection) -> Result<Vec<NoteTagRecord>, StoreError> {
