--- conflicted
+++ resolved
@@ -1,34 +1,24 @@
 #![allow(clippy::items_after_statements)]
 
-<<<<<<< HEAD
-use alloc::{
-    string::{String, ToString},
-    vec::Vec,
-};
-use std::{collections::BTreeMap, rc::Rc};
-
-use miden_objects::{
-    AccountError, Felt, Word, WordError,
-    account::{
-        Account, AccountCode, AccountHeader, AccountId, AccountStorage, StorageMap, StorageSlot,
-    },
-    asset::{Asset, AssetVault},
-};
-use miden_tx::utils::{Deserializable, Serializable};
-use rusqlite::{Connection, Params, Transaction, named_params, params, types::Value};
-=======
 use alloc::string::{String, ToString};
 use alloc::vec::Vec;
 use std::collections::BTreeMap;
 use std::rc::Rc;
 
-use miden_objects::account::{Account, AccountCode, AccountHeader, AccountId, AccountStorage};
+use miden_objects::account::{
+    Account,
+    AccountCode,
+    AccountHeader,
+    AccountId,
+    AccountStorage,
+    StorageMap,
+    StorageSlot,
+};
 use miden_objects::asset::{Asset, AssetVault};
-use miden_objects::{AccountError, Felt, Word};
+use miden_objects::{AccountError, Felt, Word, WordError};
 use miden_tx::utils::{Deserializable, Serializable};
 use rusqlite::types::Value;
-use rusqlite::{Connection, Transaction, named_params, params};
->>>>>>> f8cc3953
+use rusqlite::{Connection, Params, Transaction, named_params, params};
 
 use super::{SqliteStore, column_value_as_u64, u64_to_value};
 use crate::store::{AccountRecord, AccountStatus, StoreError};
@@ -573,12 +563,8 @@
     use miden_objects::crypto::dsa::rpo_falcon512::PublicKey;
     use miden_objects::testing::account_component::BASIC_WALLET_CODE;
 
-<<<<<<< HEAD
-    use crate::store::sqlite_store::{SqliteStore, tests::create_test_store};
-=======
-    use crate::store::sqlite_store::account::insert_account_code;
+    use crate::store::sqlite_store::SqliteStore;
     use crate::store::sqlite_store::tests::create_test_store;
->>>>>>> f8cc3953
 
     #[tokio::test]
     async fn account_code_insertion_no_duplicates() {
