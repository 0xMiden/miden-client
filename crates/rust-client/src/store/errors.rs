--- conflicted
+++ resolved
@@ -80,13 +80,7 @@
             StoreError::AccountDataNotFound(account_id) => {
                 DataStoreError::AccountNotFound(account_id)
             },
-<<<<<<< HEAD
-            err => DataStoreError::InternalError(err.to_string()),
-=======
-            StoreError::BlockHeaderNotFound(block_num) => DataStoreError::BlockNotFound(block_num),
-            StoreError::NoteNotFound(note_id) => DataStoreError::NoteNotFound(note_id),
             err => DataStoreError::other_with_source("store error", err),
->>>>>>> 022b6c62
         }
     }
 }