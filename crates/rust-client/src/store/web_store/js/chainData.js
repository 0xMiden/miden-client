<<<<<<< HEAD
import { blockHeaders, chainMmrNodes, stateSync } from "./schema.js";
=======
import { blockHeaders, partialBlockchainNodes } from "./schema.js";
>>>>>>> eab0fa5a

// INSERT FUNCTIONS
export async function insertBlockHeader(
  blockNum,
  header,
  partialBlockchainPeaks,
  hasClientNotes
) {
  try {
    const headerBlob = new Blob([new Uint8Array(header)]);
    const partialBlockchainPeaksBlob = new Blob([
      new Uint8Array(partialBlockchainPeaks),
    ]);

    const data = {
      blockNum: blockNum,
      header: headerBlob,
      partialBlockchainPeaks: partialBlockchainPeaksBlob,
      hasClientNotes: hasClientNotes.toString(),
    };

    const existingBlockHeader = await blockHeaders.get(blockNum);

    if (!existingBlockHeader) {
      await blockHeaders.add(data);
    } else {
      console.log("Block header already exists, checking for update.");

      // Update the hasClientNotes if the existing value is false
      if (existingBlockHeader.hasClientNotes === "false" && hasClientNotes) {
        await blockHeaders.update(blockNum, {
          hasClientNotes: hasClientNotes.toString(),
        });
        console.log("Updated hasClientNotes to true.");
      } else {
        console.log("No update needed for hasClientNotes.");
      }
    }
  } catch (err) {
    console.error("Failed to insert block header: ", err.toString());
    throw err;
  }
}

export async function insertPartialBlockchainNodes(ids, nodes) {
  try {
    // Check if the arrays are not of the same length
    if (ids.length !== nodes.length) {
      throw new Error("ids and nodes arrays must be of the same length");
    }

    if (ids.length === 0) {
      return;
    }

    // Create array of objects with id and node
    const data = nodes.map((node, index) => ({
      id: ids[index],
      node: node,
    }));

    // Use bulkPut to add/overwrite the entries
    await partialBlockchainNodes.bulkPut(data);
  } catch (err) {
    console.error(
      "Failed to insert partial blockchain nodes: ",
      err.toString()
    );
    throw err;
  }
}

// GET FUNCTIONS
export async function getBlockHeaders(blockNumbers) {
  try {
    const results = await blockHeaders.bulkGet(blockNumbers);

    const processedResults = await Promise.all(
      results.map(async (result, index) => {
        if (result === undefined) {
          return null;
        } else {
          const headerArrayBuffer = await result.header.arrayBuffer();
          const headerArray = new Uint8Array(headerArrayBuffer);
          const headerBase64 = uint8ArrayToBase64(headerArray);

          const partialBlockchainPeaksArrayBuffer =
            await result.partialBlockchainPeaks.arrayBuffer();
          const partialBlockchainPeaksArray = new Uint8Array(
            partialBlockchainPeaksArrayBuffer
          );
          const partialBlockchainPeaksBase64 = uint8ArrayToBase64(
            partialBlockchainPeaksArray
          );

          return {
            blockNum: result.blockNum,
            header: headerBase64,
            partialBlockchainPeaks: partialBlockchainPeaksBase64,
            hasClientNotes: result.hasClientNotes === "true",
          };
        }
      })
    );

    return processedResults;
  } catch (err) {
    console.error("Failed to get block headers: ", err.toString());
    throw err;
  }
}

export async function getTrackedBlockHeaders() {
  try {
    // Fetch all records matching the given root
    const allMatchingRecords = await blockHeaders
      .where("hasClientNotes")
      .equals("true")
      .toArray();

    // Process all records with async operations
    const processedRecords = await Promise.all(
      allMatchingRecords.map(async (record) => {
        const headerArrayBuffer = await record.header.arrayBuffer();
        const headerArray = new Uint8Array(headerArrayBuffer);
        const headerBase64 = uint8ArrayToBase64(headerArray);

        const partialBlockchainPeaksArrayBuffer =
          await record.partialBlockchainPeaks.arrayBuffer();
        const partialBlockchainPeaksArray = new Uint8Array(
          partialBlockchainPeaksArrayBuffer
        );
        const partialBlockchainPeaksBase64 = uint8ArrayToBase64(
          partialBlockchainPeaksArray
        );

        return {
          blockNum: record.blockNum,
          header: headerBase64,
          partialBlockchainPeaks: partialBlockchainPeaksBase64,
          hasClientNotes: record.hasClientNotes === "true",
        };
      })
    );

    return processedRecords;
  } catch (err) {
    console.error("Failed to get tracked block headers: ", err.toString());
    throw err;
  }
}

export async function getPartialBlockchainPeaksByBlockNum(blockNum) {
  try {
    const blockHeader = await blockHeaders.get(blockNum);

    const partialBlockchainPeaksArrayBuffer =
      await blockHeader.partialBlockchainPeaks.arrayBuffer();
    const partialBlockchainPeaksArray = new Uint8Array(
      partialBlockchainPeaksArrayBuffer
    );
    const partialBlockchainPeaksBase64 = uint8ArrayToBase64(
      partialBlockchainPeaksArray
    );

    return {
      peaks: partialBlockchainPeaksBase64,
    };
  } catch (err) {
    console.error("Failed to get partial blockchain peaks: ", err.toString());
    throw err;
  }
}

export async function getPartialBlockchainNodesAll() {
  try {
    const partialBlockchainNodesAll = await partialBlockchainNodes.toArray();
    return partialBlockchainNodesAll;
  } catch (err) {
    console.error("Failed to get partial blockchain nodes: ", err.toString());
    throw err;
  }
}

export async function getPartialBlockchainNodes(ids) {
  try {
    const results = await partialBlockchainNodes.bulkGet(ids);

    return results;
  } catch (err) {
    console.error("Failed to get partial blockchain nodes: ", err.toString());
    throw err;
  }
}

export async function pruneIrrelevantBlocks() {
  try {
    const syncHeight = await stateSync.get(1).blockNum;
    const allMatchingRecords = await blockHeaders
      .where("hasClientNotes")
      .equals("false")
      .and((record) => record.blockNum !== 0 && record.blockNum !== syncHeight)
      .toArray();

    await blockHeaders.bulkDelete(allMatchingRecords.map((r) => r.blockNum));
  } catch (err) {
    console.error("Failed to prune irrelevant blocks: ", err.toString());
    throw err;
  }
}

function uint8ArrayToBase64(bytes) {
  const binary = bytes.reduce(
    (acc, byte) => acc + String.fromCharCode(byte),
    ""
  );
  return btoa(binary);
}<|MERGE_RESOLUTION|>--- conflicted
+++ resolved
@@ -1,8 +1,4 @@
-<<<<<<< HEAD
-import { blockHeaders, chainMmrNodes, stateSync } from "./schema.js";
-=======
-import { blockHeaders, partialBlockchainNodes } from "./schema.js";
->>>>>>> eab0fa5a
+import { blockHeaders, partialBlockchainNodes, stateSync } from "./schema.js";
 
 // INSERT FUNCTIONS
 export async function insertBlockHeader(
