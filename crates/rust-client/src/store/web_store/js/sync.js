--- conflicted
+++ resolved
@@ -80,14 +80,9 @@
 
 export async function applyStateSync(
   blockNum,
-<<<<<<< HEAD
   newBlockHeadersAsFlattenedVec,
   newBlockNums,
-  chainMmrPeaksAsFlattenedVec,
-=======
-  blockHeader,
-  partialBlockchainPeaks,
->>>>>>> eab0fa5a
+  partialBlockchainPeaksAsFlattenedVec,
   hasClientNotes,
   nodeIndexes,
   nodes,
@@ -99,7 +94,9 @@
   const newBlockHeaders = reconstructFlattenedVec(
     newBlockHeadersAsFlattenedVec
   );
-  const chainMmrPeaks = reconstructFlattenedVec(chainMmrPeaksAsFlattenedVec);
+  const partialBlockchainPeaks = reconstructFlattenedVec(
+    partialBlockchainPeaksAsFlattenedVec
+  );
 
   return db.transaction(
     "rw",
@@ -112,27 +109,16 @@
     tags,
     async (tx) => {
       await updateSyncHeight(tx, blockNum);
-<<<<<<< HEAD
       for (let i = 0; i < newBlockHeaders.length; i++) {
         await updateBlockHeader(
           tx,
           newBlockNums[i],
           newBlockHeaders[i],
-          chainMmrPeaks[i],
+          partialBlockchainPeaks[i],
           hasClientNotes[i]
         );
       }
-      await updateChainMmrNodes(tx, nodeIndexes, nodes);
-=======
-      await updateBlockHeader(
-        tx,
-        blockNum,
-        blockHeader,
-        partialBlockchainPeaks,
-        hasClientNotes
-      );
       await updatePartialBlockchainNodes(tx, nodeIndexes, nodes);
->>>>>>> eab0fa5a
       await updateCommittedNoteTags(tx, inputNoteIds);
       await updateCommittedTransactions(
         tx,
