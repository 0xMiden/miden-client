--- conflicted
+++ resolved
@@ -73,13 +73,6 @@
         pub_key: Vec<u8>,
     ) -> js_sys::Promise;
 
-<<<<<<< HEAD
-    // UPDATES
-    // ================================================================================================
-
-    #[wasm_bindgen(js_name = lockAccount)]
-    pub fn idxdb_lock_account(account_id: String) -> js_sys::Promise;
-=======
     #[wasm_bindgen(js_name = upsertForeignAccountCode)]
     pub fn idxdb_upsert_foreign_account_code(
         account_id: String,
@@ -89,5 +82,10 @@
 
     #[wasm_bindgen(js_name = getForeignAccountCode)]
     pub fn idxdb_get_foreign_account_code(account_ids: Vec<String>) -> js_sys::Promise;
->>>>>>> 70a89823
+
+    // UPDATES
+    // ================================================================================================
+
+    #[wasm_bindgen(js_name = lockAccount)]
+    pub fn idxdb_lock_account(account_id: String) -> js_sys::Promise;
 }