--- conflicted
+++ resolved
@@ -20,14 +20,10 @@
     transaction::{TransactionRecord, TransactionStoreUpdate},
 };
 
-<<<<<<< HEAD
 #[cfg(not(target_arch = "wasm32"))]
 compile_error!("The `idxdb` feature is only supported when targeting wasm32.");
 
-pub mod accounts;
-=======
 pub mod account;
->>>>>>> ac52aaa2
 pub mod chain_data;
 pub mod note;
 pub mod sync;
