import Dexie from "dexie";
import { logWebStoreError } from "./utils.js";

const DATABASE_NAME = "MidenClientDB";

export async function openDatabase(): Promise<boolean> {
  console.log("Opening database...");
  try {
    await db.open();
    console.log("Database opened successfully");
    return true;
  } catch (err) {
    logWebStoreError(err, "Failed to open database");
    return false;
  }
}

enum Table {
  AccountCode = "accountCode",
  AccountStorage = "accountStorage",
  AccountVaults = "accountVaults",
  AccountAuth = "accountAuth",
  Accounts = "accounts",
  Transactions = "transactions",
  TransactionScripts = "transactionScripts",
  InputNotes = "inputNotes",
  OutputNotes = "outputNotes",
  NotesScripts = "notesScripts",
  StateSync = "stateSync",
  BlockHeaders = "blockHeaders",
  PartialBlockchainNodes = "partialBlockchainNodes",
  Tags = "tags",
  ForeignAccountCode = "foreignAccountCode",
}

export interface IAccountCode {
  root: string;
  code: Uint8Array;
}

export interface IAccountStorage {
  root: string;
  slots: Uint8Array;
}

export interface IAccountVault {
  root: string;
  assets: Uint8Array;
}

export interface IAccountAuth {
  pubKey: string;
  secretKey: string;
}

export interface IAccount {
  id: string;
  codeRoot: string;
  storageRoot: string;
  vaultRoot: string;
  nonce: string;
  committed: boolean;
  accountSeed?: Uint8Array;
  accountCommitment: string;
  locked: boolean;
}

export interface ITransaction {
  id: string;
  details: Uint8Array;
  blockNum: number;
  scriptRoot?: string;
<<<<<<< HEAD
  commitHeight?: string;
  discardCause?: Uint8Array;
=======
  statusVariant: number;
  status: Blob;
>>>>>>> 1243b4f6
}

export interface ITransactionScript {
  scriptRoot: string;
  txScript?: Uint8Array;
}

export interface IInputNote {
  noteId: string;
  stateDiscriminant: number;
  assets: Uint8Array;
  serialNumber: Uint8Array;
  inputs: Uint8Array;
  scriptRoot: string;
  nullifier: string;
  serializedCreatedAt: string;
  state: Uint8Array;
}

export interface IOutputNote {
  noteId: string;
  recipientDigest: string;
  assets: Uint8Array;
  metadata: Uint8Array;
  stateDiscriminant: number;
  nullifier?: string;
  expectedHeight: number;
  state: Uint8Array;
}

export interface INotesScript {
  scriptRoot: string;
  serializedNoteScript: Uint8Array;
}

export interface IStateSync {
  id: number;
  blockNum: string;
}

export interface IBlockHeader {
  blockNum: string;
  header: Uint8Array;
  partialBlockchainPeaks: Uint8Array;
  hasClientNotes: string;
}

export interface IPartialBlockchainNode {
  id: string;
  node: string;
}

export interface ITag {
  id?: number;
  tag: string;
  sourceNoteId?: string;
  sourceAccountId?: string;
}

export interface IForeignAccountCode {
  accountId: string;
  codeRoot: string;
}

const db = new Dexie(DATABASE_NAME) as Dexie & {
  accountCodes: Dexie.Table<IAccountCode, string>;
  accountStorages: Dexie.Table<IAccountStorage, string>;
  accountVaults: Dexie.Table<IAccountVault, string>;
  accountAuths: Dexie.Table<IAccountAuth, string>;
  accounts: Dexie.Table<IAccount, string>;
  transactions: Dexie.Table<ITransaction, string>;
  transactionScripts: Dexie.Table<ITransactionScript, string>;
  inputNotes: Dexie.Table<IInputNote, string>;
  outputNotes: Dexie.Table<IOutputNote, string>;
  notesScripts: Dexie.Table<INotesScript, string>;
  stateSync: Dexie.Table<IStateSync, number>;
  blockHeaders: Dexie.Table<IBlockHeader, string>;
  partialBlockchainNodes: Dexie.Table<IPartialBlockchainNode, string>;
  tags: Dexie.Table<ITag, number>;
  foreignAccountCode: Dexie.Table<IForeignAccountCode, string>;
};

db.version(1).stores({
  [Table.AccountCode]: indexes("root"),
  [Table.AccountStorage]: indexes("root"),
  [Table.AccountVaults]: indexes("root"),
  [Table.AccountAuth]: indexes("pubKey"),
  [Table.Accounts]: indexes(
    "&accountCommitment",
    "id",
    "codeRoot",
    "storageRoot",
    "vaultRoot"
  ),
  [Table.Transactions]: indexes("id"),
  [Table.TransactionScripts]: indexes("scriptRoot"),
  [Table.InputNotes]: indexes("noteId", "nullifier", "stateDiscriminant"),
  [Table.OutputNotes]: indexes(
    "noteId",
    "recipientDigest",
    "stateDiscriminant",
    "nullifier"
  ),
  [Table.NotesScripts]: indexes("scriptRoot"),
  [Table.StateSync]: indexes("id"),
  [Table.BlockHeaders]: indexes("blockNum", "hasClientNotes"),
  [Table.PartialBlockchainNodes]: indexes("id"),
  [Table.Tags]: indexes("id++", "tag", "source_note_id", "source_account_id"),
  [Table.ForeignAccountCode]: indexes("accountId"),
});

function indexes(...items: string[]): string {
  return items.join(",");
}

db.on("populate", () => {
  // Populate the stateSync table with default values
  stateSync
    .put({ id: 1, blockNum: "0" } as IStateSync)
    .catch((err: unknown) => logWebStoreError(err, "Failed to populate DB"));
});

const accountCodes = db.table<IAccountCode, string>(Table.AccountCode);
const accountStorages = db.table<IAccountStorage, string>(Table.AccountStorage);
const accountVaults = db.table<IAccountVault, string>(Table.AccountVaults);
const accountAuths = db.table<IAccountAuth, string>(Table.AccountAuth);
const accounts = db.table<IAccount, string>(Table.Accounts);
const transactions = db.table<ITransaction, string>(Table.Transactions);
const transactionScripts = db.table<ITransactionScript, string>(
  Table.TransactionScripts
);
const inputNotes = db.table<IInputNote, string>(Table.InputNotes);
const outputNotes = db.table<IOutputNote, string>(Table.OutputNotes);
const notesScripts = db.table<INotesScript, string>(Table.NotesScripts);
const stateSync = db.table<IStateSync, number>(Table.StateSync);
const blockHeaders = db.table<IBlockHeader, string>(Table.BlockHeaders);
const partialBlockchainNodes = db.table<IPartialBlockchainNode, string>(
  Table.PartialBlockchainNodes
);
const tags = db.table<ITag, number>(Table.Tags);
const foreignAccountCode = db.table<IForeignAccountCode, string>(
  Table.ForeignAccountCode
);

export {
  db,
  accountCodes,
  accountStorages,
  accountVaults,
  accountAuths,
  accounts,
  transactions,
  transactionScripts,
  inputNotes,
  outputNotes,
  notesScripts,
  stateSync,
  blockHeaders,
  partialBlockchainNodes,
  tags,
  foreignAccountCode,
};<|MERGE_RESOLUTION|>--- conflicted
+++ resolved
@@ -70,13 +70,8 @@
   details: Uint8Array;
   blockNum: number;
   scriptRoot?: string;
-<<<<<<< HEAD
-  commitHeight?: string;
-  discardCause?: Uint8Array;
-=======
   statusVariant: number;
-  status: Blob;
->>>>>>> 1243b4f6
+  status: Uint8Array;
 }
 
 export interface ITransactionScript {
