use alloc::{
    string::{String, ToString},
    vec::Vec,
};

use miden_objects::{
    account::AccountId,
    block::BlockNumber,
    note::{NoteId, NoteTag},
    transaction::TransactionId,
};
use miden_tx::utils::{Deserializable, Serializable};
use serde_wasm_bindgen::from_value;
use wasm_bindgen_futures::JsFuture;

use super::{
    WebStore,
<<<<<<< HEAD
    account::utils::update_account,
    chain_data::utils::{SerializedChainMmrNodeData, serialize_chain_mmr_node},
=======
    account::{lock_account, utils::update_account},
    chain_data::utils::{SerializedPartialBlockchainNodeData, serialize_partial_blockchain_node},
>>>>>>> 6cebc23f
    note::utils::apply_note_updates_tx,
};
use crate::{
    store::{StoreError, TransactionFilter},
    sync::{NoteTagRecord, NoteTagSource, StateSyncUpdate},
};

mod js_bindings;
use js_bindings::{
    idxdb_add_note_tag, idxdb_apply_state_sync, idxdb_get_note_tags, idxdb_get_sync_height,
    idxdb_remove_note_tag,
};

mod models;
use models::{NoteTagIdxdbObject, SyncHeightIdxdbObject};

mod flattened_vec;
use flattened_vec::flatten_nested_u8_vec;

impl WebStore {
    pub(crate) async fn get_note_tags(&self) -> Result<Vec<NoteTagRecord>, StoreError> {
        let promise = idxdb_get_note_tags();
        let js_value = JsFuture::from(promise).await.map_err(|js_error| {
            StoreError::DatabaseError(format!("failed to get note tags: {js_error:?}"))
        })?;
        let tags_idxdb: Vec<NoteTagIdxdbObject> = from_value(js_value)
            .map_err(|err| StoreError::DatabaseError(format!("failed to deserialize {err:?}")))?;

        let tags = tags_idxdb
            .into_iter()
            .map(|t| -> Result<NoteTagRecord, StoreError> {
                let source = match (t.source_account_id, t.source_note_id) {
                    (None, None) => NoteTagSource::User,
                    (Some(account_id), None) => {
                        NoteTagSource::Account(AccountId::from_hex(account_id.as_str())?)
                    },
                    (None, Some(note_id)) => {
                        NoteTagSource::Note(NoteId::try_from_hex(note_id.as_str())?)
                    },
                    _ => return Err(StoreError::ParsingError("Invalid NoteTagSource".to_string())),
                };

                Ok(NoteTagRecord {
                    tag: NoteTag::read_from_bytes(&t.tag)?,
                    source,
                })
            })
            .collect::<Result<Vec<_>, _>>()?;

        Ok(tags)
    }

    pub(super) async fn get_sync_height(&self) -> Result<BlockNumber, StoreError> {
        let promise = idxdb_get_sync_height();
        let js_value = JsFuture::from(promise).await.map_err(|js_error| {
            StoreError::DatabaseError(format!("failed to get sync height: {js_error:?}"))
        })?;
        let block_num_idxdb: SyncHeightIdxdbObject = from_value(js_value)
            .map_err(|err| StoreError::DatabaseError(format!("failed to deserialize {err:?}")))?;

        let block_num_as_u32: u32 = block_num_idxdb.block_num.parse::<u32>().unwrap();
        Ok(block_num_as_u32.into())
    }

    pub(super) async fn add_note_tag(&self, tag: NoteTagRecord) -> Result<bool, StoreError> {
        if self.get_note_tags().await?.contains(&tag) {
            return Ok(false);
        }

        let (source_note_id, source_account_id) = match tag.source {
            NoteTagSource::Note(note_id) => (Some(note_id.to_hex()), None),
            NoteTagSource::Account(account_id) => (None, Some(account_id.to_hex())),
            NoteTagSource::User => (None, None),
        };

        let promise = idxdb_add_note_tag(tag.tag.to_bytes(), source_note_id, source_account_id);
        JsFuture::from(promise).await.map_err(|js_error| {
            StoreError::DatabaseError(format!("failed to add note tag: {js_error:?}"))
        })?;

        Ok(true)
    }

    pub(super) async fn remove_note_tag(&self, tag: NoteTagRecord) -> Result<usize, StoreError> {
        let (source_note_id, source_account_id) = match tag.source {
            NoteTagSource::Note(note_id) => (Some(note_id.to_hex()), None),
            NoteTagSource::Account(account_id) => (None, Some(account_id.to_hex())),
            NoteTagSource::User => (None, None),
        };

        let promise = idxdb_remove_note_tag(tag.tag.to_bytes(), source_note_id, source_account_id);
        let js_value = JsFuture::from(promise).await.map_err(|js_error| {
            StoreError::DatabaseError(format!("failed to remove note tag: {js_error:?}"))
        })?;
        let removed_tags: usize = from_value(js_value)
            .map_err(|err| StoreError::DatabaseError(format!("failed to deserialize {err:?}")))?;

        Ok(removed_tags)
    }

    pub(super) async fn apply_state_sync(
        &self,
        state_sync_update: StateSyncUpdate,
    ) -> Result<(), StoreError> {
        let StateSyncUpdate {
            block_num,
            block_updates,
            note_updates,
            transaction_updates,
            account_updates,
        } = state_sync_update;

        // Serialize data for updating block header
        let mut block_headers_as_bytes = vec![];
        let mut new_mmr_peaks_as_bytes = vec![];
        let mut block_nums_as_str = vec![];
        let mut block_has_relevant_notes = vec![];

        for (block_header, has_client_notes, mmr_peaks) in block_updates.block_headers() {
            block_headers_as_bytes.push(block_header.to_bytes());
            new_mmr_peaks_as_bytes.push(mmr_peaks.peaks().to_vec().to_bytes());
            block_nums_as_str.push(block_header.block_num().to_string());
            block_has_relevant_notes.push(u8::from(*has_client_notes));
        }

        // Serialize data for updating partial blockchain nodes
        let mut serialized_node_ids = Vec::new();
        let mut serialized_nodes = Vec::new();
        for (id, node) in block_updates.new_authentication_nodes() {
            let SerializedPartialBlockchainNodeData { id, node } =
                serialize_partial_blockchain_node(*id, *node)?;
            serialized_node_ids.push(id);
            serialized_nodes.push(node);
        }

        // TODO: LOP INTO idxdb_apply_state_sync call
        // Update notes
        apply_note_updates_tx(&note_updates).await?;

        // Tags to remove
        let note_tags_to_remove_as_str: Vec<String> = note_updates
            .updated_input_notes()
            .filter_map(|note_update| {
                let note = note_update.inner();
                if note.is_committed() {
                    Some(
                        note.metadata()
                            .expect("Committed notes should have metadata")
                            .tag()
                            .to_string(),
                    )
                } else {
                    None
                }
            })
            .collect();

        // Serialize data for updating committed transactions
        let transactions_to_commit_block_nums_as_str = transaction_updates
            .committed_transactions()
            .iter()
            .map(|tx_update| tx_update.block_num.to_string())
            .collect();
        let transactions_to_commit_as_str: Vec<String> = transaction_updates
            .committed_transactions()
            .iter()
            .map(|tx_update| tx_update.transaction_id.to_string())
            .collect();
        let transactions_to_discard_as_str: Vec<String> = transaction_updates
            .discarded_transactions()
            .iter()
            .map(TransactionId::to_string)
            .collect();

        // TODO: LOP INTO idxdb_apply_state_sync call
        // Update public accounts on the db that have been updated onchain
        for account in account_updates.updated_public_accounts() {
            update_account(&account.clone()).await.map_err(|err| {
                StoreError::DatabaseError(format!("failed to update account: {err:?}"))
            })?;
        }

        for (account_id, digest) in account_updates.mismatched_private_accounts() {
            self.lock_account_on_unexpected_commitment(account_id, digest).await.map_err(
                |err| {
                    StoreError::DatabaseError(format!("failed to check account mismatch: {err:?}"))
                },
            )?;
        }

        let account_states_to_rollback = self
            .get_transactions(TransactionFilter::Ids(
                transaction_updates.discarded_transactions().to_vec(),
            ))
            .await?
            .iter()
            .map(|tx_record| tx_record.details.final_account_state)
            .collect::<Vec<_>>();

        // Remove the account states that are originated from the discarded transactions
        self.undo_account_states(&account_states_to_rollback).await?;

        let promise = idxdb_apply_state_sync(
            block_num.to_string(),
            flatten_nested_u8_vec(block_headers_as_bytes),
            block_nums_as_str,
            flatten_nested_u8_vec(new_mmr_peaks_as_bytes),
            block_has_relevant_notes,
            serialized_node_ids,
            serialized_nodes,
            note_tags_to_remove_as_str,
            transactions_to_commit_as_str,
            transactions_to_commit_block_nums_as_str,
            transactions_to_discard_as_str,
        );
        JsFuture::from(promise).await.map_err(|js_error| {
            StoreError::DatabaseError(format!("failed to apply state sync: {js_error:?}"))
        })?;

        Ok(())
    }
}<|MERGE_RESOLUTION|>--- conflicted
+++ resolved
@@ -15,13 +15,8 @@
 
 use super::{
     WebStore,
-<<<<<<< HEAD
     account::utils::update_account,
-    chain_data::utils::{SerializedChainMmrNodeData, serialize_chain_mmr_node},
-=======
-    account::{lock_account, utils::update_account},
     chain_data::utils::{SerializedPartialBlockchainNodeData, serialize_partial_blockchain_node},
->>>>>>> 6cebc23f
     note::utils::apply_note_updates_tx,
 };
 use crate::{
