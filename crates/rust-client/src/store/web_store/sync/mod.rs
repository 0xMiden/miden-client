use alloc::{
    string::{String, ToString},
    vec::Vec,
};

use miden_objects::{
    account::AccountId,
    block::BlockNumber,
    note::{NoteId, NoteTag},
};
use miden_tx::utils::{Deserializable, Serializable};
use serde_wasm_bindgen::from_value;
use wasm_bindgen_futures::*;

use super::{
    account::{lock_account, utils::update_account},
    chain_data::utils::serialize_chain_mmr_node,
    note::utils::apply_note_updates_tx,
    WebStore,
};
use crate::{
    store::StoreError,
    sync::{NoteTagRecord, NoteTagSource, StateSyncUpdate},
};

mod js_bindings;
use js_bindings::*;

mod models;
use models::*;

impl WebStore {
    pub(crate) async fn get_note_tags(&self) -> Result<Vec<NoteTagRecord>, StoreError> {
        let promise = idxdb_get_note_tags();
        let js_value = JsFuture::from(promise).await.unwrap();
        let tags_idxdb: Vec<NoteTagIdxdbObject> = from_value(js_value).unwrap();

        let tags = tags_idxdb
            .into_iter()
            .map(|t| -> Result<NoteTagRecord, StoreError> {
                let source = match (t.source_account_id, t.source_note_id) {
                    (None, None) => NoteTagSource::User,
                    (Some(account_id), None) => {
                        NoteTagSource::Account(AccountId::from_hex(account_id.as_str())?)
                    },
                    (None, Some(note_id)) => {
                        NoteTagSource::Note(NoteId::try_from_hex(note_id.as_str())?)
                    },
                    _ => return Err(StoreError::ParsingError("Invalid NoteTagSource".to_string())),
                };

                Ok(NoteTagRecord {
                    tag: NoteTag::read_from_bytes(&t.tag)?,
                    source,
                })
            })
            .collect::<Result<Vec<_>, _>>()?;

        Ok(tags)
    }

    pub(super) async fn get_sync_height(&self) -> Result<BlockNumber, StoreError> {
        let promise = idxdb_get_sync_height();
        let js_value = JsFuture::from(promise).await.unwrap();
        let block_num_idxdb: SyncHeightIdxdbObject = from_value(js_value).unwrap();

        let block_num_as_u32: u32 = block_num_idxdb.block_num.parse::<u32>().unwrap();
        Ok(block_num_as_u32.into())
    }

    pub(super) async fn add_note_tag(&self, tag: NoteTagRecord) -> Result<bool, StoreError> {
        if self.get_note_tags().await?.contains(&tag) {
            return Ok(false);
        }

        let (source_note_id, source_account_id) = match tag.source {
            NoteTagSource::Note(note_id) => (Some(note_id.to_hex()), None),
            NoteTagSource::Account(account_id) => (None, Some(account_id.to_hex())),
            NoteTagSource::User => (None, None),
        };

        let promise = idxdb_add_note_tag(tag.tag.to_bytes(), source_note_id, source_account_id);
        JsFuture::from(promise).await.unwrap();

        Ok(true)
    }

    pub(super) async fn remove_note_tag(&self, tag: NoteTagRecord) -> Result<usize, StoreError> {
        let (source_note_id, source_account_id) = match tag.source {
            NoteTagSource::Note(note_id) => (Some(note_id.to_hex()), None),
            NoteTagSource::Account(account_id) => (None, Some(account_id.to_hex())),
            NoteTagSource::User => (None, None),
        };

        let promise = idxdb_remove_note_tag(tag.tag.to_bytes(), source_note_id, source_account_id);
        let removed_tags = from_value(JsFuture::from(promise).await.unwrap()).unwrap();

        Ok(removed_tags)
    }

    pub(super) async fn apply_state_sync_step(
        &self,
        state_sync_update: StateSyncUpdate,
        block_has_relevant_notes: bool,
    ) -> Result<(), StoreError> {
        let StateSyncUpdate {
            block_header,
            note_updates,
            transaction_updates, //TODO: Add support for discarded transactions in web store
            new_mmr_peaks,
            new_authentication_nodes,
            account_updates,
            tags_to_remove,
        } = state_sync_update;

        // Serialize data for updating state sync and block header
        let block_num_as_str = block_header.block_num().to_string();

        // Serialize data for updating block header
        let block_header_as_bytes = block_header.to_bytes();
        let new_mmr_peaks_as_bytes = new_mmr_peaks.peaks().to_vec().to_bytes();

        // Serialize data for updating chain MMR nodes
        let mut serialized_node_ids = Vec::new();
        let mut serialized_nodes = Vec::new();
        for (id, node) in new_authentication_nodes.iter() {
            let serialized_data = serialize_chain_mmr_node(*id, *node)?;
            serialized_node_ids.push(serialized_data.id);
            serialized_nodes.push(serialized_data.node);
        }

        // TODO: LOP INTO idxdb_apply_state_sync call
        // Update notes
        apply_note_updates_tx(&note_updates).await?;

        // Tags to remove
        let note_tags_to_remove_as_str: Vec<String> = tags_to_remove
            .iter()
            .filter_map(|tag_record| {
                if let NoteTagSource::Note(note_id) = tag_record.source {
                    Some(note_id.to_hex())
                } else {
                    None
                }
            })
            .collect();

        // Serialize data for updating committed transactions
        let transactions_to_commit_block_nums_as_str = transaction_updates
            .committed_transactions()
            .iter()
            .map(|tx_update| tx_update.block_num.to_string())
            .collect();
        let transactions_to_commit_as_str: Vec<String> = transaction_updates
            .committed_transactions()
            .iter()
            .map(|tx_update| tx_update.transaction_id.to_string())
            .collect();

        // TODO: LOP INTO idxdb_apply_state_sync call
        // Update public accounts on the db that have been updated onchain
        for account in account_updates.updated_public_accounts() {
            update_account(&account.clone()).await.unwrap();
        }

<<<<<<< HEAD
        for (account_id, digest) in account_updates.mismatched_private_accounts() {
            // Mismatched digests may be due to stale network data. If the mismatched digest is
            // tracked in the db and corresponds to the mismatched account, it means we
            // got a past update and shouldn't lock the account.
            if let Some(account) = self.get_account_header_by_hash(*digest).await? {
                if account.id() == *account_id {
                    continue;
                }
            }

=======
        for (account_id, _) in updated_accounts.mismatched_private_accounts() {
>>>>>>> 4ce04957
            lock_account(account_id).await.unwrap();
        }

        let promise = idxdb_apply_state_sync(
            block_num_as_str,
            block_header_as_bytes,
            new_mmr_peaks_as_bytes,
            block_has_relevant_notes,
            serialized_node_ids,
            serialized_nodes,
            note_tags_to_remove_as_str,
            transactions_to_commit_as_str,
            transactions_to_commit_block_nums_as_str,
        );
        JsFuture::from(promise).await.unwrap();

        Ok(())
    }
}<|MERGE_RESOLUTION|>--- conflicted
+++ resolved
@@ -163,7 +163,6 @@
             update_account(&account.clone()).await.unwrap();
         }
 
-<<<<<<< HEAD
         for (account_id, digest) in account_updates.mismatched_private_accounts() {
             // Mismatched digests may be due to stale network data. If the mismatched digest is
             // tracked in the db and corresponds to the mismatched account, it means we
@@ -174,9 +173,6 @@
                 }
             }
 
-=======
-        for (account_id, _) in updated_accounts.mismatched_private_accounts() {
->>>>>>> 4ce04957
             lock_account(account_id).await.unwrap();
         }
 
