--- conflicted
+++ resolved
@@ -16,13 +16,8 @@
     transactions::utils::update_account, WebStore,
 };
 use crate::{
-<<<<<<< HEAD
     store::{CommittedNoteState, InputNoteRecord, NoteFilter, StoreError},
-    sync::StateSyncUpdate,
-=======
-    store::StoreError,
     sync::{NoteTagRecord, NoteTagSource, StateSyncUpdate},
->>>>>>> 9eba51c2
 };
 
 mod js_bindings;
