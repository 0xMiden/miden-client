--- conflicted
+++ resolved
@@ -145,17 +145,10 @@
         // Serialize data for updating chain MMR nodes
         let mut serialized_node_ids = Vec::new();
         let mut serialized_nodes = Vec::new();
-<<<<<<< HEAD
         for (id, node) in block_updates.new_authentication_nodes() {
-            let serialized_data = serialize_chain_mmr_node(*id, *node)?;
-            serialized_node_ids.push(serialized_data.id);
-            serialized_nodes.push(serialized_data.node);
-=======
-        for (id, node) in &new_authentication_nodes {
             let SerializedChainMmrNodeData { id, node } = serialize_chain_mmr_node(*id, *node)?;
             serialized_node_ids.push(id);
             serialized_nodes.push(node);
->>>>>>> 83c3adf9
         }
 
         // TODO: LOP INTO idxdb_apply_state_sync call
