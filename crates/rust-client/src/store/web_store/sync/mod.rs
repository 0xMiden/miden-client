use alloc::{
    string::{String, ToString},
    vec::Vec,
};

use miden_objects::{
    account::AccountId,
    block::BlockNumber,
    note::{NoteId, NoteTag},
};
use miden_tx::utils::{Deserializable, Serializable};
use serde_wasm_bindgen::from_value;
use wasm_bindgen_futures::JsFuture;

use super::{
    account::{lock_account, utils::update_account},
    chain_data::utils::serialize_chain_mmr_node,
    note::utils::apply_note_updates_tx,
    WebStore,
};
use crate::{
    store::StoreError,
    sync::{NoteTagRecord, NoteTagSource, StateSyncUpdate},
};

mod js_bindings;
use js_bindings::{
    idxdb_add_note_tag, idxdb_apply_state_sync, idxdb_get_note_tags, idxdb_get_sync_height,
    idxdb_remove_note_tag,
};

mod models;
use models::{NoteTagIdxdbObject, SyncHeightIdxdbObject};

mod flattened_vec;
use flattened_vec::*;

impl WebStore {
    pub(crate) async fn get_note_tags(&self) -> Result<Vec<NoteTagRecord>, StoreError> {
        let promise = idxdb_get_note_tags();
        let js_value = JsFuture::from(promise).await.unwrap();
        let tags_idxdb: Vec<NoteTagIdxdbObject> = from_value(js_value).unwrap();

        let tags = tags_idxdb
            .into_iter()
            .map(|t| -> Result<NoteTagRecord, StoreError> {
                let source = match (t.source_account_id, t.source_note_id) {
                    (None, None) => NoteTagSource::User,
                    (Some(account_id), None) => {
                        NoteTagSource::Account(AccountId::from_hex(account_id.as_str())?)
                    },
                    (None, Some(note_id)) => {
                        NoteTagSource::Note(NoteId::try_from_hex(note_id.as_str())?)
                    },
                    _ => return Err(StoreError::ParsingError("Invalid NoteTagSource".to_string())),
                };

                Ok(NoteTagRecord {
                    tag: NoteTag::read_from_bytes(&t.tag)?,
                    source,
                })
            })
            .collect::<Result<Vec<_>, _>>()?;

        Ok(tags)
    }

    pub(super) async fn get_sync_height(&self) -> Result<BlockNumber, StoreError> {
        let promise = idxdb_get_sync_height();
        let js_value = JsFuture::from(promise).await.unwrap();
        let block_num_idxdb: SyncHeightIdxdbObject = from_value(js_value).unwrap();

        let block_num_as_u32: u32 = block_num_idxdb.block_num.parse::<u32>().unwrap();
        Ok(block_num_as_u32.into())
    }

    pub(super) async fn add_note_tag(&self, tag: NoteTagRecord) -> Result<bool, StoreError> {
        if self.get_note_tags().await?.contains(&tag) {
            return Ok(false);
        }

        let (source_note_id, source_account_id) = match tag.source {
            NoteTagSource::Note(note_id) => (Some(note_id.to_hex()), None),
            NoteTagSource::Account(account_id) => (None, Some(account_id.to_hex())),
            NoteTagSource::User => (None, None),
        };

        let promise = idxdb_add_note_tag(tag.tag.to_bytes(), source_note_id, source_account_id);
        JsFuture::from(promise).await.unwrap();

        Ok(true)
    }

    pub(super) async fn remove_note_tag(&self, tag: NoteTagRecord) -> Result<usize, StoreError> {
        let (source_note_id, source_account_id) = match tag.source {
            NoteTagSource::Note(note_id) => (Some(note_id.to_hex()), None),
            NoteTagSource::Account(account_id) => (None, Some(account_id.to_hex())),
            NoteTagSource::User => (None, None),
        };

        let promise = idxdb_remove_note_tag(tag.tag.to_bytes(), source_note_id, source_account_id);
        let removed_tags = from_value(JsFuture::from(promise).await.unwrap()).unwrap();

        Ok(removed_tags)
    }

    pub(super) async fn apply_state_sync(
        &self,
        state_sync_update: StateSyncUpdate,
    ) -> Result<(), StoreError> {
        let StateSyncUpdate {
<<<<<<< HEAD
            block_num,
            block_updates,
            note_updates,
            transaction_updates, //TODO: Add support for discarded transactions in web store
            account_updates,
=======
            block_header,
            block_has_relevant_notes,
            new_mmr_peaks,
            new_authentication_nodes,
            note_updates,
            transaction_updates,
            account_updates,
            tags_to_remove,
>>>>>>> 47096e6e
        } = state_sync_update;

        // Serialize data for updating state sync and block header
        let block_num_as_str = block_num.to_string();

        // Serialize data for updating block header
        let mut block_headers_as_bytes = vec![];
        let mut new_mmr_peaks_as_bytes = vec![];
        let mut block_nums_as_str = vec![];
        let mut block_has_relevant_notes = vec![];

        for (block_header, has_client_notes, mmr_peaks) in block_updates.block_headers.iter() {
            block_headers_as_bytes.push(block_header.to_bytes());
            new_mmr_peaks_as_bytes.push(mmr_peaks.peaks().to_vec().to_bytes());
            block_nums_as_str.push(block_header.block_num().to_string());
            block_has_relevant_notes.push(*has_client_notes as u8);
        }

        // Serialize data for updating chain MMR nodes
        let mut serialized_node_ids = Vec::new();
        let mut serialized_nodes = Vec::new();
<<<<<<< HEAD
        for (id, node) in block_updates.new_authentication_nodes.iter() {
=======
        for (id, node) in &new_authentication_nodes {
>>>>>>> 47096e6e
            let serialized_data = serialize_chain_mmr_node(*id, *node)?;
            serialized_node_ids.push(serialized_data.id);
            serialized_nodes.push(serialized_data.node);
        }

        // TODO: LOP INTO idxdb_apply_state_sync call
        // Update notes
        apply_note_updates_tx(&note_updates).await?;

        // Tags to remove
        let note_tags_to_remove_as_str: Vec<String> =
            note_updates.committed_input_notes().map(|note| note.id().to_hex()).collect();

        // Serialize data for updating committed transactions
        let transactions_to_commit_block_nums_as_str = transaction_updates
            .committed_transactions()
            .iter()
            .map(|tx_update| tx_update.block_num.to_string())
            .collect();
        let transactions_to_commit_as_str: Vec<String> = transaction_updates
            .committed_transactions()
            .iter()
            .map(|tx_update| tx_update.transaction_id.to_string())
            .collect();

        // TODO: LOP INTO idxdb_apply_state_sync call
        // Update public accounts on the db that have been updated onchain
        for account in account_updates.updated_public_accounts() {
            update_account(&account.clone()).await.unwrap();
        }

<<<<<<< HEAD
        for (account_id, digest) in account_updates.mismatched_private_accounts() {
            // Mismatched digests may be due to stale network data. If the mismatched digest is
            // tracked in the db and corresponds to the mismatched account, it means we
            // got a past update and shouldn't lock the account.
            if let Some(account) = self.get_account_header_by_hash(*digest).await? {
                if account.id() == *account_id {
                    continue;
                }
            }

=======
        for (account_id, _) in account_updates.mismatched_private_accounts() {
>>>>>>> 47096e6e
            lock_account(account_id).await.unwrap();
        }

        let promise = idxdb_apply_state_sync(
            block_num_as_str,
            flatten_nested_u8_vec(block_headers_as_bytes),
            block_nums_as_str,
            flatten_nested_u8_vec(new_mmr_peaks_as_bytes),
            block_has_relevant_notes,
            serialized_node_ids,
            serialized_nodes,
            note_tags_to_remove_as_str,
            transactions_to_commit_as_str,
            transactions_to_commit_block_nums_as_str,
        );
        JsFuture::from(promise).await.unwrap();

        Ok(())
    }
}<|MERGE_RESOLUTION|>--- conflicted
+++ resolved
@@ -33,7 +33,7 @@
 use models::{NoteTagIdxdbObject, SyncHeightIdxdbObject};
 
 mod flattened_vec;
-use flattened_vec::*;
+use flattened_vec::flatten_nested_u8_vec;
 
 impl WebStore {
     pub(crate) async fn get_note_tags(&self) -> Result<Vec<NoteTagRecord>, StoreError> {
@@ -109,26 +109,12 @@
         state_sync_update: StateSyncUpdate,
     ) -> Result<(), StoreError> {
         let StateSyncUpdate {
-<<<<<<< HEAD
             block_num,
             block_updates,
             note_updates,
             transaction_updates, //TODO: Add support for discarded transactions in web store
             account_updates,
-=======
-            block_header,
-            block_has_relevant_notes,
-            new_mmr_peaks,
-            new_authentication_nodes,
-            note_updates,
-            transaction_updates,
-            account_updates,
-            tags_to_remove,
->>>>>>> 47096e6e
         } = state_sync_update;
-
-        // Serialize data for updating state sync and block header
-        let block_num_as_str = block_num.to_string();
 
         // Serialize data for updating block header
         let mut block_headers_as_bytes = vec![];
@@ -136,21 +122,17 @@
         let mut block_nums_as_str = vec![];
         let mut block_has_relevant_notes = vec![];
 
-        for (block_header, has_client_notes, mmr_peaks) in block_updates.block_headers.iter() {
+        for (block_header, has_client_notes, mmr_peaks) in &block_updates.block_headers {
             block_headers_as_bytes.push(block_header.to_bytes());
             new_mmr_peaks_as_bytes.push(mmr_peaks.peaks().to_vec().to_bytes());
             block_nums_as_str.push(block_header.block_num().to_string());
-            block_has_relevant_notes.push(*has_client_notes as u8);
+            block_has_relevant_notes.push(u8::from(*has_client_notes));
         }
 
         // Serialize data for updating chain MMR nodes
         let mut serialized_node_ids = Vec::new();
         let mut serialized_nodes = Vec::new();
-<<<<<<< HEAD
-        for (id, node) in block_updates.new_authentication_nodes.iter() {
-=======
-        for (id, node) in &new_authentication_nodes {
->>>>>>> 47096e6e
+        for (id, node) in &block_updates.new_authentication_nodes {
             let serialized_data = serialize_chain_mmr_node(*id, *node)?;
             serialized_node_ids.push(serialized_data.id);
             serialized_nodes.push(serialized_data.node);
@@ -182,7 +164,6 @@
             update_account(&account.clone()).await.unwrap();
         }
 
-<<<<<<< HEAD
         for (account_id, digest) in account_updates.mismatched_private_accounts() {
             // Mismatched digests may be due to stale network data. If the mismatched digest is
             // tracked in the db and corresponds to the mismatched account, it means we
@@ -193,14 +174,11 @@
                 }
             }
 
-=======
-        for (account_id, _) in account_updates.mismatched_private_accounts() {
->>>>>>> 47096e6e
             lock_account(account_id).await.unwrap();
         }
 
         let promise = idxdb_apply_state_sync(
-            block_num_as_str,
+            block_num.to_string(),
             flatten_nested_u8_vec(block_headers_as_bytes),
             block_nums_as_str,
             flatten_nested_u8_vec(new_mmr_peaks_as_bytes),
