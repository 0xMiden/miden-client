use alloc::{string::String, vec::Vec};

use wasm_bindgen::prelude::*;
use wasm_bindgen_futures::{js_sys, wasm_bindgen};

use super::flattened_vec::FlattenedU8Vec;

// Sync IndexedDB Operations
#[wasm_bindgen(module = "/src/store/web_store/js/sync.js")]

extern "C" {
    // GETS
    // ================================================================================================

    #[wasm_bindgen(js_name = getSyncHeight)]
    pub fn idxdb_get_sync_height() -> js_sys::Promise;

    #[wasm_bindgen(js_name = getNoteTags)]
    pub fn idxdb_get_note_tags() -> js_sys::Promise;

    // INSERTS
    // ================================================================================================

    #[wasm_bindgen(js_name = addNoteTag)]
    pub fn idxdb_add_note_tag(
        tag: Vec<u8>,
        source_note_id: Option<String>,
        source_account_id: Option<String>,
    ) -> js_sys::Promise;

    #[wasm_bindgen(js_name = applyStateSync)]
    pub fn idxdb_apply_state_sync(
        block_num: String,
<<<<<<< HEAD
        flattened_new_block_headers: FlattenedU8Vec,
        new_block_nums: Vec<String>,
        flattened_chain_mmr_peaks: FlattenedU8Vec,
        has_client_notes: Vec<u8>,
=======
        block_header: Vec<u8>,
        partial_blockchain_peaks: Vec<u8>,
        has_client_notes: bool,
>>>>>>> eab0fa5a
        serialized_node_ids: Vec<String>,
        serialized_nodes: Vec<String>,
        note_tags_to_remove_as_str: Vec<String>,
        transactions_to_commit: Vec<String>,
        transactions_to_commit_block_nums: Vec<String>,
        transactions_to_discard: Vec<String>,
    ) -> js_sys::Promise;

    // DELETES
    // ================================================================================================
    #[wasm_bindgen(js_name = removeNoteTag)]
    pub fn idxdb_remove_note_tag(
        tag: Vec<u8>,
        source_note_id: Option<String>,
        source_account_id: Option<String>,
    ) -> js_sys::Promise;

    #[wasm_bindgen(js_name = discardTransactions)]
    pub fn idxdb_discard_transactions(transactions: Vec<String>) -> js_sys::Promise;
}<|MERGE_RESOLUTION|>--- conflicted
+++ resolved
@@ -31,16 +31,10 @@
     #[wasm_bindgen(js_name = applyStateSync)]
     pub fn idxdb_apply_state_sync(
         block_num: String,
-<<<<<<< HEAD
         flattened_new_block_headers: FlattenedU8Vec,
         new_block_nums: Vec<String>,
-        flattened_chain_mmr_peaks: FlattenedU8Vec,
+        flattened_partial_blockchain_peaks: FlattenedU8Vec,
         has_client_notes: Vec<u8>,
-=======
-        block_header: Vec<u8>,
-        partial_blockchain_peaks: Vec<u8>,
-        has_client_notes: bool,
->>>>>>> eab0fa5a
         serialized_node_ids: Vec<String>,
         serialized_nodes: Vec<String>,
         note_tags_to_remove_as_str: Vec<String>,
