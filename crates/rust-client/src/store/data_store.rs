--- conflicted
+++ resolved
@@ -9,6 +9,7 @@
 use miden_objects::crypto::merkle::{InOrderIndex, MerklePath, PartialMmr};
 use miden_objects::note::NoteScript;
 use miden_objects::transaction::{AccountInputs, PartialBlockchain};
+use miden_objects::vm::FutureMaybeSend;
 use miden_objects::{MastForest, Word};
 use miden_tx::{DataStore, DataStoreError, MastForestStore, TransactionMastStore};
 
@@ -188,21 +189,9 @@
         Ok(inputs)
     }
 
-    async fn get_note_script(
+    fn get_note_script(
         &self,
         script_root: Word,
-<<<<<<< HEAD
-    ) -> Result<Option<NoteScript>, DataStoreError> {
-        let store = self.store.clone();
-
-        if let Ok(note_script) = store.get_note_script(script_root).await {
-            Ok(Some(note_script))
-        } else {
-            // If no matching note found, return an error
-            // TODO: refactor to make RPC call to `GetNoteScriptByRoot` in case notes are not
-            // found https://github.com/0xMiden/miden-client/issues/1410
-            Err(DataStoreError::other(format!("Note script with root {script_root} not found",)))
-=======
     ) -> impl FutureMaybeSend<Result<Option<NoteScript>, DataStoreError>> {
         let store = self.store.clone();
 
@@ -217,7 +206,6 @@
                     format!("Note script with root {script_root} not found",),
                 ))
             }
->>>>>>> 0d055910
         }
     }
 }
