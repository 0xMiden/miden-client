use alloc::boxed::Box;
use alloc::collections::{BTreeMap, BTreeSet};
use alloc::sync::Arc;
use alloc::vec::Vec;

use miden_objects::account::{Account, AccountId, PartialAccount, StorageSlot};
use miden_objects::asset::AssetWitness;
use miden_objects::block::{BlockHeader, BlockNumber};
use miden_objects::crypto::merkle::{InOrderIndex, MerklePath, PartialMmr};
use miden_objects::note::NoteScript;
use miden_objects::transaction::{AccountInputs, PartialBlockchain};
use miden_objects::vm::FutureMaybeSend;
use miden_objects::{MastForest, Word};
use miden_tx::{DataStore, DataStoreError, MastForestStore, TransactionMastStore};

use super::{PartialBlockchainFilter, Store};
use crate::store::StoreError;
use crate::utils::RwLock;

// DATA STORE
// ================================================================================================

/// Wrapper structure that implements [`DataStore`] over any [`Store`].
pub(crate) struct ClientDataStore {
    /// Local database containing information about the accounts managed by this client.
    store: alloc::sync::Arc<dyn Store>,
    /// Store used to provide MAST nodes to the transaction executor.
    transaction_mast_store: Arc<TransactionMastStore>,
    /// Cache of foreign account inputs that should be returned to the executor on demand.
    foreign_account_inputs: RwLock<BTreeMap<AccountId, AccountInputs>>,
}

impl ClientDataStore {
    pub fn new(store: alloc::sync::Arc<dyn Store>) -> Self {
        Self {
            store,
            transaction_mast_store: Arc::new(TransactionMastStore::new()),
            foreign_account_inputs: RwLock::new(BTreeMap::new()),
        }
    }

    pub fn mast_store(&self) -> Arc<TransactionMastStore> {
        self.transaction_mast_store.clone()
    }

    /// Stores the provided foreign account inputs so they can be served to the executor upon
    /// request.
    pub fn register_foreign_account_inputs(
        &self,
        foreign_accounts: impl IntoIterator<Item = AccountInputs>,
    ) {
        let mut cache = self.foreign_account_inputs.write();
        cache.clear();

        for account_inputs in foreign_accounts {
            cache.insert(account_inputs.id(), account_inputs);
        }
    }
}

impl DataStore for ClientDataStore {
    async fn get_transaction_inputs(
        &self,
        account_id: AccountId,
        mut block_refs: BTreeSet<BlockNumber>,
    ) -> Result<(PartialAccount, BlockHeader, PartialBlockchain), DataStoreError> {
        // Pop last block, used as reference (it does not need to be authenticated manually)
        let ref_block = block_refs.pop_last().ok_or(DataStoreError::other("block set is empty"))?;

        //TODO: Only retrieve partial account. This should be done in the `tomyrd-partial-accounts`
        // branch (and future PR). Construct Account
        let account_record = self
            .store
            .get_account(account_id)
            .await?
            .ok_or(DataStoreError::AccountNotFound(account_id))?;

        let account: Account = account_record.into();
        let partial_account = PartialAccount::from(&account);

        // Get header data
        let (block_header, _had_notes) = self
            .store
            .get_block_header_by_num(ref_block)
            .await?
            .ok_or(DataStoreError::BlockNotFound(ref_block))?;

        let block_headers: Vec<BlockHeader> = self
            .store
            .get_block_headers(&block_refs)
            .await?
            .into_iter()
            .map(|(header, _has_notes)| header)
            .collect();

        let partial_mmr =
            build_partial_mmr_with_paths(&self.store, ref_block.as_u32(), &block_headers).await?;

        let partial_blockchain =
            PartialBlockchain::new(partial_mmr, block_headers).map_err(|err| {
                DataStoreError::other_with_source(
                    "error creating PartialBlockchain from internal data",
                    err,
                )
            })?;
        Ok((partial_account, block_header, partial_blockchain))
    }

    async fn get_vault_asset_witness(
        &self,
        account_id: AccountId,
        vault_root: Word,
        vault_key: Word,
    ) -> Result<AssetWitness, DataStoreError> {
        //TODO: Refactor `get_account_asset` for this.
        let vault = self.store.get_account_vault(account_id).await?;

        if vault.root() != vault_root {
            return Err(DataStoreError::Other {
                error_msg: "Vault root mismatch".into(),
                source: None,
            });
        }

        AssetWitness::new(vault.open(vault_key).into()).map_err(|err| DataStoreError::Other {
            error_msg: "Failed to open vault asset tree".into(),
            source: Some(Box::new(err)),
        })
    }

    async fn get_storage_map_witness(
        &self,
        account_id: AccountId,
        map_root: Word,
        map_key: Word,
    ) -> Result<miden_objects::account::StorageMapWitness, DataStoreError> {
<<<<<<< HEAD
        std::println!("get_storage_map_witness called on account id: {}", account_id.to_hex());

        // TODO: Refactor the store call to be able to retrieve by map root.
=======
        //TODO: Refactor the store call to be able to retrieve by map root.
>>>>>>> cba7ff00
        let account_storage = self.store.get_account_storage(account_id).await?;

        // If the retrieved storage is empty, assume its a foreign account
        if account_storage.num_slots() == 0 {
            let cache = self.foreign_account_inputs.read();

            let inputs = cache.get(&account_id).cloned().unwrap(); // TODO: remove unwrap

            for map in inputs.storage().maps() {
                if map.root() == map_root {
<<<<<<< HEAD
                    std::println!("found matching root for storage needed");
                    std::println!("{:?}", map);
=======
>>>>>>> cba7ff00
                    match map.open(&map_key) {
                        Ok(witness) => {
                            return Ok(witness);
                        },
                        Err(e) => {
                            return Err(DataStoreError::AccountNotFound(account_id));
                        },
                    }
                }
            }
        }

        for slot in account_storage.slots() {
            if let StorageSlot::Map(map) = slot
                && map.root() == map_root
            {
                let witness = map.open(&map_key);
                return Ok(witness);
            }
        }

        Err(DataStoreError::Other {
            error_msg: format!("did not find map with {map_root} as a root for {account_id}")
                .into(),
            source: None,
        })
    }

    async fn get_foreign_account_inputs(
        &self,
        foreign_account_id: AccountId,
        _ref_block: BlockNumber,
    ) -> Result<AccountInputs, DataStoreError> {
        let cache = self.foreign_account_inputs.read();

        let inputs = cache
            .get(&foreign_account_id)
            .cloned()
            .ok_or(DataStoreError::AccountNotFound(foreign_account_id))?;

        Ok(inputs)
    }

    fn get_note_script(
        &self,
        script_root: Word,
    ) -> impl FutureMaybeSend<Result<NoteScript, DataStoreError>> {
        let store = self.store.clone();

        async move {
            let notes = store.get_input_notes(super::NoteFilter::All).await.map_err(|err| {
                DataStoreError::other_with_source("Failed to retrieve input notes", err)
            })?;

            for note_record in notes {
                let recipient = note_record.details().recipient();
                if recipient.script().root() == script_root {
                    return Ok(recipient.script().clone());
                }
            }

            // If no matching note found, return an error
            Err(DataStoreError::other(format!("Note script with root {script_root} not found",)))
        }
    }
}

// MAST FOREST STORE
// ================================================================================================

impl MastForestStore for ClientDataStore {
    fn get(&self, procedure_hash: &Word) -> Option<Arc<MastForest>> {
        self.transaction_mast_store.get(procedure_hash)
    }
}

// HELPER FUNCTIONS
// ================================================================================================

/// Builds a [`PartialMmr`] with a specified forest number and a list of blocks that should be
/// authenticated.
///
/// `authenticated_blocks` cannot contain `forest`. For authenticating the last block we have,
/// the kernel extends the MMR which is why it's not needed here.
async fn build_partial_mmr_with_paths(
    store: &alloc::sync::Arc<dyn Store>,
    forest: u32,
    authenticated_blocks: &[BlockHeader],
) -> Result<PartialMmr, DataStoreError> {
    let mut partial_mmr: PartialMmr = {
        let current_peaks = store
            .get_partial_blockchain_peaks_by_block_num(BlockNumber::from(forest))
            .await?;

        PartialMmr::from_peaks(current_peaks)
    };

    let block_nums: Vec<BlockNumber> =
        authenticated_blocks.iter().map(BlockHeader::block_num).collect();

    let authentication_paths =
        get_authentication_path_for_blocks(store, &block_nums, partial_mmr.forest().num_leaves())
            .await?;

    for (header, path) in authenticated_blocks.iter().zip(authentication_paths.iter()) {
        partial_mmr
            .track(header.block_num().as_usize(), header.commitment(), path)
            .map_err(|err| DataStoreError::other(format!("error constructing MMR: {err}")))?;
    }

    Ok(partial_mmr)
}

/// Retrieves all Partial Blockchain nodes required for authenticating the set of blocks, and then
/// constructs the path for each of them.
///
/// This function assumes `block_nums` doesn't contain values above or equal to `forest`.
/// If there are any such values, the function will panic when calling `mmr_merkle_path_len()`.
async fn get_authentication_path_for_blocks(
    store: &alloc::sync::Arc<dyn Store>,
    block_nums: &[BlockNumber],
    forest: usize,
) -> Result<Vec<MerklePath>, StoreError> {
    let mut node_indices = BTreeSet::new();

    // Calculate all needed nodes indices for generating the paths
    for block_num in block_nums {
        let path_depth = mmr_merkle_path_len(block_num.as_usize(), forest);

        let mut idx = InOrderIndex::from_leaf_pos(block_num.as_usize());

        for _ in 0..path_depth {
            node_indices.insert(idx.sibling());
            idx = idx.parent();
        }
    }

    // Get all MMR nodes based on collected indices
    let node_indices: Vec<InOrderIndex> = node_indices.into_iter().collect();

    let filter = PartialBlockchainFilter::List(node_indices);
    let mmr_nodes = store.get_partial_blockchain_nodes(filter).await?;

    // Construct authentication paths
    let mut authentication_paths = vec![];
    for block_num in block_nums {
        let mut merkle_nodes = vec![];
        let mut idx = InOrderIndex::from_leaf_pos(block_num.as_usize());

        while let Some(node) = mmr_nodes.get(&idx.sibling()) {
            merkle_nodes.push(*node);
            idx = idx.parent();
        }
        let path = MerklePath::new(merkle_nodes);
        authentication_paths.push(path);
    }

    Ok(authentication_paths)
}

/// Calculates the merkle path length for an MMR of a specific forest and a leaf index
/// `leaf_index` is a 0-indexed leaf number and `forest` is the total amount of leaves
/// in the MMR at this point.
fn mmr_merkle_path_len(leaf_index: usize, forest: usize) -> usize {
    let before: usize = forest & leaf_index;
    let after = forest ^ before;

    after.ilog2() as usize
}<|MERGE_RESOLUTION|>--- conflicted
+++ resolved
@@ -134,13 +134,9 @@
         map_root: Word,
         map_key: Word,
     ) -> Result<miden_objects::account::StorageMapWitness, DataStoreError> {
-<<<<<<< HEAD
         std::println!("get_storage_map_witness called on account id: {}", account_id.to_hex());
 
         // TODO: Refactor the store call to be able to retrieve by map root.
-=======
-        //TODO: Refactor the store call to be able to retrieve by map root.
->>>>>>> cba7ff00
         let account_storage = self.store.get_account_storage(account_id).await?;
 
         // If the retrieved storage is empty, assume its a foreign account
@@ -151,11 +147,6 @@
 
             for map in inputs.storage().maps() {
                 if map.root() == map_root {
-<<<<<<< HEAD
-                    std::println!("found matching root for storage needed");
-                    std::println!("{:?}", map);
-=======
->>>>>>> cba7ff00
                     match map.open(&map_key) {
                         Ok(witness) => {
                             return Ok(witness);
