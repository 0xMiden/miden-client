--- conflicted
+++ resolved
@@ -13,12 +13,9 @@
 use miden_objects::{MastForest, Word};
 use miden_tx::{DataStore, DataStoreError, MastForestStore, TransactionMastStore};
 
-<<<<<<< HEAD
 use super::{PartialBlockchainFilter, Store};
 use crate::rpc::NodeRpcClient;
-=======
 use super::{AccountStorageFilter, PartialBlockchainFilter, Store};
->>>>>>> f33a02e7
 use crate::store::StoreError;
 use crate::transaction::ForeignAccount;
 use crate::utils::RwLock;
@@ -293,7 +290,6 @@
         let rpc_client = self.rpc_client.clone();
 
         async move {
-<<<<<<< HEAD
             // First, try to get the note script from the local store
             match store.get_note_script(script_root).await {
                 Ok(note_script) => Ok(note_script),
@@ -329,17 +325,6 @@
                         )))
                     }
                 },
-=======
-            if let Ok(note_script) = store.get_note_script(script_root).await {
-                Ok(Some(note_script))
-            } else {
-                // If no matching note found, return an error
-                // TODO: refactor to make RPC call to `GetNoteScriptByRoot` in case notes are not
-                // found https://github.com/0xMiden/miden-client/issues/1410
-                Err(DataStoreError::other(
-                    format!("Note script with root {script_root} not found",),
-                ))
->>>>>>> f33a02e7
             }
         }
     }
