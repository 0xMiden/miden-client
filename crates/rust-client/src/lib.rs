//! A no_std-compatible client library for interacting with the Miden network.
//!
//! This crate provides a lightweight client that handles connections to the Miden node, manages
//! accounts and their state, and facilitates executing, proving, and submitting transactions.
//!
//! For a protocol-level overview and guides for getting started, please visit the official
//! [Miden docs](https://0xMiden.github.io/miden-docs/).
//!
//! ## Overview
//!
//! The library is organized into several key modules:
//!
//! - **Accounts:** Provides types for managing accounts. Once accounts are tracked by the client,
//!   their state is updated with every transaction and validated during each sync.
//!
//! - **Notes:** Contains types and utilities for working with notes in the Miden client.
//!
//! - **RPC:** Facilitates communication with Miden node, exposing RPC methods for syncing state,
//!   fetching block headers, and submitting transactions.
//!
//! - **Store:** Defines and implements the persistence layer for accounts, transactions, notes, and
//!   other entities.
//!
//! - **Sync:** Provides functionality to synchronize the local state with the current state on the
//!   Miden network.
//!
//! - **Transactions:** Offers capabilities to build, execute, prove, and submit transactions.
//!
//! Additionally, the crate re-exports several utility modules:
//!
//! - **Assembly:** Types for working with Miden Assembly.
//! - **Assets:** Types and utilities for working with assets.
//! - **Auth:** Authentication-related types and functionalities.
//! - **Blocks:** Types for handling block headers.
//! - **Crypto:** Cryptographic types and utilities, including random number generators.
//! - **Utils:** Miscellaneous utilities for serialization and common operations.
//!
//! The library is designed to work in both `no_std` and `std` environments and is
//! configurable via Cargo features.
//!
//! ## Usage
//!
//! To use the Miden client library in your project, add it as a dependency in your `Cargo.toml`:
//!
//! ```toml
//! [dependencies]
//! miden-client = "0.10"
//! ```
//!
//! ## Example
//!
//! Below is a brief example illustrating how to instantiate the client:
//!
//! ```rust
//! use std::sync::Arc;
//!
//! use miden_client::crypto::RpoRandomCoin;
//! use miden_client::keystore::FilesystemKeyStore;
//! use miden_client::rpc::{Endpoint, TonicRpcClient};
//! use miden_client::store::Store;
//! use miden_client::store::sqlite_store::SqliteStore;
//! use miden_client::{Client, ExecutionOptions, Felt};
//! use miden_objects::crypto::rand::FeltRng;
//! use miden_objects::{MAX_TX_EXECUTION_CYCLES, MIN_TX_EXECUTION_CYCLES};
//! use rand::Rng;
//! use rand::rngs::StdRng;
//!
//! # pub async fn create_test_client() -> Result<(), Box<dyn std::error::Error>> {
//! // Create the SQLite store from the client configuration.
//! let sqlite_store = SqliteStore::new("path/to/store".try_into()?).await?;
//! let store = Arc::new(sqlite_store);
//!
//! // Generate a random seed for the RpoRandomCoin.
//! let mut rng = rand::rng();
//! let coin_seed: [u64; 4] = rng.random();
//!
//! // Initialize the random coin using the generated seed.
//! let rng = RpoRandomCoin::new(coin_seed.map(Felt::new).into());
//! let keystore = FilesystemKeyStore::new("path/to/keys/directory".try_into()?)?;
//!
//! // Determine the number of blocks to consider a transaction stale.
//! // 20 is simply an example value.
//! let tx_graceful_blocks = Some(20);
//! // Determine the maximum number of blocks that the client can be behind from the network.
//! // 256 is simply an example value.
//! let max_block_number_delta = Some(256);
//!
//! // Instantiate the client using a Tonic RPC client
//! let endpoint = Endpoint::new("https".into(), "localhost".into(), Some(57291));
//! let client: Client<FilesystemKeyStore<StdRng>> = Client::new(
//!     Arc::new(TonicRpcClient::new(&endpoint, 10_000)),
//!     Box::new(rng),
//!     store,
//!     Some(Arc::new(keystore)), // or None if no authenticator is needed
//!     ExecutionOptions::new(
//!         Some(MAX_TX_EXECUTION_CYCLES),
//!         MIN_TX_EXECUTION_CYCLES,
//!         false,
//!         false, // Set to true for debug mode, if needed.
//!     )
//!     .unwrap(),
//!     tx_graceful_blocks,
//!     max_block_number_delta,
//! )
//! .await
//! .unwrap();
//!
//! # Ok(())
//! # }
//! ```
//!
//! For additional usage details, configuration options, and examples, consult the documentation for
//! each module.

#![no_std]

#[macro_use]
extern crate alloc;
use alloc::boxed::Box;

#[cfg(feature = "std")]
extern crate std;

pub mod account;
pub mod keystore;
pub mod note;
pub mod rpc;
pub mod store;
pub mod sync;
pub mod transaction;
pub mod utils;

#[cfg(feature = "std")]
pub mod builder;

#[cfg(feature = "testing")]
mod test_utils;

#[cfg(test)]
pub mod tests;

mod errors;

// RE-EXPORTS
// ================================================================================================

/// Provides types and utilities for working with Miden Assembly.
pub mod assembly {
    pub use miden_objects::assembly::{
        Assembler,
        DefaultSourceManager,
        Library,
        LibraryPath,
        Module,
        ModuleKind,
    };
}

/// Provides types and utilities for working with assets within the Miden network.
pub mod asset {
    pub use miden_objects::AssetError;
    pub use miden_objects::account::delta::{
        AccountVaultDelta,
        FungibleAssetDelta,
        NonFungibleAssetDelta,
        NonFungibleDeltaAction,
    };
    pub use miden_objects::asset::{
        Asset,
        AssetVault,
        FungibleAsset,
        NonFungibleAsset,
        TokenSymbol,
    };
}

/// Provides authentication-related types and functionalities for the Miden
/// network.
pub mod auth {
    pub use miden_lib::AuthScheme;
    pub use miden_objects::account::AuthSecretKey;
    pub use miden_tx::auth::{BasicAuthenticator, TransactionAuthenticator};
}

/// Provides types for working with blocks within the Miden network.
pub mod block {
    pub use miden_objects::block::BlockHeader;
}

/// Provides cryptographic types and utilities used within the Miden rollup
/// network. It re-exports commonly used types and random number generators like `FeltRng` from
/// the `miden_objects` crate.
pub mod crypto {
    pub use miden_objects::crypto::dsa::rpo_falcon512::SecretKey;
    pub use miden_objects::crypto::hash::rpo::Rpo256;
    pub use miden_objects::crypto::merkle::{
        InOrderIndex,
        LeafIndex,
        MerklePath,
        MerkleStore,
        MerkleTree,
        MmrDelta,
        MmrPeaks,
        MmrProof,
        NodeIndex,
        SmtLeaf,
        SmtProof,
    };
    pub use miden_objects::crypto::rand::{FeltRng, RpoRandomCoin};
}

pub use errors::{AuthenticationError, ClientError, IdPrefixFetchError};
pub use miden_objects::{EMPTY_WORD, Felt, ONE, StarkField, Word, ZERO};
pub use miden_remote_prover_client::remote_prover::tx_prover::RemoteTransactionProver;
pub use miden_tx::ExecutionOptions;

<<<<<<< HEAD
/// Provides various utilities that are commonly used throughout the Miden
/// client library.
pub mod utils {
    pub use miden_lib::utils::word_to_masm_push_string;
    pub use miden_tx::utils::sync::{LazyLock, RwLock, RwLockReadGuard, RwLockWriteGuard};
    pub use miden_tx::utils::{
        ByteReader,
        ByteWriter,
        Deserializable,
        DeserializationError,
        Serializable,
        ToHex,
        bytes_to_hex_string,
        hex_to_bytes,
    };
}

=======
>>>>>>> f015b766
/// Provides test utilities for working with accounts and account IDs
/// within the Miden network. This module is only available when the `testing` feature is
/// enabled.
#[cfg(feature = "testing")]
pub mod testing {
    pub use miden_objects::testing::*;
    pub use miden_testing::*;

    pub use crate::test_utils::*;
}

use alloc::sync::Arc;

pub use miden_lib::utils::ScriptBuilder;
use miden_objects::block::BlockNumber;
use miden_objects::crypto::rand::FeltRng;
use miden_tx::LocalTransactionProver;
use miden_tx::auth::TransactionAuthenticator;
use rand::RngCore;
use rpc::NodeRpcClient;
use store::Store;

// MIDEN CLIENT
// ================================================================================================

/// A light client for connecting to the Miden network.
///
/// Miden client is responsible for managing a set of accounts. Specifically, the client:
/// - Keeps track of the current and historical states of a set of accounts and related objects such
///   as notes and transactions.
/// - Connects to a Miden node to periodically sync with the current state of the network.
/// - Executes, proves, and submits transactions to the network as directed by the user.
pub struct Client<AUTH> {
    /// The client's store, which provides a way to write and read entities to provide persistence.
    store: Arc<dyn Store>,
    /// An instance of [`FeltRng`] which provides randomness tools for generating new keys,
    /// serial numbers, etc.
    rng: ClientRng,
    /// An instance of [`NodeRpcClient`] which provides a way for the client to connect to the
    /// Miden node.
    rpc_api: Arc<dyn NodeRpcClient + Send>,
    /// An instance of a [`LocalTransactionProver`] which will be the default prover for the
    /// client.
    tx_prover: Arc<LocalTransactionProver>,
    /// An instance of a [`TransactionAuthenticator`] which will be used by the transaction
    /// executor whenever a signature is requested from within the VM.
    authenticator: Option<Arc<AUTH>>,
    /// Options that control the transaction executor’s runtime behaviour (e.g. debug mode).
    exec_options: ExecutionOptions,
    /// The number of blocks that are considered old enough to discard pending transactions.
    tx_graceful_blocks: Option<u32>,
    /// Maximum number of blocks the client can be behind the network for transactions and account
    /// proofs to be considered valid.
    max_block_number_delta: Option<u32>,
}

/// Construction and access methods.
impl<AUTH> Client<AUTH>
where
    AUTH: TransactionAuthenticator,
{
    // CONSTRUCTOR
    // --------------------------------------------------------------------------------------------

    /// Returns a new instance of [`Client`].
    ///
    /// ## Arguments
    ///
    /// - `api`: An instance of [`NodeRpcClient`] which provides a way for the client to connect to
    ///   the Miden node.
    /// - `rng`: An instance of [`FeltRng`] which provides randomness tools for generating new keys,
    ///   serial numbers, etc. This can be any RNG that implements the [`FeltRng`] trait.
    /// - `store`: An instance of [`Store`], which provides a way to write and read entities to
    ///   provide persistence.
    /// - `authenticator`: Defines the transaction authenticator that will be used by the
    ///   transaction executor whenever a signature is requested from within the VM.
    /// - `exec_options`: Options that control the transaction executor’s runtime behaviour (e.g.
    ///   debug mode).
    /// - `tx_graceful_blocks`: The number of blocks that are considered old enough to discard
    ///   pending transactions.
    /// - `max_block_number_delta`: Determines the maximum number of blocks that the client can be
    ///   behind the network for transactions and account proofs to be considered valid.
    ///
    /// # Errors
    ///
    /// Returns an error if the client couldn't be instantiated.
    pub async fn new(
        rpc_api: Arc<dyn NodeRpcClient + Send>,
        rng: Box<dyn FeltRng>,
        store: Arc<dyn Store>,
        authenticator: Option<Arc<AUTH>>,
        exec_options: ExecutionOptions,
        tx_graceful_blocks: Option<u32>,
        max_block_number_delta: Option<u32>,
    ) -> Result<Self, ClientError> {
        let tx_prover = Arc::new(LocalTransactionProver::default());

        if let Some((genesis, _)) = store.get_block_header_by_num(BlockNumber::GENESIS).await? {
            // Set the genesis commitment in the RPC API client for future requests.
            rpc_api.set_genesis_commitment(genesis.commitment()).await?;
        }

        Ok(Self {
            store,
            rng: ClientRng::new(rng),
            rpc_api,
            tx_prover,
            authenticator,
            exec_options,
            tx_graceful_blocks,
            max_block_number_delta,
        })
    }

    /// Returns true if the client is in debug mode.
    pub fn in_debug_mode(&self) -> bool {
        self.exec_options.enable_debugging()
    }

    /// Returns an instance of the `ScriptBuilder`
    pub fn script_builder(&self) -> ScriptBuilder {
        ScriptBuilder::new(self.in_debug_mode())
    }

    /// Returns a reference to the client's random number generator. This can be used to generate
    /// randomness for various purposes such as serial numbers, keys, etc.
    pub fn rng(&mut self) -> &mut ClientRng {
        &mut self.rng
    }

    // TEST HELPERS
    // --------------------------------------------------------------------------------------------

    #[cfg(any(test, feature = "testing"))]
    pub fn test_rpc_api(&mut self) -> &mut Arc<dyn NodeRpcClient + Send> {
        &mut self.rpc_api
    }

    #[cfg(any(test, feature = "testing"))]
    pub fn test_store(&mut self) -> &mut Arc<dyn Store> {
        &mut self.store
    }
}

// CLIENT RNG
// ================================================================================================

/// A wrapper around a [`FeltRng`] that implements the [`RngCore`] trait.
/// This allows the user to pass their own generic RNG so that it's used by the client.
pub struct ClientRng(Box<dyn FeltRng>);

impl ClientRng {
    pub fn new(rng: Box<dyn FeltRng>) -> Self {
        Self(rng)
    }

    pub fn inner_mut(&mut self) -> &mut Box<dyn FeltRng> {
        &mut self.0
    }
}

impl RngCore for ClientRng {
    fn next_u32(&mut self) -> u32 {
        self.0.next_u32()
    }

    fn next_u64(&mut self) -> u64 {
        self.0.next_u64()
    }

    fn fill_bytes(&mut self, dest: &mut [u8]) {
        self.0.fill_bytes(dest);
    }
}

impl FeltRng for ClientRng {
    fn draw_element(&mut self) -> Felt {
        self.0.draw_element()
    }

    fn draw_word(&mut self) -> Word {
        self.0.draw_word()
    }
}

/// Indicates whether the client is operating in debug mode.
pub enum DebugMode {
    Enabled,
    Disabled,
}

impl From<DebugMode> for bool {
    fn from(debug_mode: DebugMode) -> Self {
        match debug_mode {
            DebugMode::Enabled => true,
            DebugMode::Disabled => false,
        }
    }
}

impl From<bool> for DebugMode {
    fn from(debug_mode: bool) -> DebugMode {
        if debug_mode {
            DebugMode::Enabled
        } else {
            DebugMode::Disabled
        }
    }
}<|MERGE_RESOLUTION|>--- conflicted
+++ resolved
@@ -214,26 +214,6 @@
 pub use miden_remote_prover_client::remote_prover::tx_prover::RemoteTransactionProver;
 pub use miden_tx::ExecutionOptions;
 
-<<<<<<< HEAD
-/// Provides various utilities that are commonly used throughout the Miden
-/// client library.
-pub mod utils {
-    pub use miden_lib::utils::word_to_masm_push_string;
-    pub use miden_tx::utils::sync::{LazyLock, RwLock, RwLockReadGuard, RwLockWriteGuard};
-    pub use miden_tx::utils::{
-        ByteReader,
-        ByteWriter,
-        Deserializable,
-        DeserializationError,
-        Serializable,
-        ToHex,
-        bytes_to_hex_string,
-        hex_to_bytes,
-    };
-}
-
-=======
->>>>>>> f015b766
 /// Provides test utilities for working with accounts and account IDs
 /// within the Miden network. This module is only available when the `testing` feature is
 /// enabled.
