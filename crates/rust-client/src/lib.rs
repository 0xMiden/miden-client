//! A no_std-compatible client library for interacting with the Miden network.
//!
//! This crate provides a lightweight client that handles connections to the Miden node, manages
//! accounts and their state, and facilitates executing, proving, and submitting transactions.
//!
//! For a protocol-level overview and guides for getting started, please visit the official
//! [Miden docs](https://0xMiden.github.io/miden-docs/).
//!
//! ## Overview
//!
//! The library is organized into several key modules:
//!
//! - **Accounts:** Provides types for managing accounts. Once accounts are tracked by the client,
//!   their state is updated with every transaction and validated during each sync.
//!
//! - **Notes:** Contains types and utilities for working with notes in the Miden client.
//!
//! - **RPC:** Facilitates communication with Miden node, exposing RPC methods for syncing state,
//!   fetching block headers, and submitting transactions.
//!
//! - **Store:** Defines and implements the persistence layer for accounts, transactions, notes, and
//!   other entities.
//!
//! - **Sync:** Provides functionality to synchronize the local state with the current state on the
//!   Miden network.
//!
//! - **Transactions:** Offers capabilities to build, execute, prove, and submit transactions.
//!
//! Additionally, the crate re-exports several utility modules:
//!
//! - **Assets:** Types and utilities for working with assets.
//! - **Auth:** Authentication-related types and functionalities.
//! - **Blocks:** Types for handling block headers.
//! - **Crypto:** Cryptographic types and utilities, including random number generators.
//! - **Utils:** Miscellaneous utilities for serialization and common operations.
//!
//! The library is designed to work in both `no_std` and `std` environments and is
//! configurable via Cargo features.
//!
//! ## Usage
//!
//! To use the Miden client library in your project, add it as a dependency in your `Cargo.toml`:
//!
//! ```toml
//! [dependencies]
//! miden-client = "0.10"
//! ```
//!
//! ## Example
//!
//! Below is a brief example illustrating how to instantiate the client:
//!
//! ```rust
//! use std::sync::Arc;
//!
//! use miden_client::{
//!     Client, ExecutionOptions, Felt,
//!     crypto::RpoRandomCoin,
//!     keystore::FilesystemKeyStore,
//!     rpc::{Endpoint, TonicRpcClient},
//!     store::{Store, sqlite_store::SqliteStore},
//! };
//! use miden_objects::{MAX_TX_EXECUTION_CYCLES, MIN_TX_EXECUTION_CYCLES, crypto::rand::FeltRng};
//! use rand::{Rng, rngs::StdRng};
//!
//! # pub async fn create_test_client() -> Result<(), Box<dyn std::error::Error>> {
//! // Create the SQLite store from the client configuration.
//! let sqlite_store = SqliteStore::new("path/to/store".try_into()?).await?;
//! let store = Arc::new(sqlite_store);
//!
//! // Generate a random seed for the RpoRandomCoin.
//! let mut rng = rand::rng();
//! let coin_seed: [u64; 4] = rng.random();
//!
//! // Initialize the random coin using the generated seed.
//! let rng = RpoRandomCoin::new(coin_seed.map(Felt::new).into());
//! let keystore = FilesystemKeyStore::new("path/to/keys/directory".try_into()?)?;
//!
//! // Determine the number of blocks to consider a transaction stale.
//! // 20 is simply an example value.
//! let tx_graceful_blocks = Some(20);
//! // Determine the maximum number of blocks that the client can be behind from the network.
//! // 256 is simply an example value.
//! let max_block_number_delta = Some(256);
//!
//! // Instantiate the client using a Tonic RPC client
//! let endpoint = Endpoint::new("https".into(), "localhost".into(), Some(57291));
//! let client: Client<FilesystemKeyStore<StdRng>> = Client::new(
//!     Arc::new(TonicRpcClient::new(&endpoint, 10_000)),
//!     Box::new(rng),
//!     store,
//!     Some(Arc::new(keystore)), // or None if no authenticator is needed
//!     ExecutionOptions::new(
//!         Some(MAX_TX_EXECUTION_CYCLES),
//!         MIN_TX_EXECUTION_CYCLES,
//!         false,
//!         false, // Set to true for debug mode, if needed.
//!     )
//!     .unwrap(),
//!     tx_graceful_blocks,
//!     max_block_number_delta,
//! );
//!
//! # Ok(())
//! # }
//! ```
//!
//! For additional usage details, configuration options, and examples, consult the documentation for
//! each module.

#![no_std]

#[macro_use]
extern crate alloc;
use alloc::boxed::Box;

#[cfg(feature = "std")]
extern crate std;

pub mod account;
pub mod keystore;
pub mod note;
pub mod rpc;
pub mod store;
pub mod sync;
pub mod transaction;

#[cfg(feature = "std")]
pub mod builder;

#[cfg(feature = "testing")]
mod test_utils;

#[cfg(test)]
pub mod tests;

mod errors;

// RE-EXPORTS
// ================================================================================================

/// Provides types and utilities for working with assets within the Miden network.
pub mod asset {
    pub use miden_objects::{
        account::delta::{
            AccountVaultDelta, FungibleAssetDelta, NonFungibleAssetDelta, NonFungibleDeltaAction,
        },
        asset::{Asset, AssetVault, FungibleAsset, NonFungibleAsset, TokenSymbol},
    };
}

/// Provides authentication-related types and functionalities for the Miden
/// network.
pub mod auth {
    pub use miden_lib::AuthScheme;
    pub use miden_objects::account::AuthSecretKey;
    pub use miden_tx::auth::{BasicAuthenticator, TransactionAuthenticator};
}

/// Provides types for working with blocks within the Miden network.
pub mod block {
    pub use miden_objects::block::BlockHeader;
}

/// Provides cryptographic types and utilities used within the Miden rollup
/// network. It re-exports commonly used types and random number generators like `FeltRng` from
/// the `miden_objects` crate.
pub mod crypto {
    pub use miden_objects::crypto::{
        dsa::rpo_falcon512::SecretKey,
        merkle::{
            InOrderIndex, LeafIndex, MerklePath, MmrDelta, MmrPeaks, MmrProof, SmtLeaf, SmtProof,
        },
        rand::{FeltRng, RpoRandomCoin},
    };
}

pub use errors::{AuthenticationError, ClientError, IdPrefixFetchError};
pub use miden_objects::{Felt, ONE, StarkField, Word, ZERO};
pub use miden_remote_prover_client::remote_prover::tx_prover::RemoteTransactionProver;
pub use miden_tx::ExecutionOptions;

/// Provides various utilities that are commonly used throughout the Miden
/// client library.
pub mod utils {
    pub use miden_tx::utils::{
        ByteReader, ByteWriter, Deserializable, DeserializationError, Serializable, ToHex,
        bytes_to_hex_string, hex_to_bytes,
        sync::{LazyLock, RwLock, RwLockReadGuard, RwLockWriteGuard},
    };
}

/// Provides test utilities for working with accounts and account IDs
/// within the Miden network. This module is only available when the `testing` feature is
/// enabled.
#[cfg(feature = "testing")]
pub mod testing {
    pub use miden_objects::testing::*;

    pub use crate::test_utils::*;
}

use alloc::sync::Arc;

use miden_lib::utils::ScriptBuilder;
use miden_objects::crypto::rand::FeltRng;
use miden_tx::{LocalTransactionProver, auth::TransactionAuthenticator};
use rand::RngCore;
use rpc::NodeRpcClient;
use store::Store;

// MIDEN CLIENT
// ================================================================================================

/// A light client for connecting to the Miden network.
///
/// Miden client is responsible for managing a set of accounts. Specifically, the client:
/// - Keeps track of the current and historical states of a set of accounts and related objects such
///   as notes and transactions.
/// - Connects to a Miden node to periodically sync with the current state of the network.
/// - Executes, proves, and submits transactions to the network as directed by the user.
pub struct Client<AUTH> {
    /// The client's store, which provides a way to write and read entities to provide persistence.
    store: Arc<dyn Store>,
    /// An instance of [`FeltRng`] which provides randomness tools for generating new keys,
    /// serial numbers, etc.
    rng: ClientRng,
    /// An instance of [`NodeRpcClient`] which provides a way for the client to connect to the
    /// Miden node.
    rpc_api: Arc<dyn NodeRpcClient + Send>,
    /// An instance of a [`LocalTransactionProver`] which will be the default prover for the
    /// client.
    tx_prover: Arc<LocalTransactionProver>,
    /// An instance of a [`TransactionAuthenticator`] which will be used by the transaction
    /// executor whenever a signature is requested from within the VM.
    authenticator: Option<Arc<AUTH>>,
    /// Options that control the transaction executor’s runtime behaviour (e.g. debug mode).
    exec_options: ExecutionOptions,
    /// The number of blocks that are considered old enough to discard pending transactions.
    tx_graceful_blocks: Option<u32>,
    /// Maximum number of blocks the client can be behind the network for transactions and account
    /// proofs to be considered valid.
    max_block_number_delta: Option<u32>,
}

/// Construction and access methods.
impl<AUTH> Client<AUTH>
where
    AUTH: TransactionAuthenticator,
{
    // CONSTRUCTOR
    // --------------------------------------------------------------------------------------------

    /// Returns a new instance of [`Client`].
    ///
    /// ## Arguments
    ///
    /// - `api`: An instance of [`NodeRpcClient`] which provides a way for the client to connect to
    ///   the Miden node.
    /// - `rng`: An instance of [`FeltRng`] which provides randomness tools for generating new keys,
    ///   serial numbers, etc. This can be any RNG that implements the [`FeltRng`] trait.
    /// - `store`: An instance of [`Store`], which provides a way to write and read entities to
    ///   provide persistence.
    /// - `authenticator`: Defines the transaction authenticator that will be used by the
    ///   transaction executor whenever a signature is requested from within the VM.
    /// - `exec_options`: Options that control the transaction executor’s runtime behaviour (e.g.
    ///   debug mode).
    /// - `tx_graceful_blocks`: The number of blocks that are considered old enough to discard
    ///   pending transactions.
    /// - `max_block_number_delta`: Determines the maximum number of blocks that the client can be
    ///   behind the network for transactions and account proofs to be considered valid.
    ///
    /// # Errors
    ///
    /// Returns an error if the client couldn't be instantiated.
    pub fn new(
        rpc_api: Arc<dyn NodeRpcClient + Send>,
        rng: Box<dyn FeltRng>,
        store: Arc<dyn Store>,
<<<<<<< HEAD
        authenticator: Option<Arc<dyn TransactionAuthenticator>>,
=======
        authenticator: Arc<AUTH>,
>>>>>>> 18c70f8e
        exec_options: ExecutionOptions,
        tx_graceful_blocks: Option<u32>,
        max_block_number_delta: Option<u32>,
    ) -> Self {
        let tx_prover = Arc::new(LocalTransactionProver::default());

        Self {
            store,
            rng: ClientRng::new(rng),
            rpc_api,
            tx_prover,
            authenticator,
            exec_options,
            tx_graceful_blocks,
            max_block_number_delta,
        }
    }

    /// Returns true if the client is in debug mode.
    pub fn in_debug_mode(&self) -> bool {
        self.exec_options.enable_debugging()
    }

    /// Returns an instance of the `ScriptBuilder`
    pub fn script_builder(&self) -> ScriptBuilder {
        ScriptBuilder::new(self.in_debug_mode())
    }

    /// Returns a reference to the client's random number generator. This can be used to generate
    /// randomness for various purposes such as serial numbers, keys, etc.
    pub fn rng(&mut self) -> &mut ClientRng {
        &mut self.rng
    }

    // TEST HELPERS
    // --------------------------------------------------------------------------------------------

    #[cfg(any(test, feature = "testing"))]
    pub fn test_rpc_api(&mut self) -> &mut Arc<dyn NodeRpcClient + Send> {
        &mut self.rpc_api
    }

    #[cfg(any(test, feature = "testing"))]
    pub fn test_store(&mut self) -> &mut Arc<dyn Store> {
        &mut self.store
    }
}

// CLIENT RNG
// ================================================================================================

/// A wrapper around a [`FeltRng`] that implements the [`RngCore`] trait.
/// This allows the user to pass their own generic RNG so that it's used by the client.
pub struct ClientRng(Box<dyn FeltRng>);

impl ClientRng {
    pub fn new(rng: Box<dyn FeltRng>) -> Self {
        Self(rng)
    }

    pub fn inner_mut(&mut self) -> &mut Box<dyn FeltRng> {
        &mut self.0
    }
}

impl RngCore for ClientRng {
    fn next_u32(&mut self) -> u32 {
        self.0.next_u32()
    }

    fn next_u64(&mut self) -> u64 {
        self.0.next_u64()
    }

    fn fill_bytes(&mut self, dest: &mut [u8]) {
        self.0.fill_bytes(dest);
    }
}

impl FeltRng for ClientRng {
    fn draw_element(&mut self) -> Felt {
        self.0.draw_element()
    }

    fn draw_word(&mut self) -> Word {
        self.0.draw_word()
    }
}

/// Indicates whether the client is operating in debug mode.
pub enum DebugMode {
    Enabled,
    Disabled,
}

impl From<DebugMode> for bool {
    fn from(debug_mode: DebugMode) -> Self {
        match debug_mode {
            DebugMode::Enabled => true,
            DebugMode::Disabled => false,
        }
    }
}

impl From<bool> for DebugMode {
    fn from(debug_mode: bool) -> DebugMode {
        if debug_mode {
            DebugMode::Enabled
        } else {
            DebugMode::Disabled
        }
    }
}<|MERGE_RESOLUTION|>--- conflicted
+++ resolved
@@ -277,11 +277,7 @@
         rpc_api: Arc<dyn NodeRpcClient + Send>,
         rng: Box<dyn FeltRng>,
         store: Arc<dyn Store>,
-<<<<<<< HEAD
         authenticator: Option<Arc<dyn TransactionAuthenticator>>,
-=======
-        authenticator: Arc<AUTH>,
->>>>>>> 18c70f8e
         exec_options: ExecutionOptions,
         tx_graceful_blocks: Option<u32>,
         max_block_number_delta: Option<u32>,
