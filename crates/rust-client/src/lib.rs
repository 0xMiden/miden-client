--- conflicted
+++ resolved
@@ -99,7 +99,9 @@
 //!     .unwrap(),
 //!     tx_graceful_blocks,
 //!     max_block_number_delta,
-//! );
+//! )
+//! .await
+//! .unwrap();
 //!
 //! # Ok(())
 //! # }
@@ -281,12 +283,7 @@
         exec_options: ExecutionOptions,
         tx_graceful_blocks: Option<u32>,
         max_block_number_delta: Option<u32>,
-<<<<<<< HEAD
     ) -> Result<Self, ClientError> {
-        let authenticator = Some(authenticator);
-=======
-    ) -> Self {
->>>>>>> e0089e5b
         let tx_prover = Arc::new(LocalTransactionProver::default());
 
         if let Some((genesis, _)) = store.get_block_header_by_num(BlockNumber::GENESIS).await? {
