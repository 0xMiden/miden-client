//! A no_std-compatible client library for interacting with the Miden network.
//!
//! This crate provides a lightweight client that handles connections to the Miden node, manages
//! accounts and their state, and facilitates executing, proving, and submitting transactions.
//!
//! For a protocol-level overview and guides for getting started, please visit the official
//! [Miden docs](https://0xMiden.github.io/miden-docs/).
//!
//! ## Overview
//!
//! The library is organized into several key modules:
//!
//! - **Accounts:** Provides types for managing accounts. Once accounts are tracked by the client,
//!   their state is updated with every transaction and validated during each sync.
//!
//! - **Notes:** Contains types and utilities for working with notes in the Miden client.
//!
//! - **RPC:** Facilitates communication with Miden node, exposing RPC methods for syncing state,
//!   fetching block headers, and submitting transactions.
//!
//! - **Store:** Defines and implements the persistence layer for accounts, transactions, notes, and
//!   other entities.
//!
//! - **Sync:** Provides functionality to synchronize the local state with the current state on the
//!   Miden network.
//!
//! - **Transactions:** Offers capabilities to build, execute, prove, and submit transactions.
//!
//! Additionally, the crate re-exports several utility modules:
//!
//! - **Assembly:** Types for working with Miden Assembly.
//! - **Assets:** Types and utilities for working with assets.
//! - **Auth:** Authentication-related types and functionalities.
//! - **Blocks:** Types for handling block headers.
//! - **Crypto:** Cryptographic types and utilities, including random number generators.
//! - **Utils:** Miscellaneous utilities for serialization and common operations.
//!
//! The library is designed to work in both `no_std` and `std` environments and is
//! configurable via Cargo features.
//!
//! ## Usage
//!
//! To use the Miden client library in your project, add it as a dependency in your `Cargo.toml`:
//!
//! ```toml
//! [dependencies]
//! miden-client = "0.10"
//! ```
//!
//! ## Example
//!
//! Below is a brief example illustrating how to instantiate the client:
//!
//! ```rust
//! use std::sync::Arc;
//!
//! use miden_client::crypto::RpoRandomCoin;
//! use miden_client::keystore::FilesystemKeyStore;
//! use miden_client::rpc::{Endpoint, TonicRpcClient};
//! use miden_client::store::Store;
//! use miden_client::{Client, ExecutionOptions, Felt};
//! use miden_client_sqlite_store::SqliteStore;
//! use miden_objects::crypto::rand::FeltRng;
//! use miden_objects::{MAX_TX_EXECUTION_CYCLES, MIN_TX_EXECUTION_CYCLES};
//! use rand::Rng;
//! use rand::rngs::StdRng;
//!
//! # pub async fn create_test_client() -> Result<(), Box<dyn std::error::Error>> {
//! // Create the SQLite store from the client configuration.
//! let sqlite_store = SqliteStore::new("path/to/store".try_into()?).await?;
//! let store = Arc::new(sqlite_store);
//!
//! // Generate a random seed for the RpoRandomCoin.
//! let mut rng = rand::rng();
//! let coin_seed: [u64; 4] = rng.random();
//!
//! // Initialize the random coin using the generated seed.
//! let rng = RpoRandomCoin::new(coin_seed.map(Felt::new).into());
//! let keystore = FilesystemKeyStore::new("path/to/keys/directory".try_into()?)?;
//!
//! // Determine the number of blocks to consider a transaction stale.
//! // 20 is simply an example value.
//! let tx_graceful_blocks = Some(20);
//! // Determine the maximum number of blocks that the client can be behind from the network.
//! // 256 is simply an example value.
//! let max_block_number_delta = Some(256);
//!
//! // Instantiate the client using a Tonic RPC client
//! let endpoint = Endpoint::new("https".into(), "localhost".into(), Some(57291));
//! let client: Client<FilesystemKeyStore<StdRng>> = Client::new(
//!     Arc::new(TonicRpcClient::new(&endpoint, 10_000)),
//!     Box::new(rng),
//!     store,
//!     Some(Arc::new(keystore)), // or None if no authenticator is needed
//!     ExecutionOptions::new(
//!         Some(MAX_TX_EXECUTION_CYCLES),
//!         MIN_TX_EXECUTION_CYCLES,
//!         false,
//!         false, // Set to true for debug mode, if needed.
//!     )
//!     .unwrap(),
//!     tx_graceful_blocks,
//!     max_block_number_delta,
//! )
//! .await
//! .unwrap();
//!
//! # Ok(())
//! # }
//! ```
//!
//! For additional usage details, configuration options, and examples, consult the documentation for
//! each module.

#![no_std]

#[macro_use]
extern crate alloc;
use alloc::boxed::Box;

#[cfg(feature = "std")]
extern crate std;

pub mod account;
pub mod keystore;
pub mod note;
pub mod rpc;
pub mod store;
pub mod sync;
pub mod transaction;
pub mod utils;

#[cfg(feature = "std")]
pub mod builder;

#[cfg(feature = "testing")]
mod test_utils;

mod errors;

// RE-EXPORTS
// ================================================================================================

/// Provides types and utilities for working with Miden Assembly.
pub mod assembly {
    pub use miden_objects::assembly::{
        Assembler,
        DefaultSourceManager,
        Library,
        LibraryPath,
        Module,
        ModuleKind,
    };
}

/// Provides types and utilities for working with assets within the Miden network.
pub mod asset {
    pub use miden_objects::AssetError;
    pub use miden_objects::account::delta::{
        AccountStorageDelta,
        AccountVaultDelta,
        FungibleAssetDelta,
        NonFungibleAssetDelta,
        NonFungibleDeltaAction,
    };
    pub use miden_objects::asset::{
        Asset,
        AssetVault,
        FungibleAsset,
        NonFungibleAsset,
        NonFungibleAssetDetails,
        TokenSymbol,
    };
}

/// Provides authentication-related types and functionalities for the Miden
/// network.
pub mod auth {
    pub use miden_lib::AuthScheme;
<<<<<<< HEAD
    pub use miden_lib::account::auth::AuthRpoFalcon512;
=======
    pub use miden_lib::account::auth::NoAuth;
>>>>>>> 1cf441a3
    pub use miden_objects::account::AuthSecretKey;
    pub use miden_tx::auth::signatures::get_falcon_signature;
    pub use miden_tx::auth::{BasicAuthenticator, SigningInputs, TransactionAuthenticator};
}

/// Provides types for working with blocks within the Miden network.
pub mod block {
    pub use miden_objects::block::BlockHeader;
}

/// Provides cryptographic types and utilities used within the Miden rollup
/// network. It re-exports commonly used types and random number generators like `FeltRng` from
/// the `miden_objects` crate.
pub mod crypto {
    pub mod rpo_falcon512 {
        pub use miden_objects::crypto::dsa::rpo_falcon512::{PublicKey, SecretKey, Signature};
    }

    pub use miden_objects::crypto::hash::blake::{Blake3_160, Blake3Digest};
    pub use miden_objects::crypto::hash::rpo::Rpo256;
    pub use miden_objects::crypto::merkle::{
        Forest,
        InOrderIndex,
        LeafIndex,
        MerklePath,
        MerkleStore,
        MerkleTree,
        MmrDelta,
        MmrPeaks,
        MmrProof,
        NodeIndex,
        SMT_DEPTH,
        SmtLeaf,
        SmtProof,
    };
    pub use miden_objects::crypto::rand::{FeltRng, RpoRandomCoin};
}

/// Provides types for working with addresses within the Miden network.
pub mod address {
    pub use miden_objects::address::{AccountIdAddress, Address, AddressInterface, NetworkId};
}

/// Provides types for working with the virtual machine within the Miden network.
pub mod vm {
    pub use miden_objects::vm::{AdviceInputs, AdviceMap};
}

pub use errors::{
    AccountError,
    AccountIdError,
    AssetError,
    AuthenticationError,
    ClientError,
    IdPrefixFetchError,
    NetworkIdError,
};
pub use miden_objects::{
    EMPTY_WORD,
    Felt,
    MAX_TX_EXECUTION_CYCLES,
    MIN_TX_EXECUTION_CYCLES,
    ONE,
    PrettyPrint,
    StarkField,
    Word,
    ZERO,
};
pub use miden_remote_prover_client::remote_prover::tx_prover::RemoteTransactionProver;
pub use miden_tx::ExecutionOptions;

/// Provides test utilities for working with accounts and account IDs
/// within the Miden network. This module is only available when the `testing` feature is
/// enabled.
#[cfg(feature = "testing")]
pub mod testing {
    pub use miden_lib::testing::note::NoteBuilder;
    pub use miden_objects::testing::*;
    pub use miden_testing::*;

    pub use crate::test_utils::*;
}

use alloc::sync::Arc;

pub use miden_lib::utils::{Deserializable, ScriptBuilder, Serializable, SliceReader};
pub use miden_objects::block::BlockNumber;
use miden_objects::crypto::rand::FeltRng;
use miden_tx::LocalTransactionProver;
use miden_tx::auth::TransactionAuthenticator;
use rand::RngCore;
use rpc::NodeRpcClient;
use store::Store;

// MIDEN CLIENT
// ================================================================================================

/// A light client for connecting to the Miden network.
///
/// Miden client is responsible for managing a set of accounts. Specifically, the client:
/// - Keeps track of the current and historical states of a set of accounts and related objects such
///   as notes and transactions.
/// - Connects to a Miden node to periodically sync with the current state of the network.
/// - Executes, proves, and submits transactions to the network as directed by the user.
pub struct Client<AUTH> {
    /// The client's store, which provides a way to write and read entities to provide persistence.
    store: Arc<dyn Store>,
    /// An instance of [`FeltRng`] which provides randomness tools for generating new keys,
    /// serial numbers, etc.
    rng: ClientRng,
    /// An instance of [`NodeRpcClient`] which provides a way for the client to connect to the
    /// Miden node.
    rpc_api: Arc<dyn NodeRpcClient>,
    /// An instance of a [`LocalTransactionProver`] which will be the default prover for the
    /// client.
    tx_prover: Arc<LocalTransactionProver>,
    /// An instance of a [`TransactionAuthenticator`] which will be used by the transaction
    /// executor whenever a signature is requested from within the VM.
    authenticator: Option<Arc<AUTH>>,
    /// Options that control the transaction executor’s runtime behaviour (e.g. debug mode).
    exec_options: ExecutionOptions,
    /// The number of blocks that are considered old enough to discard pending transactions.
    tx_graceful_blocks: Option<u32>,
    /// Maximum number of blocks the client can be behind the network for transactions and account
    /// proofs to be considered valid.
    max_block_number_delta: Option<u32>,
}

/// Construction and access methods.
impl<AUTH> Client<AUTH>
where
    AUTH: TransactionAuthenticator,
{
    // CONSTRUCTOR
    // --------------------------------------------------------------------------------------------

    /// Returns a new instance of [`Client`].
    ///
    /// ## Arguments
    ///
    /// - `api`: An instance of [`NodeRpcClient`] which provides a way for the client to connect to
    ///   the Miden node.
    /// - `rng`: An instance of [`FeltRng`] which provides randomness tools for generating new keys,
    ///   serial numbers, etc. This can be any RNG that implements the [`FeltRng`] trait.
    /// - `store`: An instance of [`Store`], which provides a way to write and read entities to
    ///   provide persistence.
    /// - `authenticator`: Defines the transaction authenticator that will be used by the
    ///   transaction executor whenever a signature is requested from within the VM.
    /// - `exec_options`: Options that control the transaction executor’s runtime behaviour (e.g.
    ///   debug mode).
    /// - `tx_graceful_blocks`: The number of blocks that are considered old enough to discard
    ///   pending transactions.
    /// - `max_block_number_delta`: Determines the maximum number of blocks that the client can be
    ///   behind the network for transactions and account proofs to be considered valid.
    ///
    /// # Errors
    ///
    /// Returns an error if the client couldn't be instantiated.
    pub async fn new(
        rpc_api: Arc<dyn NodeRpcClient>,
        rng: Box<dyn FeltRng>,
        store: Arc<dyn Store>,
        authenticator: Option<Arc<AUTH>>,
        exec_options: ExecutionOptions,
        tx_graceful_blocks: Option<u32>,
        max_block_number_delta: Option<u32>,
    ) -> Result<Self, ClientError> {
        let tx_prover = Arc::new(LocalTransactionProver::default());

        if let Some((genesis, _)) = store.get_block_header_by_num(BlockNumber::GENESIS).await? {
            // Set the genesis commitment in the RPC API client for future requests.
            rpc_api.set_genesis_commitment(genesis.commitment()).await?;
        }

        Ok(Self {
            store,
            rng: ClientRng::new(rng),
            rpc_api,
            tx_prover,
            authenticator,
            exec_options,
            tx_graceful_blocks,
            max_block_number_delta,
        })
    }

    /// Returns true if the client is in debug mode.
    pub fn in_debug_mode(&self) -> bool {
        self.exec_options.enable_debugging()
    }

    /// Returns an instance of the `ScriptBuilder`
    pub fn script_builder(&self) -> ScriptBuilder {
        ScriptBuilder::new(self.in_debug_mode())
    }

    /// Returns a reference to the client's random number generator. This can be used to generate
    /// randomness for various purposes such as serial numbers, keys, etc.
    pub fn rng(&mut self) -> &mut ClientRng {
        &mut self.rng
    }

    // TEST HELPERS
    // --------------------------------------------------------------------------------------------

    #[cfg(any(test, feature = "testing"))]
    pub fn test_rpc_api(&mut self) -> &mut Arc<dyn NodeRpcClient> {
        &mut self.rpc_api
    }

    #[cfg(any(test, feature = "testing"))]
    pub fn test_store(&mut self) -> &mut Arc<dyn Store> {
        &mut self.store
    }
}

// CLIENT RNG
// ================================================================================================

/// A wrapper around a [`FeltRng`] that implements the [`RngCore`] trait.
/// This allows the user to pass their own generic RNG so that it's used by the client.
pub struct ClientRng(Box<dyn FeltRng>);

impl ClientRng {
    pub fn new(rng: Box<dyn FeltRng>) -> Self {
        Self(rng)
    }

    pub fn inner_mut(&mut self) -> &mut Box<dyn FeltRng> {
        &mut self.0
    }
}

impl RngCore for ClientRng {
    fn next_u32(&mut self) -> u32 {
        self.0.next_u32()
    }

    fn next_u64(&mut self) -> u64 {
        self.0.next_u64()
    }

    fn fill_bytes(&mut self, dest: &mut [u8]) {
        self.0.fill_bytes(dest);
    }
}

impl FeltRng for ClientRng {
    fn draw_element(&mut self) -> Felt {
        self.0.draw_element()
    }

    fn draw_word(&mut self) -> Word {
        self.0.draw_word()
    }
}

/// Indicates whether the client is operating in debug mode.
pub enum DebugMode {
    Enabled,
    Disabled,
}

impl From<DebugMode> for bool {
    fn from(debug_mode: DebugMode) -> Self {
        match debug_mode {
            DebugMode::Enabled => true,
            DebugMode::Disabled => false,
        }
    }
}

impl From<bool> for DebugMode {
    fn from(debug_mode: bool) -> DebugMode {
        if debug_mode {
            DebugMode::Enabled
        } else {
            DebugMode::Disabled
        }
    }
}<|MERGE_RESOLUTION|>--- conflicted
+++ resolved
@@ -177,11 +177,7 @@
 /// network.
 pub mod auth {
     pub use miden_lib::AuthScheme;
-<<<<<<< HEAD
-    pub use miden_lib::account::auth::AuthRpoFalcon512;
-=======
-    pub use miden_lib::account::auth::NoAuth;
->>>>>>> 1cf441a3
+    pub use miden_lib::account::auth::{AuthRpoFalcon512, NoAuth};
     pub use miden_objects::account::AuthSecretKey;
     pub use miden_tx::auth::signatures::get_falcon_signature;
     pub use miden_tx::auth::{BasicAuthenticator, SigningInputs, TransactionAuthenticator};
