--- conflicted
+++ resolved
@@ -76,15 +76,12 @@
 //! let rng = RpoRandomCoin::new(coin_seed.map(Felt::new));
 //! let keystore = FilesystemKeyStore::new("path/to/keys/directory".try_into()?)?;
 //!
-<<<<<<< HEAD
 //! // Determine the number of blocks to consider a transaction stale.
 //! // 20 is simply an example value.
 //! let tx_graceful_blocks = Some(20);
-=======
 //! // Determine the maximum number of blocks that the client can be behind from the network.
 //! // 256 is simply an example value.
 //! let max_block_number_delta = Some(256);
->>>>>>> 3e7319bb
 //!
 //! // Instantiate the client using a Tonic RPC client
 //! let endpoint = Endpoint::new("https".into(), "localhost".into(), Some(57291));
@@ -94,11 +91,8 @@
 //!     store,
 //!     Arc::new(keystore),
 //!     false, // Set to true for debug mode, if needed.
-<<<<<<< HEAD
 //!     tx_graceful_blocks,
-=======
 //!     max_block_number_delta,
->>>>>>> 3e7319bb
 //! );
 //!
 //! # Ok(())
@@ -241,14 +235,11 @@
     mast_store: Arc<TransactionMastStore>,
     /// Flag to enable the debug mode for scripts compilation and execution.
     in_debug_mode: bool,
-<<<<<<< HEAD
     /// The number of blocks that are considered old enough to discard pending transactions.
     tx_graceful_blocks: Option<u32>,
-=======
     /// Maximum number of blocks the client can be behind the network for transactions and account
     /// proofs to be considered valid.
     max_block_number_delta: Option<u32>,
->>>>>>> 3e7319bb
 }
 
 /// Construction and access methods.
@@ -272,13 +263,10 @@
     /// - `in_debug_mode`: Instantiates the transaction executor (and in turn, its compiler) in
     ///   debug mode, which will enable debug logs for scripts compiled with this mode for easier
     ///   MASM debugging.
-<<<<<<< HEAD
     /// - `tx_graceful_blocks`: The number of blocks that are considered old enough to discard
     ///   pending transactions.
-=======
     /// - `max_block_number_delta`: Determines the maximum number of blocks that the client can be
     ///   behind the network for transactions and account proofs to be considered valid.
->>>>>>> 3e7319bb
     ///
     /// # Errors
     ///
@@ -289,11 +277,8 @@
         store: Arc<dyn Store>,
         authenticator: Arc<dyn TransactionAuthenticator>,
         in_debug_mode: bool,
-<<<<<<< HEAD
         tx_graceful_blocks: Option<u32>,
-=======
         max_block_number_delta: Option<u32>,
->>>>>>> 3e7319bb
     ) -> Self {
         let client_data_store = Arc::new(ClientDataStore::new(store.clone()));
         let mast_store = client_data_store.mast_store();
@@ -314,11 +299,8 @@
             tx_prover,
             tx_executor,
             in_debug_mode,
-<<<<<<< HEAD
             tx_graceful_blocks,
-=======
             max_block_number_delta,
->>>>>>> 3e7319bb
             mast_store,
         }
     }
