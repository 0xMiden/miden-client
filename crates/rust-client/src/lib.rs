//! A no_std-compatible client library for interacting with the Miden network.
//!
//! This crate provides a lightweight client that handles connections to the Miden node, manages
//! accounts and their state, and facilitates executing, proving, and submitting transactions.
//!
//! For a protocol-level overview and guides for getting started, please visit the official
//! [Polygon Miden docs](https://0xpolygonmiden.github.io/miden-docs/).
//!
//! ## Overview
//!
//! The library is organized into several key modules:
//!
//! - **Accounts:** Provides types for managing accounts. Once accounts are tracked by the client,
//!   their state is updated with every transaction and validated during each sync.
//!
//! - **Notes:** Contains types and utilities for working with notes in the Miden client.
//!
//! - **RPC:** Facilitates communication with Miden node, exposing RPC methods for syncing state,
//!   fetching block headers, and submitting transactions.
//!
//! - **Store:** Defines and implements the persistence layer for accounts, transactions, notes, and
//!   other entities.
//!
//! - **Sync:** Provides functionality to synchronize the local state with the current state on the
//!   Miden network.
//!
//! - **Transactions:** Offers capabilities to build, execute, prove, and submit transactions.
//!
//! Additionally, the crate re-exports several utility modules:
//!
//! - **Assets:** Types and utilities for working with assets.
//! - **Auth:** Authentication-related types and functionalities.
//! - **Blocks:** Types for handling block headers.
//! - **Crypto:** Cryptographic types and utilities, including random number generators.
//! - **Utils:** Miscellaneous utilities for serialization and common operations.
//!
//! The library is designed to work in both `no_std` and `std` environments and is
//! configurable via Cargo features.
//!
//! ## Usage
//!
//! To use the Miden client library in your project, add it as a dependency in your `Cargo.toml`:
//!
//! ```toml
//! [dependencies]
//! miden-client = "0.8"
//! ```
//!
//! ## Example
//!
//! Below is a brief example illustrating how to instantiate the client:
//!
//! ```rust
//! use std::sync::Arc;
//!
//! use miden_client::{
//!     Client, Felt,
//!     crypto::RpoRandomCoin,
//!     keystore::FilesystemKeyStore,
//!     rpc::{Endpoint, TonicRpcClient},
//!     store::{Store, sqlite_store::SqliteStore},
//! };
//! use miden_objects::crypto::rand::FeltRng;
//! use rand::{Rng, rngs::StdRng};
//!
//! # pub async fn create_test_client() -> Result<(), Box<dyn std::error::Error>> {
//! // Create the SQLite store from the client configuration.
//! let sqlite_store = SqliteStore::new("path/to/store".try_into()?).await?;
//! let store = Arc::new(sqlite_store);
//!
//! // Generate a random seed for the RpoRandomCoin.
//! let mut rng = rand::rng();
//! let coin_seed: [u64; 4] = rng.random();
//!
//! // Initialize the random coin using the generated seed.
//! let rng = RpoRandomCoin::new(coin_seed.map(Felt::new));
//! let keystore = FilesystemKeyStore::new("path/to/keys/directory".try_into()?)?;
//!
//! // Instantiate the client using a Tonic RPC client
//! let endpoint = Endpoint::new("https".into(), "localhost".into(), Some(57291));
<<<<<<< HEAD
//! let client: Client<RpoRandomCoin> = Client::new(
//!     Arc::new(TonicRpcClient::new(&endpoint, 10_000)),
//!     rng,
=======
//! let client: Client = Client::new(
//!     Box::new(TonicRpcClient::new(&endpoint, 10_000)),
//!     Box::new(rng),
>>>>>>> 370dc7bc
//!     store,
//!     Arc::new(keystore),
//!     false, // Set to true for debug mode, if needed.
//! );
//!
//! # Ok(())
//! # }
//! ```
//!
//! For additional usage details, configuration options, and examples, consult the documentation for
//! each module.

#![no_std]

#[macro_use]
extern crate alloc;

#[cfg(feature = "std")]
extern crate std;

pub mod account;
pub mod keystore;
pub mod note;
pub mod rpc;
pub mod store;
pub mod sync;
pub mod transaction;

#[cfg(feature = "std")]
pub mod builder;

#[cfg(test)]
pub mod mock;

#[cfg(test)]
pub mod tests;

mod errors;

// RE-EXPORTS
// ================================================================================================

/// Provides types and utilities for working with assets within the Miden network.
pub mod asset {
    pub use miden_objects::{
        account::delta::{
            AccountVaultDelta, FungibleAssetDelta, NonFungibleAssetDelta, NonFungibleDeltaAction,
        },
        asset::{Asset, AssetVault, FungibleAsset, NonFungibleAsset, TokenSymbol},
    };
}

/// Provides authentication-related types and functionalities for the Miden
/// network.
pub mod auth {
    pub use miden_lib::AuthScheme;
    pub use miden_objects::account::AuthSecretKey;
    pub use miden_tx::auth::{BasicAuthenticator, TransactionAuthenticator};
}

/// Provides types for working with blocks within the Miden network.
pub mod block {
    pub use miden_objects::block::BlockHeader;
}

/// Provides cryptographic types and utilities used within the Miden rollup
/// network. It re-exports commonly used types and random number generators like `FeltRng` from
/// the `miden_objects` crate.
pub mod crypto {
    pub use miden_objects::{
        Digest,
        crypto::{
            dsa::rpo_falcon512::SecretKey,
            merkle::{
                InOrderIndex, LeafIndex, MerklePath, MmrDelta, MmrPeaks, MmrProof, SmtLeaf,
                SmtProof,
            },
            rand::{FeltRng, RpoRandomCoin},
        },
    };
}

pub use errors::{AuthenticationError, ClientError, IdPrefixFetchError};
pub use miden_objects::{Felt, ONE, StarkField, Word, ZERO};
pub use miden_proving_service_client::proving_service::tx_prover::RemoteTransactionProver;

/// Provides various utilities that are commonly used throughout the Miden
/// client library.
pub mod utils {
    pub use miden_tx::utils::{
        ByteReader, ByteWriter, Deserializable, DeserializationError, Serializable,
        bytes_to_hex_string,
        sync::{LazyLock, RwLock, RwLockReadGuard, RwLockWriteGuard},
    };
}

/// Provides test utilities for working with accounts and account IDs
/// within the Miden network. This module is only available when the `testing` feature is
/// enabled.
#[cfg(feature = "testing")]
pub mod testing {
    pub use miden_objects::testing::*;
}

use alloc::sync::Arc;

use miden_objects::crypto::rand::FeltRng;
use miden_tx::{
    DataStore, LocalTransactionProver, TransactionExecutor, auth::TransactionAuthenticator,
};
use rand::RngCore;
use rpc::NodeRpcClient;
use store::{Store, data_store::ClientDataStore};
use tracing::info;

// MIDEN CLIENT
// ================================================================================================

/// A light client for connecting to the Miden network.
///
/// Miden client is responsible for managing a set of accounts. Specifically, the client:
/// - Keeps track of the current and historical states of a set of accounts and related objects such
///   as notes and transactions.
/// - Connects to a Miden node to periodically sync with the current state of the network.
/// - Executes, proves, and submits transactions to the network as directed by the user.
pub struct Client {
    /// The client's store, which provides a way to write and read entities to provide persistence.
    store: Arc<dyn Store>,
    /// An instance of [`FeltRng`] which provides randomness tools for generating new keys,
    /// serial numbers, etc.
    rng: ClientRng,
    /// An instance of [`NodeRpcClient`] which provides a way for the client to connect to the
    /// Miden node.
    rpc_api: Arc<dyn NodeRpcClient + Send>,
    /// An instance of a [`LocalTransactionProver`] which will be the default prover for the
    /// client.
    tx_prover: Arc<LocalTransactionProver>,
    /// An instance of a [`TransactionExecutor`] that will be used to execute transactions.
    tx_executor: TransactionExecutor,
    /// Flag to enable the debug mode for scripts compilation and execution.
    in_debug_mode: bool,
}

/// Construction and access methods.
impl Client {
    // CONSTRUCTOR
    // --------------------------------------------------------------------------------------------

    /// Returns a new instance of [`Client`].
    ///
    /// ## Arguments
    ///
    /// - `api`: An instance of [`NodeRpcClient`] which provides a way for the client to connect to
    ///   the Miden node.
    /// - `store`: An instance of [`Store`], which provides a way to write and read entities to
    ///   provide persistence.
    /// - `executor_store`: An instance of [`Store`] that provides a way for [`TransactionExecutor`]
    ///   to retrieve relevant inputs at the moment of transaction execution. It should be the same
    ///   store as the one for `store`, but it doesn't have to be the **same instance**.
    /// - `authenticator`: Defines the transaction authenticator that will be used by the
    ///   transaction executor whenever a signature is requested from within the VM.
    /// - `in_debug_mode`: Instantiates the transaction executor (and in turn, its compiler) in
    ///   debug mode, which will enable debug logs for scripts compiled with this mode for easier
    ///   MASM debugging.
    ///
    /// # Errors
    ///
    /// Returns an error if the client couldn't be instantiated.
    pub fn new(
<<<<<<< HEAD
        rpc_api: Arc<dyn NodeRpcClient + Send>,
        rng: R,
=======
        rpc_api: Box<dyn NodeRpcClient + Send>,
        rng: Box<dyn FeltRng>,
>>>>>>> 370dc7bc
        store: Arc<dyn Store>,
        authenticator: Arc<dyn TransactionAuthenticator>,
        in_debug_mode: bool,
    ) -> Self {
        let data_store = Arc::new(ClientDataStore::new(store.clone())) as Arc<dyn DataStore>;
        let authenticator = Some(authenticator);
        let mut tx_executor = TransactionExecutor::new(data_store, authenticator);
        let tx_prover = Arc::new(LocalTransactionProver::default());

        if in_debug_mode {
            info!("Creating the Client in debug mode.");
            tx_executor = tx_executor.with_debug_mode();
        }

        Self {
            store,
            rng: ClientRng::new(rng),
            rpc_api,
            tx_prover,
            tx_executor,
            in_debug_mode,
        }
    }

    /// Returns true if the client is in debug mode.
    pub fn is_in_debug_mode(&self) -> bool {
        self.in_debug_mode
    }

    /// Returns a reference to the client's random number generator. This can be used to generate
    /// randomness for various purposes such as serial numbers, keys, etc.
    pub fn rng(&mut self) -> &mut ClientRng {
        &mut self.rng
    }

    // TEST HELPERS
    // --------------------------------------------------------------------------------------------

    #[cfg(any(test, feature = "testing"))]
    pub fn test_rpc_api(&mut self) -> &mut Arc<dyn NodeRpcClient + Send> {
        &mut self.rpc_api
    }

    #[cfg(any(test, feature = "testing"))]
    pub fn test_store(&mut self) -> &mut Arc<dyn Store> {
        &mut self.store
    }
}

// CLIENT RNG
// ================================================================================================

/// A wrapper around a [`FeltRng`] that implements the [`RngCore`] trait.
/// This allows the user to pass their own generic RNG so that it's used by the client.
pub struct ClientRng(Box<dyn FeltRng>);

impl ClientRng {
    pub fn new(rng: Box<dyn FeltRng>) -> Self {
        Self(rng)
    }

    pub fn inner_mut(&mut self) -> &mut Box<dyn FeltRng> {
        &mut self.0
    }
}

impl RngCore for ClientRng {
    fn next_u32(&mut self) -> u32 {
        self.0.next_u32()
    }

    fn next_u64(&mut self) -> u64 {
        self.0.next_u64()
    }

    fn fill_bytes(&mut self, dest: &mut [u8]) {
        self.0.fill_bytes(dest);
    }
}

impl FeltRng for ClientRng {
    fn draw_element(&mut self) -> Felt {
        self.0.draw_element()
    }

    fn draw_word(&mut self) -> Word {
        self.0.draw_word()
    }
}<|MERGE_RESOLUTION|>--- conflicted
+++ resolved
@@ -78,15 +78,9 @@
 //!
 //! // Instantiate the client using a Tonic RPC client
 //! let endpoint = Endpoint::new("https".into(), "localhost".into(), Some(57291));
-<<<<<<< HEAD
 //! let client: Client<RpoRandomCoin> = Client::new(
 //!     Arc::new(TonicRpcClient::new(&endpoint, 10_000)),
-//!     rng,
-=======
-//! let client: Client = Client::new(
-//!     Box::new(TonicRpcClient::new(&endpoint, 10_000)),
 //!     Box::new(rng),
->>>>>>> 370dc7bc
 //!     store,
 //!     Arc::new(keystore),
 //!     false, // Set to true for debug mode, if needed.
@@ -103,6 +97,7 @@
 
 #[macro_use]
 extern crate alloc;
+use alloc::boxed::Box;
 
 #[cfg(feature = "std")]
 extern crate std;
@@ -256,13 +251,8 @@
     ///
     /// Returns an error if the client couldn't be instantiated.
     pub fn new(
-<<<<<<< HEAD
         rpc_api: Arc<dyn NodeRpcClient + Send>,
-        rng: R,
-=======
-        rpc_api: Box<dyn NodeRpcClient + Send>,
         rng: Box<dyn FeltRng>,
->>>>>>> 370dc7bc
         store: Arc<dyn Store>,
         authenticator: Arc<dyn TransactionAuthenticator>,
         in_debug_mode: bool,
