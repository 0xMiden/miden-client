--- conflicted
+++ resolved
@@ -42,35 +42,6 @@
     NoteTag,
     NoteType,
 };
-<<<<<<< HEAD
-use rand::{Rng, RngCore, rngs::StdRng};
-
-use crate::{
-    ClientError, DebugMode,
-    builder::ClientBuilder,
-    keystore::FilesystemKeyStore,
-    note::NoteRelevance,
-    rpc::NodeRpcClient,
-    store::{
-        InputNoteRecord, InputNoteState, NoteFilter, TransactionFilter,
-        input_note_states::ConsumedAuthenticatedLocalNoteState, sqlite_store::SqliteStore,
-    },
-    sync::NoteTagSource,
-    testing::{
-        common::{
-            ACCOUNT_ID_REGULAR, MINT_AMOUNT, RECALL_HEIGHT_DELTA, TRANSFER_AMOUNT, TestClient,
-            TestClientKeyStore, assert_account_has_single_asset,
-            assert_note_cannot_be_consumed_twice, consume_notes, execute_failing_tx, execute_tx,
-            mint_and_consume, mint_note, setup_two_wallets_and_faucet, setup_wallet_and_faucet,
-        },
-        config::create_test_store_path,
-        mock::{MockClient, MockRpcApi},
-    },
-    transaction::{
-        DiscardCause, PaymentNoteDescription, SwapTransactionData, TransactionRequestBuilder,
-        TransactionRequestError, TransactionStatus,
-    },
-=======
 use miden_objects::testing::account_id::{
     ACCOUNT_ID_PRIVATE_SENDER,
     ACCOUNT_ID_PUBLIC_FUNGIBLE_FAUCET_1,
@@ -88,7 +59,6 @@
 use miden_tx::utils::{Deserializable, Serializable};
 use rand::rngs::StdRng;
 use rand::{Rng, RngCore};
-use uuid::Uuid;
 
 use crate::builder::ClientBuilder;
 use crate::keystore::FilesystemKeyStore;
@@ -115,6 +85,7 @@
     setup_two_wallets_and_faucet,
     setup_wallet_and_faucet,
 };
+use crate::testing::config::create_test_store_path;
 use crate::testing::mock::{MockClient, MockRpcApi};
 use crate::transaction::{
     DiscardCause,
@@ -123,7 +94,6 @@
     TransactionRequestBuilder,
     TransactionRequestError,
     TransactionStatus,
->>>>>>> 0848d8d0
 };
 use crate::{ClientError, DebugMode};
 
