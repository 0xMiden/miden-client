use alloc::vec::Vec;

// TESTS
// ================================================================================================
use miden_lib::transaction::TransactionKernel;
use miden_objects::{
    accounts::{
        account_id::testing::{
            ACCOUNT_ID_FUNGIBLE_FAUCET_ON_CHAIN_2,
            ACCOUNT_ID_REGULAR_ACCOUNT_UPDATABLE_CODE_OFF_CHAIN,
            ACCOUNT_ID_REGULAR_ACCOUNT_UPDATABLE_CODE_ON_CHAIN,
        },
        Account, AccountCode, AccountHeader, AccountId, AccountStorageMode, AuthSecretKey,
    },
    assets::{FungibleAsset, TokenSymbol},
    crypto::dsa::rpo_falcon512::SecretKey,
    notes::{NoteFile, NoteTag},
    Felt, FieldElement, Word,
};
use miden_tx::utils::{Deserializable, Serializable};

use crate::{
    accounts::AccountTemplate,
    mock::create_test_client,
    rpc::NodeRpcClient,
    store::{InputNoteRecord, NoteFilter, Store},
<<<<<<< HEAD
    transactions::TransactionRequestBuilder,
=======
    transactions::TransactionRequest,
    ClientError,
>>>>>>> 94415f35
};

#[tokio::test]
async fn test_input_notes_round_trip() {
    // generate test client with a random store name
    let (mut client, rpc_api) = create_test_client().await;

    client
        .new_account(AccountTemplate::BasicWallet {
            mutable_code: true,
            storage_mode: AccountStorageMode::Public,
        })
        .await
        .unwrap();
    // generate test data
    let available_notes = [rpc_api.get_note_at(0), rpc_api.get_note_at(1)];

    // insert notes into database
    for note in available_notes.iter() {
        client
            .import_note(NoteFile::NoteWithProof(
                note.note().clone(),
                note.proof().expect("These notes should be authenticated").clone(),
            ))
            .await
            .unwrap();
    }

    // retrieve notes from database
    // TODO: Once we get more specific filters this query should only get unverified notes.
    let retrieved_notes = client.get_input_notes(NoteFilter::All).await.unwrap();
    assert_eq!(retrieved_notes.len(), 2);

    let recorded_notes: Vec<InputNoteRecord> =
        available_notes.iter().map(|n| n.clone().into()).collect();
    // compare notes
    for (recorded_note, retrieved_note) in recorded_notes.iter().zip(retrieved_notes) {
        assert_eq!(recorded_note.id(), retrieved_note.id());
    }
}

#[tokio::test]
async fn test_get_input_note() {
    // generate test client with a random store name
    let (mut client, rpc_api) = create_test_client().await;
    // Get note from mocked RPC backend since any note works here
    let original_note = rpc_api.get_note_at(0).note().clone();

    // insert Note into database
    let note: InputNoteRecord = original_note.clone().into();
    client
        .import_note(NoteFile::NoteDetails {
            details: note.into(),
            tag: None,
            after_block_num: 0,
        })
        .await
        .unwrap();

    // retrieve note from database
    let retrieved_note = client.get_input_note(original_note.id()).await.unwrap();

    let recorded_note: InputNoteRecord = original_note.into();
    assert_eq!(recorded_note.id(), retrieved_note.id());
}

#[tokio::test]
async fn insert_basic_account() {
    // generate test client with a random store name
    let (mut client, _rpc_api) = create_test_client().await;

    let account_template = AccountTemplate::BasicWallet {
        mutable_code: true,
        storage_mode: AccountStorageMode::Private,
    };

    // Insert Account
    let account_insert_result = client.new_account(account_template).await;
    assert!(account_insert_result.is_ok());

    let (account, account_seed) = account_insert_result.unwrap();

    // Fetch Account
    let fetched_account_data = client.get_account(account.id()).await;
    assert!(fetched_account_data.is_ok());

    let (fetched_account, fetched_account_seed) = fetched_account_data.unwrap();
    // Validate header has matching data
    assert_eq!(account.id(), fetched_account.id());
    assert_eq!(account.nonce(), fetched_account.nonce());
    assert_eq!(account.vault(), fetched_account.vault());
    assert_eq!(account.storage().commitment(), fetched_account.storage().commitment());
    assert_eq!(account.code().commitment(), fetched_account.code().commitment());

    // Validate seed matches
    assert_eq!(account_seed, fetched_account_seed.unwrap());
}

#[tokio::test]
async fn insert_faucet_account() {
    // generate test client with a random store name
    let (mut client, _rpc_api) = create_test_client().await;

    let faucet_template = AccountTemplate::FungibleFaucet {
        token_symbol: TokenSymbol::new("TEST").unwrap(),
        decimals: 10,
        max_supply: 9999999999,
        storage_mode: AccountStorageMode::Private,
    };

    // Insert Account
    let account_insert_result = client.new_account(faucet_template).await;
    assert!(account_insert_result.is_ok());

    let (account, account_seed) = account_insert_result.unwrap();

    // Fetch Account
    let fetched_account_data = client.get_account(account.id()).await;
    assert!(fetched_account_data.is_ok());

    let (fetched_account, fetched_account_seed) = fetched_account_data.unwrap();
    // Validate header has matching data
    assert_eq!(account.id(), fetched_account.id());
    assert_eq!(account.nonce(), fetched_account.nonce());
    assert_eq!(account.vault(), fetched_account.vault());
    assert_eq!(account.storage(), fetched_account.storage());
    assert_eq!(account.code().commitment(), fetched_account.code().commitment());

    // Validate seed matches
    assert_eq!(account_seed, fetched_account_seed.unwrap());
}

#[tokio::test]
async fn insert_same_account_twice_fails() {
    // generate test client with a random store name
    let (mut client, _rpc_api) = create_test_client().await;

    let account = Account::mock(
        ACCOUNT_ID_FUNGIBLE_FAUCET_ON_CHAIN_2,
        Felt::new(2),
        TransactionKernel::testing_assembler(),
    );

    let key_pair = SecretKey::new();

    assert!(client
        .insert_account(
            &account,
            Some(Word::default()),
            &AuthSecretKey::RpoFalcon512(key_pair.clone())
        )
        .await
        .is_ok());
    assert!(client
        .insert_account(&account, Some(Word::default()), &AuthSecretKey::RpoFalcon512(key_pair))
        .await
        .is_err());
}

#[tokio::test]
async fn test_account_code() {
    // generate test client with a random store name
    let (mut client, _rpc_api) = create_test_client().await;

    let key_pair = SecretKey::new();

    let account = Account::mock(
        ACCOUNT_ID_REGULAR_ACCOUNT_UPDATABLE_CODE_OFF_CHAIN,
        Felt::ZERO,
        TransactionKernel::testing_assembler(),
    );

    let account_code = account.code();

    let account_code_bytes = account_code.to_bytes();

    let reconstructed_code = AccountCode::read_from_bytes(&account_code_bytes).unwrap();
    assert_eq!(*account_code, reconstructed_code);

    client
        .insert_account(&account, Some(Word::default()), &AuthSecretKey::RpoFalcon512(key_pair))
        .await
        .unwrap();
    let (retrieved_acc, _) = client.get_account(account.id()).await.unwrap();
    assert_eq!(*account.code(), *retrieved_acc.code());
}

#[tokio::test]
async fn test_get_account_by_id() {
    // generate test client with a random store name
    let (mut client, _rpc_api) = create_test_client().await;

    let account = Account::mock(
        ACCOUNT_ID_REGULAR_ACCOUNT_UPDATABLE_CODE_ON_CHAIN,
        Felt::new(10),
        TransactionKernel::assembler(),
    );

    let key_pair = SecretKey::new();

    client
        .insert_account(&account, Some(Word::default()), &AuthSecretKey::RpoFalcon512(key_pair))
        .await
        .unwrap();

    // Retrieving an existing account should succeed
    let (acc_from_db, _account_seed) = match client.get_account_header_by_id(account.id()).await {
        Ok(account) => account,
        Err(err) => panic!("Error retrieving account: {}", err),
    };
    assert_eq!(AccountHeader::from(account), acc_from_db);

    // Retrieving a non existing account should fail
    let hex = format!("0x{}", "1".repeat(16));
    let invalid_id = AccountId::from_hex(&hex).unwrap();
    assert!(client.get_account_header_by_id(invalid_id).await.is_err());
}

#[tokio::test]
async fn test_sync_state() {
    // generate test client with a random store name
    let (mut client, rpc_api) = create_test_client().await;

    // Import first mockchain note as expected
    let expected_note = rpc_api.get_note_at(1).note().clone();
    Store::upsert_input_notes(client.store.as_ref(), &[expected_note.clone().into()])
        .await
        .unwrap();

    // assert that we have no consumed nor expected notes prior to syncing state
    assert_eq!(client.get_input_notes(NoteFilter::Consumed).await.unwrap().len(), 0);
    assert_eq!(client.get_input_notes(NoteFilter::Expected).await.unwrap().len(), 1);
    assert_eq!(client.get_input_notes(NoteFilter::Committed).await.unwrap().len(), 0);

    let expected_notes = client.get_input_notes(NoteFilter::Expected).await.unwrap();

    // sync state
    let sync_details = client.sync_state().await.unwrap();

    // verify that the client is synced to the latest block
    assert_eq!(sync_details.block_num, rpc_api.blocks.last().unwrap().header().block_num());

    // verify that the expected note we had is now committed
    assert_ne!(client.get_input_notes(NoteFilter::Committed).await.unwrap(), expected_notes);

    // verify that we now have one consumed note after syncing state
    assert_eq!(client.get_input_notes(NoteFilter::Consumed).await.unwrap().len(), 1);
    assert_eq!(sync_details.consumed_notes.len(), 1);

    // verify that the latest block number has been updated
    assert_eq!(
        client.get_sync_height().await.unwrap(),
        rpc_api.blocks.last().unwrap().header().block_num()
    );
}

#[tokio::test]
async fn test_sync_state_mmr() {
    // generate test client with a random store name
    let (mut client, mut rpc_api) = create_test_client().await;
    // Import note and create wallet so that synced notes do not get discarded (due to being
    // irrelevant)
    client
        .new_account(AccountTemplate::BasicWallet {
            mutable_code: false,
            storage_mode: AccountStorageMode::Private,
        })
        .await
        .unwrap();

    let notes = rpc_api.notes.values().map(|n| n.note().clone().into()).collect::<Vec<_>>();
    Store::upsert_input_notes(client.store.as_ref(), &notes).await.unwrap();

    // sync state
    let sync_details = client.sync_state().await.unwrap();

    // verify that the client is synced to the latest block
    assert_eq!(sync_details.block_num, rpc_api.blocks.last().unwrap().header().block_num());

    // verify that the latest block number has been updated
    assert_eq!(
        client.get_sync_height().await.unwrap(),
        rpc_api.blocks.last().unwrap().header().block_num()
    );

    // verify that we inserted the latest block into the DB via the client
    let latest_block = client.get_sync_height().await.unwrap();
    assert_eq!(sync_details.block_num, latest_block);
    assert_eq!(
        rpc_api.blocks.last().unwrap().hash(),
        client.test_store().get_block_headers(&[latest_block]).await.unwrap()[0]
            .0
            .hash()
    );

    // Try reconstructing the chain_mmr from what's in the database
    let partial_mmr = client.build_current_partial_mmr(true).await.unwrap();
    assert_eq!(partial_mmr.forest(), 6);
    assert!(partial_mmr.open(0).unwrap().is_none());
    assert!(partial_mmr.open(1).unwrap().is_some());
    assert!(partial_mmr.open(2).unwrap().is_none());
    assert!(partial_mmr.open(3).unwrap().is_none());
    assert!(partial_mmr.open(4).unwrap().is_some());
    assert!(partial_mmr.open(5).unwrap().is_none());

    // Ensure the proofs are valid
    let mmr_proof = partial_mmr.open(1).unwrap().unwrap();
    let (block_1, _) = rpc_api.get_block_header_by_number(Some(1), false).await.unwrap();
    partial_mmr.peaks().verify(block_1.hash(), mmr_proof).unwrap();

    let mmr_proof = partial_mmr.open(4).unwrap().unwrap();
    let (block_4, _) = rpc_api.get_block_header_by_number(Some(4), false).await.unwrap();
    partial_mmr.peaks().verify(block_4.hash(), mmr_proof).unwrap();
}

#[tokio::test]
async fn test_tags() {
    // generate test client with a random store name
    let (mut client, _rpc_api) = create_test_client().await;

    // Assert that the store gets created with the tag 0 (used for notes consumable by any account)
    assert!(client.get_note_tags().await.unwrap().is_empty());

    // add a tag
    let tag_1: NoteTag = 1.into();
    let tag_2: NoteTag = 2.into();
    client.add_note_tag(tag_1).await.unwrap();
    client.add_note_tag(tag_2).await.unwrap();

    // verify that the tag is being tracked
    assert_eq!(client.get_note_tags().await.unwrap(), vec![tag_1, tag_2]);

    // attempt to add the same tag again
    client.add_note_tag(tag_1).await.unwrap();

    // verify that the tag is still being tracked only once
    assert_eq!(client.get_note_tags().await.unwrap(), vec![tag_1, tag_2]);

    // Try removing non-existent tag
    let tag_4: NoteTag = 4.into();
    client.remove_note_tag(tag_4).await.unwrap();

    // verify that the tracked tags are unchanged
    assert_eq!(client.get_note_tags().await.unwrap(), vec![tag_1, tag_2]);

    // remove second tag
    client.remove_note_tag(tag_1).await.unwrap();

    // verify that tag_1 is not tracked anymore
    assert_eq!(client.get_note_tags().await.unwrap(), vec![tag_2]);
}

#[tokio::test]
async fn test_mint_transaction() {
    // generate test client with a random store name
    let (mut client, _rpc_api) = create_test_client().await;

    // Faucet account generation
    let (faucet, _seed) = client
        .new_account(AccountTemplate::FungibleFaucet {
            token_symbol: "TST".try_into().unwrap(),
            decimals: 3,
            max_supply: 10000,
            storage_mode: AccountStorageMode::Private,
        })
        .await
        .unwrap();

    client.sync_state().await.unwrap();

    // Test submitting a mint transaction
    let transaction_request = TransactionRequestBuilder::mint_fungible_asset(
        FungibleAsset::new(faucet.id(), 5u64).unwrap(),
        AccountId::from_hex("0x168187d729b31a84").unwrap(),
        miden_objects::notes::NoteType::Private,
        client.rng(),
    )
    .unwrap()
    .build();

    let transaction = client.new_transaction(faucet.id(), transaction_request).await.unwrap();

    assert!(transaction.executed_transaction().account_delta().nonce().is_some());
}

#[tokio::test]
async fn test_get_output_notes() {
    // generate test client with a random store name
    let (mut client, _rpc_api) = create_test_client().await;
    client.sync_state().await.unwrap();

    // Faucet account generation
    let (faucet, _seed) = client
        .new_account(AccountTemplate::FungibleFaucet {
            token_symbol: "TST".try_into().unwrap(),
            decimals: 3,
            max_supply: 10000,
            storage_mode: AccountStorageMode::Private,
        })
        .await
        .unwrap();

    // Test submitting a mint transaction
    let transaction_request = TransactionRequestBuilder::mint_fungible_asset(
        FungibleAsset::new(faucet.id(), 5u64).unwrap(),
        AccountId::from_hex("0x0123456789abcdef").unwrap(),
        miden_objects::notes::NoteType::Private,
        client.rng(),
    )
    .unwrap()
    .build();

    //Before executing transaction, there are no output notes
    assert!(client.get_output_notes(NoteFilter::All).await.unwrap().is_empty());

    let transaction = client.new_transaction(faucet.id(), transaction_request).await.unwrap();
    client.submit_transaction(transaction).await.unwrap();

    // Check that there was an output note but it wasn't consumed
    assert!(client.get_output_notes(NoteFilter::Consumed).await.unwrap().is_empty());
    assert!(!client.get_output_notes(NoteFilter::All).await.unwrap().is_empty());
}

#[tokio::test]
async fn test_import_note_validation() {
    // generate test client
    let (mut client, rpc_api) = create_test_client().await;

    // generate test data
    let committed_note: InputNoteRecord = rpc_api.get_note_at(0).into();
    let expected_note: InputNoteRecord = rpc_api.get_note_at(1).note().clone().into();

    client
        .import_note(NoteFile::NoteDetails {
            details: committed_note.clone().into(),
            after_block_num: 0,
            tag: None,
        })
        .await
        .unwrap();
    assert!(client.import_note(NoteFile::NoteId(expected_note.id())).await.is_err());
    client
        .import_note(NoteFile::NoteDetails {
            details: expected_note.clone().into(),
            after_block_num: 0,
            tag: None,
        })
        .await
        .unwrap();

    assert!(expected_note.inclusion_proof().is_none());
    assert!(committed_note.inclusion_proof().is_some());
}

#[tokio::test]
async fn test_transaction_request_expiration() {
    let (mut client, _) = create_test_client().await;
    client.sync_state().await.unwrap();

    let current_height = client.get_sync_height().await.unwrap();
    let (faucet, _seed) = client
        .new_account(AccountTemplate::FungibleFaucet {
            token_symbol: "TST".try_into().unwrap(),
            decimals: 3,
            max_supply: 10000,
            storage_mode: AccountStorageMode::Private,
        })
        .await
        .unwrap();

    let transaction_request = TransactionRequestBuilder::mint_fungible_asset(
        FungibleAsset::new(faucet.id(), 5u64).unwrap(),
        AccountId::from_hex("0x168187d729b31a84").unwrap(),
        miden_objects::notes::NoteType::Private,
        client.rng(),
    )
    .unwrap()
    .with_expiration_delta(5)
    .unwrap()
    .build();

    let transaction = client.new_transaction(faucet.id(), transaction_request).await.unwrap();

    let (_, tx_outputs, ..) = transaction.executed_transaction().clone().into_parts();

    assert_eq!(tx_outputs.expiration_block_num, current_height + 5);
}

#[tokio::test]
async fn test_import_processing_note_returns_error() {
    // generate test client with a random store name
    let (mut client, _rpc_api) = create_test_client().await;
    client.sync_state().await.unwrap();

    let (account, _seed) = client
        .new_account(AccountTemplate::BasicWallet {
            mutable_code: false,
            storage_mode: AccountStorageMode::Private,
        })
        .await
        .unwrap();

    // Faucet account generation
    let (faucet, _seed) = client
        .new_account(AccountTemplate::FungibleFaucet {
            token_symbol: "TST".try_into().unwrap(),
            decimals: 3,
            max_supply: 10000,
            storage_mode: AccountStorageMode::Private,
        })
        .await
        .unwrap();

    // Test submitting a mint transaction
    let transaction_request = TransactionRequest::mint_fungible_asset(
        FungibleAsset::new(faucet.id(), 5u64).unwrap(),
        account.id(),
        miden_objects::notes::NoteType::Private,
        client.rng(),
    )
    .unwrap();

    let transaction =
        client.new_transaction(faucet.id(), transaction_request.clone()).await.unwrap();
    client.submit_transaction(transaction).await.unwrap();

    let note_id = transaction_request.expected_output_notes().next().unwrap().id();
    let note = client.get_input_note(note_id).await.unwrap();

    let input = [(note.try_into().unwrap(), None)].into_iter();
    let consume_note_request = TransactionRequest::new().with_unauthenticated_input_notes(input);
    let transaction = client
        .new_transaction(account.id(), consume_note_request.clone())
        .await
        .unwrap();
    client.submit_transaction(transaction.clone()).await.unwrap();

    let processing_notes = client.get_input_notes(NoteFilter::Processing).await.unwrap();

    assert!(matches!(
        client
            .import_note(NoteFile::NoteId(processing_notes[0].id()))
            .await
            .unwrap_err(),
        ClientError::NoteImportError { .. }
    ));
}<|MERGE_RESOLUTION|>--- conflicted
+++ resolved
@@ -24,12 +24,8 @@
     mock::create_test_client,
     rpc::NodeRpcClient,
     store::{InputNoteRecord, NoteFilter, Store},
-<<<<<<< HEAD
     transactions::TransactionRequestBuilder,
-=======
-    transactions::TransactionRequest,
     ClientError,
->>>>>>> 94415f35
 };
 
 #[tokio::test]
@@ -544,13 +540,14 @@
         .unwrap();
 
     // Test submitting a mint transaction
-    let transaction_request = TransactionRequest::mint_fungible_asset(
+    let transaction_request = TransactionRequestBuilder::mint_fungible_asset(
         FungibleAsset::new(faucet.id(), 5u64).unwrap(),
         account.id(),
         miden_objects::notes::NoteType::Private,
         client.rng(),
     )
-    .unwrap();
+    .unwrap()
+    .build();
 
     let transaction =
         client.new_transaction(faucet.id(), transaction_request.clone()).await.unwrap();
@@ -560,7 +557,8 @@
     let note = client.get_input_note(note_id).await.unwrap();
 
     let input = [(note.try_into().unwrap(), None)].into_iter();
-    let consume_note_request = TransactionRequest::new().with_unauthenticated_input_notes(input);
+    let consume_note_request =
+        TransactionRequestBuilder::new().with_unauthenticated_input_notes(input).build();
     let transaction = client
         .new_transaction(account.id(), consume_note_request.clone())
         .await
