use alloc::vec::Vec;
use std::collections::BTreeSet;

// TESTS
// ================================================================================================
use miden_lib::{
    account::{auth::RpoFalcon512, faucets::BasicFungibleFaucet, wallets::BasicWallet},
    note::utils,
    transaction::TransactionKernel,
};
use miden_objects::{
    Felt, FieldElement, Word, ZERO,
    account::{
        Account, AccountBuilder, AccountCode, AccountHeader, AccountId, AccountStorageMode,
        AccountType, AuthSecretKey,
    },
    asset::{Asset, FungibleAsset, TokenSymbol},
    crypto::{dsa::rpo_falcon512::SecretKey, rand::FeltRng},
    note::{
        Note, NoteAssets, NoteExecutionHint, NoteExecutionMode, NoteFile, NoteMetadata, NoteTag,
        NoteType,
    },
    testing::account_id::{
        ACCOUNT_ID_FUNGIBLE_FAUCET_ON_CHAIN_1, ACCOUNT_ID_FUNGIBLE_FAUCET_ON_CHAIN_2,
        ACCOUNT_ID_REGULAR_ACCOUNT_IMMUTABLE_CODE_ON_CHAIN,
        ACCOUNT_ID_REGULAR_ACCOUNT_UPDATABLE_CODE_OFF_CHAIN,
        ACCOUNT_ID_REGULAR_ACCOUNT_UPDATABLE_CODE_ON_CHAIN,
    },
    transaction::OutputNote,
<<<<<<< HEAD
    vm::AdviceInputs,
    Felt, FieldElement, Word, ZERO,
=======
>>>>>>> be363f71
};
use miden_tx::utils::{Deserializable, Serializable};

use crate::{
    Client, ClientError,
    authenticator::keystore::{FilesystemKeyStore, KeyStore},
    mock::create_test_client,
    rpc::NodeRpcClient,
    store::{InputNoteRecord, NoteFilter, Store, StoreError},
    transaction::{
        PaymentTransactionData, TransactionRequestBuilder, TransactionRequestError,
        TransactionScriptBuilderError,
    },
};

async fn insert_new_wallet<R: FeltRng>(
    client: &mut Client<R>,
    storage_mode: AccountStorageMode,
    keystore: &FilesystemKeyStore,
) -> Result<(Account, Word), ClientError> {
    let key_pair = SecretKey::with_rng(&mut client.rng);
    let pub_key = key_pair.public_key();

    keystore.add_key(&AuthSecretKey::RpoFalcon512(key_pair)).await.unwrap();

    let mut init_seed = [0u8; 32];
    client.rng.fill_bytes(&mut init_seed);

    let anchor_block = client.get_latest_epoch_block().await.unwrap();

    let (account, seed) = AccountBuilder::new(init_seed)
        .anchor((&anchor_block).try_into().unwrap())
        .account_type(AccountType::RegularAccountImmutableCode)
        .storage_mode(storage_mode)
        .with_component(RpoFalcon512::new(pub_key))
        .with_component(BasicWallet)
        .build()
        .unwrap();

    client.add_account(&account, Some(seed), false).await?;

    Ok((account, seed))
}

async fn insert_new_fungible_faucet<R: FeltRng>(
    client: &mut Client<R>,
    storage_mode: AccountStorageMode,
    keystore: &FilesystemKeyStore,
) -> Result<(Account, Word), ClientError> {
    let key_pair = SecretKey::with_rng(&mut client.rng);
    let pub_key = key_pair.public_key();

    keystore.add_key(&AuthSecretKey::RpoFalcon512(key_pair)).await.unwrap();

    // we need to use an initial seed to create the wallet account
    let mut init_seed = [0u8; 32];
    client.rng.fill_bytes(&mut init_seed);

    let symbol = TokenSymbol::new("TEST").unwrap();
    let max_supply = Felt::try_from(9_999_999_u64.to_le_bytes().as_slice())
        .expect("u64 can be safely converted to a field element");

    let anchor_block = client.get_latest_epoch_block().await.unwrap();

    let (account, seed) = AccountBuilder::new(init_seed)
        .anchor((&anchor_block).try_into().unwrap())
        .account_type(AccountType::FungibleFaucet)
        .storage_mode(storage_mode)
        .with_component(RpoFalcon512::new(pub_key))
        .with_component(BasicFungibleFaucet::new(symbol, 10, max_supply).unwrap())
        .build()
        .unwrap();

    client.add_account(&account, Some(seed), false).await?;
    Ok((account, seed))
}

#[tokio::test]
async fn test_input_notes_round_trip() {
    // generate test client with a random store name
    let (mut client, rpc_api, keystore) = create_test_client().await;

    insert_new_wallet(&mut client, AccountStorageMode::Private, &keystore)
        .await
        .unwrap();
    // generate test data
    let available_notes = [rpc_api.get_note_at(0), rpc_api.get_note_at(1)];

    // insert notes into database
    for note in &available_notes {
        client
            .import_note(NoteFile::NoteWithProof(
                note.note().clone(),
                note.proof().expect("These notes should be authenticated").clone(),
            ))
            .await
            .unwrap();
    }

    // retrieve notes from database
    let retrieved_notes = client.get_input_notes(NoteFilter::Unverified).await.unwrap();
    assert_eq!(retrieved_notes.len(), 2);

    let recorded_notes: Vec<InputNoteRecord> =
        available_notes.iter().map(|n| n.clone().into()).collect();
    // compare notes
    for (recorded_note, retrieved_note) in recorded_notes.iter().zip(retrieved_notes) {
        assert_eq!(recorded_note.id(), retrieved_note.id());
    }
}

#[tokio::test]
async fn test_get_input_note() {
    // generate test client with a random store name
    let (mut client, rpc_api, _) = create_test_client().await;
    // Get note from mocked RPC backend since any note works here
    let original_note = rpc_api.get_note_at(0).note().clone();

    // insert Note into database
    let note: InputNoteRecord = original_note.clone().into();
    client
        .import_note(NoteFile::NoteDetails {
            details: note.into(),
            tag: None,
            after_block_num: 0.into(),
        })
        .await
        .unwrap();

    // retrieve note from database
    let retrieved_note = client.get_input_note(original_note.id()).await.unwrap().unwrap();

    let recorded_note: InputNoteRecord = original_note.into();
    assert_eq!(recorded_note.id(), retrieved_note.id());
}

#[tokio::test]
async fn insert_basic_account() {
    // generate test client with a random store name
    let (mut client, _rpc_api, keystore) = create_test_client().await;

    // Insert Account
    let account_insert_result =
        insert_new_wallet(&mut client, AccountStorageMode::Private, &keystore).await;
    assert!(account_insert_result.is_ok());

    let (account, account_seed) = account_insert_result.unwrap();

    // Fetch Account
    let fetched_account_data = client.get_account(account.id()).await;
    assert!(fetched_account_data.is_ok());

    let fetched_account = fetched_account_data.unwrap().unwrap();
    let fetched_account_seed = fetched_account.seed().copied();
    let fetched_account: Account = fetched_account.into();

    // Validate header has matching data
    assert_eq!(account.id(), fetched_account.id());
    assert_eq!(account.nonce(), fetched_account.nonce());
    assert_eq!(account.vault(), fetched_account.vault());
    assert_eq!(account.storage().commitment(), fetched_account.storage().commitment());
    assert_eq!(account.code().commitment(), fetched_account.code().commitment());

    // Validate seed matches
    assert_eq!(account_seed, fetched_account_seed.unwrap());
}

#[tokio::test]
async fn insert_faucet_account() {
    // generate test client with a random store name
    let (mut client, _rpc_api, keystore) = create_test_client().await;

    // Insert Account
    let account_insert_result =
        insert_new_fungible_faucet(&mut client, AccountStorageMode::Private, &keystore).await;
    assert!(account_insert_result.is_ok());

    let (account, account_seed) = account_insert_result.unwrap();

    // Fetch Account
    let fetched_account_data = client.get_account(account.id()).await;
    assert!(fetched_account_data.is_ok());

    let fetched_account = fetched_account_data.unwrap().unwrap();
    let fetched_account_seed = fetched_account.seed().copied();
    let fetched_account: Account = fetched_account.into();

    // Validate header has matching data
    assert_eq!(account.id(), fetched_account.id());
    assert_eq!(account.nonce(), fetched_account.nonce());
    assert_eq!(account.vault(), fetched_account.vault());
    assert_eq!(account.storage(), fetched_account.storage());
    assert_eq!(account.code().commitment(), fetched_account.code().commitment());

    // Validate seed matches
    assert_eq!(account_seed, fetched_account_seed.unwrap());
}

#[tokio::test]
async fn insert_same_account_twice_fails() {
    // generate test client with a random store name
    let (mut client, _rpc_api, _) = create_test_client().await;

    let account = Account::mock(
        ACCOUNT_ID_FUNGIBLE_FAUCET_ON_CHAIN_2,
        Felt::new(2),
        TransactionKernel::testing_assembler(),
    );

    assert!(client.add_account(&account, Some(Word::default()), false).await.is_ok());
    assert!(client.add_account(&account, Some(Word::default()), false).await.is_err());
}

#[tokio::test]
async fn test_account_code() {
    // generate test client with a random store name
    let (mut client, _rpc_api, _) = create_test_client().await;

    let account = Account::mock(
        ACCOUNT_ID_REGULAR_ACCOUNT_UPDATABLE_CODE_OFF_CHAIN,
        Felt::ZERO,
        TransactionKernel::testing_assembler(),
    );

    let account_code = account.code();

    let account_code_bytes = account_code.to_bytes();

    let reconstructed_code = AccountCode::read_from_bytes(&account_code_bytes).unwrap();
    assert_eq!(*account_code, reconstructed_code);

    client.add_account(&account, Some(Word::default()), false).await.unwrap();
    let retrieved_acc = client.get_account(account.id()).await.unwrap().unwrap();
    assert_eq!(*account.code(), *retrieved_acc.account().code());
}

#[tokio::test]
async fn test_get_account_by_id() {
    // generate test client with a random store name
    let (mut client, _rpc_api, _) = create_test_client().await;

    let account = Account::mock(
        ACCOUNT_ID_REGULAR_ACCOUNT_UPDATABLE_CODE_ON_CHAIN,
        Felt::new(10),
        TransactionKernel::assembler(),
    );

    client.add_account(&account, Some(Word::default()), false).await.unwrap();

    // Retrieving an existing account should succeed
    let (acc_from_db, _account_seed) = match client.get_account_header_by_id(account.id()).await {
        Ok(account) => account.unwrap(),
        Err(err) => panic!("Error retrieving account: {err}"),
    };
    assert_eq!(AccountHeader::from(account), acc_from_db);

    // Retrieving a non existing account should fail
    let invalid_id = AccountId::try_from(ACCOUNT_ID_FUNGIBLE_FAUCET_ON_CHAIN_2).unwrap();
    assert!(client.get_account_header_by_id(invalid_id).await.unwrap().is_none());
}

#[tokio::test]
async fn test_sync_state() {
    // generate test client with a random store name
    let (mut client, rpc_api, _) = create_test_client().await;

    // Import first mockchain note as expected
    let expected_notes =
        rpc_api.notes.values().map(|n| n.note().clone().into()).collect::<Vec<_>>();
    Store::upsert_input_notes(client.store.as_ref(), &expected_notes).await.unwrap();

    // assert that we have no consumed nor expected notes prior to syncing state
    assert_eq!(client.get_input_notes(NoteFilter::Consumed).await.unwrap().len(), 0);
    assert_eq!(
        client.get_input_notes(NoteFilter::Expected).await.unwrap().len(),
        expected_notes.len()
    );
    assert_eq!(client.get_input_notes(NoteFilter::Committed).await.unwrap().len(), 0);

    // sync state
    let sync_details = client.sync_state().await.unwrap();

    // verify that the client is synced to the latest block
    assert_eq!(sync_details.block_num, rpc_api.blocks.last().unwrap().header().block_num());

    // verify that we now have one committed note after syncing state
    // TODO: Review these next 3 asserts (see PR 758)
    assert_eq!(client.get_input_notes(NoteFilter::Committed).await.unwrap().len(), 2);
    assert_eq!(client.get_input_notes(NoteFilter::Consumed).await.unwrap().len(), 0);
    assert_eq!(sync_details.consumed_notes.len(), 0);

    // verify that the latest block number has been updated
    assert_eq!(
        client.get_sync_height().await.unwrap(),
        rpc_api.blocks.last().unwrap().header().block_num()
    );
}

#[tokio::test]
async fn test_sync_state_mmr() {
    // generate test client with a random store name
    let (mut client, mut rpc_api, keystore) = create_test_client().await;
    // Import note and create wallet so that synced notes do not get discarded (due to being
    // irrelevant)
    insert_new_wallet(&mut client, AccountStorageMode::Private, &keystore)
        .await
        .unwrap();

    let notes = rpc_api.notes.values().map(|n| n.note().clone().into()).collect::<Vec<_>>();
    Store::upsert_input_notes(client.store.as_ref(), &notes).await.unwrap();

    // sync state
    let sync_details = client.sync_state().await.unwrap();

    // verify that the client is synced to the latest block
    assert_eq!(sync_details.block_num, rpc_api.blocks.last().unwrap().header().block_num());

    // verify that the latest block number has been updated
    assert_eq!(
        client.get_sync_height().await.unwrap(),
        rpc_api.blocks.last().unwrap().header().block_num()
    );

    // verify that we inserted the latest block into the DB via the client
    let latest_block = client.get_sync_height().await.unwrap();
    assert_eq!(sync_details.block_num, latest_block);
    assert_eq!(
        rpc_api.blocks.last().unwrap().hash(),
        client.test_store().get_block_headers(&[latest_block]).await.unwrap()[0]
            .0
            .hash()
    );

    // Try reconstructing the chain_mmr from what's in the database
    let partial_mmr = client.build_current_partial_mmr(true).await.unwrap();
    assert_eq!(partial_mmr.forest(), 6);
    assert!(partial_mmr.open(0).unwrap().is_some()); // Account anchor block
    assert!(partial_mmr.open(1).unwrap().is_some());
    assert!(partial_mmr.open(2).unwrap().is_none());
    assert!(partial_mmr.open(3).unwrap().is_none());
    assert!(partial_mmr.open(4).unwrap().is_some());
    assert!(partial_mmr.open(5).unwrap().is_none());

    // Ensure the proofs are valid
    let mmr_proof = partial_mmr.open(1).unwrap().unwrap();
    let (block_1, _) = rpc_api.get_block_header_by_number(Some(1.into()), false).await.unwrap();
    partial_mmr.peaks().verify(block_1.hash(), mmr_proof).unwrap();

    let mmr_proof = partial_mmr.open(4).unwrap().unwrap();
    let (block_4, _) = rpc_api.get_block_header_by_number(Some(4.into()), false).await.unwrap();
    partial_mmr.peaks().verify(block_4.hash(), mmr_proof).unwrap();
}

#[tokio::test]
async fn test_tags() {
    // generate test client with a random store name
    let (mut client, _rpc_api, _) = create_test_client().await;

    // Assert that the store gets created with the tag 0 (used for notes consumable by any account)
    assert!(client.get_note_tags().await.unwrap().is_empty());

    // add a tag
    let tag_1: NoteTag = 1.into();
    let tag_2: NoteTag = 2.into();
    client.add_note_tag(tag_1).await.unwrap();
    client.add_note_tag(tag_2).await.unwrap();

    // verify that the tag is being tracked
    assert_eq!(client.get_note_tags().await.unwrap(), vec![tag_1, tag_2]);

    // attempt to add the same tag again
    client.add_note_tag(tag_1).await.unwrap();

    // verify that the tag is still being tracked only once
    assert_eq!(client.get_note_tags().await.unwrap(), vec![tag_1, tag_2]);

    // Try removing non-existent tag
    let tag_4: NoteTag = 4.into();
    client.remove_note_tag(tag_4).await.unwrap();

    // verify that the tracked tags are unchanged
    assert_eq!(client.get_note_tags().await.unwrap(), vec![tag_1, tag_2]);

    // remove second tag
    client.remove_note_tag(tag_1).await.unwrap();

    // verify that tag_1 is not tracked anymore
    assert_eq!(client.get_note_tags().await.unwrap(), vec![tag_2]);
}

#[tokio::test]
async fn test_mint_transaction() {
    // generate test client with a random store name
    let (mut client, _rpc_api, keystore) = create_test_client().await;

    // Faucet account generation
    let (faucet, _seed) =
        insert_new_fungible_faucet(&mut client, AccountStorageMode::Private, &keystore)
            .await
            .unwrap();

    client.sync_state().await.unwrap();

    // Test submitting a mint transaction
    let transaction_request = TransactionRequestBuilder::mint_fungible_asset(
        FungibleAsset::new(faucet.id(), 5u64).unwrap(),
        AccountId::try_from(ACCOUNT_ID_FUNGIBLE_FAUCET_ON_CHAIN_1).unwrap(),
        miden_objects::note::NoteType::Private,
        client.rng(),
    )
    .unwrap()
    .build()
    .unwrap();

    let transaction = client.new_transaction(faucet.id(), transaction_request).await.unwrap();

    assert!(transaction.executed_transaction().account_delta().nonce().is_some());
}

#[tokio::test]
async fn test_get_output_notes() {
    // generate test client with a random store name
    let (mut client, _rpc_api, keystore) = create_test_client().await;
    client.sync_state().await.unwrap();

    // Faucet account generation
    let (faucet, _seed) =
        insert_new_fungible_faucet(&mut client, AccountStorageMode::Private, &keystore)
            .await
            .unwrap();

    // Test submitting a mint transaction
    let transaction_request = TransactionRequestBuilder::mint_fungible_asset(
        FungibleAsset::new(faucet.id(), 5u64).unwrap(),
        AccountId::try_from(ACCOUNT_ID_REGULAR_ACCOUNT_IMMUTABLE_CODE_ON_CHAIN).unwrap(),
        miden_objects::note::NoteType::Private,
        client.rng(),
    )
    .unwrap()
    .build()
    .unwrap();

    //Before executing transaction, there are no output notes
    assert!(client.get_output_notes(NoteFilter::All).await.unwrap().is_empty());

    let transaction = client.new_transaction(faucet.id(), transaction_request).await.unwrap();
    client.submit_transaction(transaction).await.unwrap();

    // Check that there was an output note but it wasn't consumed
    assert!(client.get_output_notes(NoteFilter::Consumed).await.unwrap().is_empty());
    assert!(!client.get_output_notes(NoteFilter::All).await.unwrap().is_empty());
}

#[tokio::test]
async fn test_import_note_validation() {
    // generate test client
    let (mut client, rpc_api, _) = create_test_client().await;

    // generate test data
    let committed_note: InputNoteRecord = rpc_api.get_note_at(0).into();
    let expected_note: InputNoteRecord = rpc_api.get_note_at(1).note().clone().into();

    client
        .import_note(NoteFile::NoteDetails {
            details: committed_note.clone().into(),
            after_block_num: 0.into(),
            tag: None,
        })
        .await
        .unwrap();
    assert!(client.import_note(NoteFile::NoteId(expected_note.id())).await.is_err());
    client
        .import_note(NoteFile::NoteDetails {
            details: expected_note.clone().into(),
            after_block_num: 0.into(),
            tag: None,
        })
        .await
        .unwrap();

    assert!(expected_note.inclusion_proof().is_none());
    assert!(committed_note.inclusion_proof().is_some());
}

#[tokio::test]
async fn test_transaction_request_expiration() {
    let (mut client, _, keystore) = create_test_client().await;
    client.sync_state().await.unwrap();

    let current_height = client.get_sync_height().await.unwrap();
    let (faucet, _seed) =
        insert_new_fungible_faucet(&mut client, AccountStorageMode::Private, &keystore)
            .await
            .unwrap();

    let transaction_request = TransactionRequestBuilder::mint_fungible_asset(
        FungibleAsset::new(faucet.id(), 5u64).unwrap(),
        AccountId::try_from(ACCOUNT_ID_REGULAR_ACCOUNT_IMMUTABLE_CODE_ON_CHAIN).unwrap(),
        miden_objects::note::NoteType::Private,
        client.rng(),
    )
    .unwrap()
    .with_expiration_delta(5)
    .build()
    .unwrap();

    let transaction = client.new_transaction(faucet.id(), transaction_request).await.unwrap();

    let (_, tx_outputs, ..) = transaction.executed_transaction().clone().into_parts();

    assert_eq!(tx_outputs.expiration_block_num, current_height + 5);
}

#[tokio::test]
async fn test_import_processing_note_returns_error() {
    // generate test client with a random store name
    let (mut client, _rpc_api, keystore) = create_test_client().await;
    client.sync_state().await.unwrap();

    let (account, _seed) = insert_new_wallet(&mut client, AccountStorageMode::Private, &keystore)
        .await
        .unwrap();

    // Faucet account generation
    let (faucet, _seed) =
        insert_new_fungible_faucet(&mut client, AccountStorageMode::Private, &keystore)
            .await
            .unwrap();

    // Test submitting a mint transaction
    let transaction_request = TransactionRequestBuilder::mint_fungible_asset(
        FungibleAsset::new(faucet.id(), 5u64).unwrap(),
        account.id(),
        miden_objects::note::NoteType::Private,
        client.rng(),
    )
    .unwrap()
    .build()
    .unwrap();

    let transaction =
        client.new_transaction(faucet.id(), transaction_request.clone()).await.unwrap();
    client.submit_transaction(transaction).await.unwrap();

    let note_id = transaction_request.expected_output_notes().next().unwrap().id();
    let note = client.get_input_note(note_id).await.unwrap().unwrap();

    let input = [(note.try_into().unwrap(), None)];
    let consume_note_request = TransactionRequestBuilder::new()
        .with_unauthenticated_input_notes(input)
        .build()
        .unwrap();
    let transaction = client
        .new_transaction(account.id(), consume_note_request.clone())
        .await
        .unwrap();
    client.submit_transaction(transaction.clone()).await.unwrap();

    let processing_notes = client.get_input_notes(NoteFilter::Processing).await.unwrap();

    assert!(matches!(
        client
            .import_note(NoteFile::NoteId(processing_notes[0].id()))
            .await
            .unwrap_err(),
        ClientError::NoteImportError { .. }
    ));
}

#[tokio::test]
async fn test_no_nonce_change_transaction_request() {
    let (mut client, _, keystore) = create_test_client().await;

    client.sync_state().await.unwrap();

    // Insert Account
    let (regular_account, _seed) =
        insert_new_wallet(&mut client, AccountStorageMode::Private, &keystore)
            .await
            .unwrap();

    // Prepare transaction

    let code = "
        begin
            push.1 push.2
            # => [1, 2]
            add push.3
            # => [1+2, 3]
            assert_eq
        end
        ";

    let tx_script = client.compile_tx_script(vec![], code).unwrap();

    let transaction_request =
        TransactionRequestBuilder::new().with_custom_script(tx_script).build().unwrap();

    let transaction_execution_result =
        client.new_transaction(regular_account.id(), transaction_request).await.unwrap();

    let result = client.testing_apply_transaction(transaction_execution_result).await;

    assert!(matches!(
        result,
        Err(ClientError::StoreError(StoreError::AccountHashAlreadyExists(_)))
    ));
}

#[tokio::test]
async fn test_note_without_asset() {
    let (mut client, _rpc_api, keystore) = create_test_client().await;

    let (faucet, _seed) =
        insert_new_fungible_faucet(&mut client, AccountStorageMode::Private, &keystore)
            .await
            .unwrap();

    let (wallet, _seed) = insert_new_wallet(&mut client, AccountStorageMode::Private, &keystore)
        .await
        .unwrap();

    client.sync_state().await.unwrap();

    // Create note without assets
    let serial_num = client.rng().draw_word();
    let recipient = utils::build_p2id_recipient(wallet.id(), serial_num).unwrap();
    let tag = NoteTag::from_account_id(wallet.id(), NoteExecutionMode::Local).unwrap();
    let metadata =
        NoteMetadata::new(wallet.id(), NoteType::Private, tag, NoteExecutionHint::always(), ZERO)
            .unwrap();
    let vault = NoteAssets::new(vec![]).unwrap();

    let note = Note::new(vault.clone(), metadata, recipient.clone());

    // Create and execute transaction
    let transaction_request = TransactionRequestBuilder::new()
        .with_own_output_notes(vec![OutputNote::Full(note)])
        .build()
        .unwrap();

    let transaction = client.new_transaction(wallet.id(), transaction_request.clone()).await;

    assert!(transaction.is_ok());

    // Create the same transaction for the faucet
    let metadata =
        NoteMetadata::new(faucet.id(), NoteType::Private, tag, NoteExecutionHint::always(), ZERO)
            .unwrap();
    let note = Note::new(vault, metadata, recipient);

    let transaction_request = TransactionRequestBuilder::new()
        .with_own_output_notes(vec![OutputNote::Full(note)])
        .build()
        .unwrap();

    let error = client.new_transaction(faucet.id(), transaction_request).await.unwrap_err();

    assert!(matches!(
        error,
        ClientError::TransactionRequestError(
            TransactionRequestError::TransactionScriptBuilderError(
                TransactionScriptBuilderError::FaucetNoteWithoutAsset
            )
        )
    ));

    let error = TransactionRequestBuilder::pay_to_id(
        PaymentTransactionData::new(vec![], faucet.id(), wallet.id()),
        None,
        NoteType::Public,
        client.rng(),
    )
    .unwrap_err();

    assert!(matches!(
        error,
        TransactionRequestError::TransactionScriptBuilderError(
            TransactionScriptBuilderError::P2IDNoteWithoutAsset
        )
    ));

    let error = TransactionRequestBuilder::pay_to_id(
        PaymentTransactionData::new(
            vec![Asset::Fungible(FungibleAsset::new(faucet.id(), 0).unwrap())],
            faucet.id(),
            wallet.id(),
        ),
        None,
        NoteType::Public,
        client.rng(),
    )
    .unwrap_err();

    assert!(matches!(
        error,
        TransactionRequestError::TransactionScriptBuilderError(
            TransactionScriptBuilderError::P2IDNoteWithoutAsset
        )
    ));
}

#[tokio::test]
async fn test_execute_program() {
    let (mut client, _, keystore) = create_test_client().await;

    let (wallet, _seed) = insert_new_wallet(&mut client, AccountStorageMode::Private, &keystore)
        .await
        .unwrap();

    let code = "
        use.std::sys

        begin
            push.16
            repeat.16
                dup push.1 sub
            end
            exec.sys::truncate_stack
        end
        ";

    let tx_script = client.compile_tx_script(vec![], code).unwrap();

    let output_stack = client
        .execute_program(wallet.id(), tx_script, AdviceInputs::default(), BTreeSet::new())
        .await
        .unwrap();

    let mut expected_stack = [Felt::new(0); 16];
    for (i, element) in expected_stack.iter_mut().enumerate() {
        *element = Felt::new(i as u64);
    }

    assert_eq!(output_stack, expected_stack);
}<|MERGE_RESOLUTION|>--- conflicted
+++ resolved
@@ -27,11 +27,7 @@
         ACCOUNT_ID_REGULAR_ACCOUNT_UPDATABLE_CODE_ON_CHAIN,
     },
     transaction::OutputNote,
-<<<<<<< HEAD
     vm::AdviceInputs,
-    Felt, FieldElement, Word, ZERO,
-=======
->>>>>>> be363f71
 };
 use miden_tx::utils::{Deserializable, Serializable};
 
