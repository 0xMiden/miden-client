use alloc::vec::Vec;
use std::{boxed::Box, collections::BTreeSet, env::temp_dir, println, sync::Arc};

// TESTS
// ================================================================================================
use miden_lib::{
    account::{
        auth::RpoFalcon512, faucets::BasicFungibleFaucet, interface::AccountInterfaceError,
        wallets::BasicWallet,
    },
    note::{utils, well_known_note::WellKnownNote},
    transaction::TransactionKernel,
};
use miden_objects::{
    EMPTY_WORD, Felt, FieldElement, ONE, Word, ZERO,
    account::{
        Account, AccountBuilder, AccountCode, AccountHeader, AccountId, AccountStorageMode,
        AccountType, AuthSecretKey,
    },
    asset::{Asset, FungibleAsset, TokenSymbol},
    crypto::{
        dsa::rpo_falcon512::{PublicKey, SecretKey},
        rand::{FeltRng, RpoRandomCoin},
    },
    note::{
        Note, NoteAssets, NoteExecutionHint, NoteFile, NoteInputs, NoteMetadata, NoteRecipient,
        NoteTag, NoteType,
    },
    testing::account_id::{
        ACCOUNT_ID_PRIVATE_SENDER, ACCOUNT_ID_PUBLIC_FUNGIBLE_FAUCET_1,
        ACCOUNT_ID_PUBLIC_FUNGIBLE_FAUCET_2, ACCOUNT_ID_REGULAR_PRIVATE_ACCOUNT_UPDATABLE_CODE,
        ACCOUNT_ID_REGULAR_PUBLIC_ACCOUNT_IMMUTABLE_CODE,
        ACCOUNT_ID_REGULAR_PUBLIC_ACCOUNT_UPDATABLE_CODE,
    },
    transaction::{InputNote, OutputNote},
    vm::AdviceInputs,
};
use miden_tx::{
    TransactionExecutorError,
    utils::{Deserializable, Serializable},
};
use rand::{Rng, RngCore, rngs::StdRng};
use uuid::Uuid;

use crate::{
    Client, ClientError,
    builder::ClientBuilder,
    keystore::FilesystemKeyStore,
    note::NoteRelevance,
    rpc::NodeRpcClient,
    store::{
        InputNoteRecord, InputNoteState, NoteFilter, TransactionFilter,
        input_note_states::ConsumedAuthenticatedLocalNoteState, sqlite_store::SqliteStore,
    },
    sync::NoteTagSource,
    testing::{
        common::{
            ACCOUNT_ID_REGULAR, MINT_AMOUNT, RECALL_HEIGHT_DELTA, TRANSFER_AMOUNT,
            assert_account_has_single_asset, assert_note_cannot_be_consumed_twice, consume_notes,
<<<<<<< HEAD
            execute_failing_tx, mint_note, setup_wallet_and_faucet, wait_for_node, wait_for_tx,
=======
            execute_failing_tx, execute_tx, execute_tx_and_sync, mint_and_consume, mint_note,
            setup_two_wallets_and_faucet, setup_wallet_and_faucet, wait_for_tx,
>>>>>>> ab99c3cc
        },
        mock::{MockClient, MockRpcApi},
    },
    transaction::{
        DiscardCause, PaymentNoteDescription, SwapTransactionData, TransactionRequestBuilder,
        TransactionRequestError, TransactionStatus,
    },
    utils::{execute_tx, execute_tx_and_sync, setup_accounts_and_faucets},
};

/// Constant that represents the number of blocks until the transaction is considered
/// stale.
const TX_GRACEFUL_BLOCKS: u32 = 20;

// HELPERS
// ================================================================================================

pub async fn create_test_client_builder() -> (ClientBuilder, MockRpcApi, FilesystemKeyStore<StdRng>)
{
    let store = SqliteStore::new(create_test_store_path()).await.unwrap();
    let store = Arc::new(store);

    let mut rng = rand::rng();
    let coin_seed: [u64; 4] = rng.random();

    let rng = RpoRandomCoin::new(coin_seed.map(Felt::new));

    let keystore_path = temp_dir();
    let keystore = FilesystemKeyStore::new(keystore_path.clone()).unwrap();

    let rpc_api = MockRpcApi::new();
    let arc_rpc_api = Arc::new(rpc_api.clone());

    let builder = ClientBuilder::new()
        .rpc(arc_rpc_api)
        .rng(Box::new(rng))
        .store(store)
        .filesystem_keystore(keystore_path.to_str().unwrap())
        .in_debug_mode(true)
        .tx_graceful_blocks(None);

    (builder, rpc_api, keystore)
}

pub async fn create_test_client() -> (MockClient, MockRpcApi, FilesystemKeyStore<StdRng>) {
    let (builder, rpc_api, keystore) = create_test_client_builder().await;
    let mut client = builder.build().await.unwrap();
    client.ensure_genesis_in_place().await.unwrap();

    (client, rpc_api, keystore)
}

pub fn create_test_store_path() -> std::path::PathBuf {
    let mut temp_file = temp_dir();
    temp_file.push(format!("{}.sqlite3", Uuid::new_v4()));
    temp_file
}

async fn insert_new_wallet(
    client: &mut Client,
    storage_mode: AccountStorageMode,
    keystore: &FilesystemKeyStore<StdRng>,
) -> Result<(Account, Word), ClientError> {
    let key_pair = SecretKey::with_rng(&mut client.rng);
    let pub_key = key_pair.public_key();

    keystore.add_key(&AuthSecretKey::RpoFalcon512(key_pair)).unwrap();

    let mut init_seed = [0u8; 32];
    client.rng.fill_bytes(&mut init_seed);

    let (account, seed) = AccountBuilder::new(init_seed)
        .account_type(AccountType::RegularAccountImmutableCode)
        .storage_mode(storage_mode)
        .with_auth_component(RpoFalcon512::new(pub_key))
        .with_component(BasicWallet)
        .build()
        .unwrap();

    client.add_account(&account, Some(seed), false).await?;

    Ok((account, seed))
}

async fn insert_new_fungible_faucet(
    client: &mut Client,
    storage_mode: AccountStorageMode,
    keystore: &FilesystemKeyStore<StdRng>,
) -> Result<(Account, Word), ClientError> {
    let key_pair = SecretKey::with_rng(&mut client.rng);
    let pub_key = key_pair.public_key();

    keystore.add_key(&AuthSecretKey::RpoFalcon512(key_pair)).unwrap();

    // we need to use an initial seed to create the wallet account
    let mut init_seed = [0u8; 32];
    client.rng.fill_bytes(&mut init_seed);

    let symbol = TokenSymbol::new("TEST").unwrap();
    let max_supply = Felt::try_from(9_999_999_u64.to_le_bytes().as_slice())
        .expect("u64 can be safely converted to a field element");

    let (account, seed) = AccountBuilder::new(init_seed)
        .account_type(AccountType::FungibleFaucet)
        .storage_mode(storage_mode)
        .with_auth_component(RpoFalcon512::new(pub_key))
        .with_component(BasicFungibleFaucet::new(symbol, 10, max_supply).unwrap())
        .build()
        .unwrap();

    client.add_account(&account, Some(seed), false).await?;
    Ok((account, seed))
}

// TESTS
// ================================================================================================

#[tokio::test]
async fn input_notes_round_trip() {
    // generate test client with a random store name
    let (mut client, rpc_api, keystore) = create_test_client().await;

    insert_new_wallet(&mut client, AccountStorageMode::Private, &keystore)
        .await
        .unwrap();
    // generate test data
    let available_notes = rpc_api.get_available_notes();

    // insert notes into database
    for note in &available_notes {
        client
            .import_note(NoteFile::NoteWithProof(
                note.note().unwrap().clone(),
                note.inclusion_proof().clone(),
            ))
            .await
            .unwrap();
    }

    // retrieve notes from database
    assert_eq!(client.get_input_notes(NoteFilter::Unverified).await.unwrap().len(), 1);
    assert_eq!(client.get_input_notes(NoteFilter::Consumed).await.unwrap().len(), 1);

    let retrieved_notes = client.get_input_notes(NoteFilter::All).await.unwrap();
    assert_eq!(retrieved_notes.len(), 2);

    let recorded_notes: Vec<InputNoteRecord> = available_notes
        .into_iter()
        .map(|n| {
            let input_note: InputNote = n.try_into().unwrap();
            input_note.into()
        })
        .collect();
    // compare notes
    for (recorded_note, retrieved_note) in recorded_notes.iter().zip(retrieved_notes) {
        assert_eq!(recorded_note.id(), retrieved_note.id());
    }
}

#[tokio::test]
async fn get_input_note() {
    // generate test client with a random store name
    let (mut client, rpc_api, _) = create_test_client().await;
    // Get note from mocked RPC backend since any note works here
    let original_note = rpc_api.get_available_notes()[0].note().unwrap().clone();

    // insert Note into database
    let note: InputNoteRecord = original_note.clone().into();
    client
        .import_note(NoteFile::NoteDetails {
            details: note.into(),
            tag: None,
            after_block_num: 0.into(),
        })
        .await
        .unwrap();

    // retrieve note from database
    let retrieved_note = client.get_input_note(original_note.id()).await.unwrap().unwrap();

    let recorded_note: InputNoteRecord = original_note.into();
    assert_eq!(recorded_note.id(), retrieved_note.id());
}

#[tokio::test]
async fn insert_basic_account() {
    // generate test client with a random store name
    let (mut client, _rpc_api, keystore) = create_test_client().await;

    // Insert Account
    let account_insert_result =
        insert_new_wallet(&mut client, AccountStorageMode::Private, &keystore).await;
    assert!(account_insert_result.is_ok());

    let (account, account_seed) = account_insert_result.unwrap();

    // Fetch Account
    let fetched_account_data = client.get_account(account.id()).await;
    assert!(fetched_account_data.is_ok());

    let fetched_account = fetched_account_data.unwrap().unwrap();
    let fetched_account_seed = fetched_account.seed().copied();
    let fetched_account: Account = fetched_account.into();

    // Validate header has matching data
    assert_eq!(account.id(), fetched_account.id());
    assert_eq!(account.nonce(), fetched_account.nonce());
    assert_eq!(account.vault(), fetched_account.vault());
    assert_eq!(account.storage().commitment(), fetched_account.storage().commitment());
    assert_eq!(account.code().commitment(), fetched_account.code().commitment());

    // Validate seed matches
    assert_eq!(account_seed, fetched_account_seed.unwrap());
}

#[tokio::test]
async fn insert_faucet_account() {
    // generate test client with a random store name
    let (mut client, _rpc_api, keystore) = create_test_client().await;

    // Insert Account
    let account_insert_result =
        insert_new_fungible_faucet(&mut client, AccountStorageMode::Private, &keystore).await;
    assert!(account_insert_result.is_ok());

    let (account, account_seed) = account_insert_result.unwrap();

    // Fetch Account
    let fetched_account_data = client.get_account(account.id()).await;
    assert!(fetched_account_data.is_ok());

    let fetched_account = fetched_account_data.unwrap().unwrap();
    let fetched_account_seed = fetched_account.seed().copied();
    let fetched_account: Account = fetched_account.into();

    // Validate header has matching data
    assert_eq!(account.id(), fetched_account.id());
    assert_eq!(account.nonce(), fetched_account.nonce());
    assert_eq!(account.vault(), fetched_account.vault());
    assert_eq!(account.storage(), fetched_account.storage());
    assert_eq!(account.code().commitment(), fetched_account.code().commitment());

    // Validate seed matches
    assert_eq!(account_seed, fetched_account_seed.unwrap());
}

#[tokio::test]
async fn insert_same_account_twice_fails() {
    // generate test client with a random store name
    let (mut client, _rpc_api, _) = create_test_client().await;

    let account = Account::mock(
        ACCOUNT_ID_PUBLIC_FUNGIBLE_FAUCET_2,
        Felt::new(2),
        RpoFalcon512::new(PublicKey::new(EMPTY_WORD)),
        TransactionKernel::testing_assembler(),
    );

    assert!(client.add_account(&account, Some(Word::default()), false).await.is_ok());
    assert!(client.add_account(&account, Some(Word::default()), false).await.is_err());
}

#[tokio::test]
async fn account_code() {
    // generate test client with a random store name
    let (mut client, _rpc_api, _) = create_test_client().await;

    let account = Account::mock(
        ACCOUNT_ID_REGULAR_PRIVATE_ACCOUNT_UPDATABLE_CODE,
        Felt::ZERO,
        RpoFalcon512::new(PublicKey::new(EMPTY_WORD)),
        TransactionKernel::testing_assembler(),
    );

    let account_code = account.code();

    let account_code_bytes = account_code.to_bytes();

    let reconstructed_code = AccountCode::read_from_bytes(&account_code_bytes).unwrap();
    assert_eq!(*account_code, reconstructed_code);

    client.add_account(&account, Some(Word::default()), false).await.unwrap();
    let retrieved_acc = client.get_account(account.id()).await.unwrap().unwrap();
    assert_eq!(*account.code(), *retrieved_acc.account().code());
}

#[tokio::test]
async fn get_account_by_id() {
    // generate test client with a random store name
    let (mut client, _rpc_api, _) = create_test_client().await;

    let account = Account::mock(
        ACCOUNT_ID_REGULAR_PUBLIC_ACCOUNT_UPDATABLE_CODE,
        Felt::new(10),
        RpoFalcon512::new(PublicKey::new(EMPTY_WORD)),
        TransactionKernel::assembler(),
    );

    client.add_account(&account, Some(Word::default()), false).await.unwrap();

    // Retrieving an existing account should succeed
    let (acc_from_db, _account_seed) = match client.get_account_header_by_id(account.id()).await {
        Ok(account) => account.unwrap(),
        Err(err) => panic!("Error retrieving account: {err}"),
    };
    assert_eq!(AccountHeader::from(account), acc_from_db);

    // Retrieving a non existing account should fail
    let invalid_id = AccountId::try_from(ACCOUNT_ID_PUBLIC_FUNGIBLE_FAUCET_2).unwrap();
    assert!(client.get_account_header_by_id(invalid_id).await.unwrap().is_none());
}

#[tokio::test]
async fn sync_state() {
    // generate test client with a random store name
    let (mut client, rpc_api, _) = create_test_client().await;

    // Import first mockchain note as expected
    let expected_notes = rpc_api
        .get_available_notes()
        .into_iter()
        .map(|n| n.note().unwrap().clone())
        .collect::<Vec<Note>>();

    for note in &expected_notes {
        client
            .import_note(NoteFile::NoteDetails {
                details: note.clone().into(),
                after_block_num: 0.into(),
                tag: Some(note.metadata().tag()),
            })
            .await
            .unwrap();
    }

    // assert that we have no consumed nor expected notes prior to syncing state
    assert_eq!(client.get_input_notes(NoteFilter::Consumed).await.unwrap().len(), 0);
    assert_eq!(
        client.get_input_notes(NoteFilter::Expected).await.unwrap().len(),
        expected_notes.len()
    );
    assert_eq!(client.get_input_notes(NoteFilter::Committed).await.unwrap().len(), 0);

    // sync state
    let sync_details = client.sync_state().await.unwrap();

    // verify that the client is synced to the latest block
    assert_eq!(sync_details.block_num, rpc_api.get_chain_tip_block_num());

    // verify that we now have one committed note after syncing state
    // TODO: Review these next 3 asserts (see PR 758)
    assert_eq!(client.get_input_notes(NoteFilter::Committed).await.unwrap().len(), 1);
    assert_eq!(client.get_input_notes(NoteFilter::Consumed).await.unwrap().len(), 1);
    assert_eq!(sync_details.consumed_notes.len(), 1);

    // verify that the latest block number has been updated
    assert_eq!(client.get_sync_height().await.unwrap(), rpc_api.get_chain_tip_block_num());
}

#[tokio::test]
async fn sync_state_mmr() {
    // generate test client with a random store name
    let (mut client, rpc_api, keystore) = create_test_client().await;
    // Import note and create wallet so that synced notes do not get discarded (due to being
    // irrelevant)
    insert_new_wallet(&mut client, AccountStorageMode::Private, &keystore)
        .await
        .unwrap();

    let notes = rpc_api
        .get_available_notes()
        .into_iter()
        .map(|n| n.note().unwrap().clone())
        .collect::<Vec<Note>>();

    for note in &notes {
        client
            .import_note(NoteFile::NoteDetails {
                details: note.clone().into(),
                after_block_num: 0.into(),
                tag: Some(note.metadata().tag()),
            })
            .await
            .unwrap();
    }

    // sync state
    let sync_details = client.sync_state().await.unwrap();

    // verify that the client is synced to the latest block
    assert_eq!(sync_details.block_num, rpc_api.get_chain_tip_block_num());

    // verify that the latest block number has been updated
    assert_eq!(client.get_sync_height().await.unwrap(), rpc_api.get_chain_tip_block_num());

    // verify that we inserted the latest block into the DB via the client
    let latest_block = client.get_sync_height().await.unwrap();
    assert_eq!(sync_details.block_num, latest_block);
    assert_eq!(
        rpc_api.get_block_header_by_number(None, false).await.unwrap().0.commitment(),
        client
            .test_store()
            .get_block_headers(&[latest_block].into_iter().collect())
            .await
            .unwrap()[0]
            .0
            .commitment()
    );

    // Try reconstructing the partial_mmr from what's in the database
    let partial_mmr = client.build_current_partial_mmr().await.unwrap();
    assert_eq!(partial_mmr.forest(), 6);
    assert!(partial_mmr.open(0).unwrap().is_none());
    assert!(partial_mmr.open(1).unwrap().is_some());
    assert!(partial_mmr.open(2).unwrap().is_none());
    assert!(partial_mmr.open(3).unwrap().is_none());
    assert!(partial_mmr.open(4).unwrap().is_some());
    assert!(partial_mmr.open(5).unwrap().is_none());

    // Ensure the proofs are valid
    let mmr_proof = partial_mmr.open(1).unwrap().unwrap();
    let (block_1, _) = rpc_api.get_block_header_by_number(Some(1.into()), false).await.unwrap();
    partial_mmr.peaks().verify(block_1.commitment(), mmr_proof).unwrap();

    let mmr_proof = partial_mmr.open(4).unwrap().unwrap();
    let (block_4, _) = rpc_api.get_block_header_by_number(Some(4.into()), false).await.unwrap();
    partial_mmr.peaks().verify(block_4.commitment(), mmr_proof).unwrap();

    // the blocks for both notes should be stored as they are relevant for the client's accounts
    assert_eq!(client.test_store().get_tracked_block_headers().await.unwrap().len(), 2);
}

#[tokio::test]
async fn sync_state_tags() {
    // generate test client with a random store name
    let (mut client, rpc_api, _) = create_test_client().await;

    // Import first mockchain note as expected
    let expected_notes = rpc_api.get_available_notes();

    for tag in expected_notes.iter().map(|n| n.metadata().tag()) {
        client.add_note_tag(tag).await.unwrap();
    }

    // assert that we have no  expected notes prior to syncing state
    assert!(client.get_input_notes(NoteFilter::Expected).await.unwrap().is_empty());

    // sync state
    let sync_details = client.sync_state().await.unwrap();

    // verify that the client is synced to the latest block
    assert_eq!(
        sync_details.block_num,
        rpc_api.get_block_header_by_number(None, false).await.unwrap().0.block_num()
    );

    // as we are syncing with tags, the response should contain blocks for both notes but they
    // shouldn't be stored as they are not relevant for the client's accounts.
    assert_eq!(client.test_store().get_tracked_block_headers().await.unwrap().len(), 0);
}

#[tokio::test]
async fn tags() {
    // generate test client with a random store name
    let (mut client, _rpc_api, _) = create_test_client().await;

    // Assert that the store gets created with the tag 0 (used for notes consumable by any account)
    assert!(client.get_note_tags().await.unwrap().is_empty());

    // add a tag
    let tag_1: NoteTag = 1.into();
    let tag_2: NoteTag = 2.into();
    client.add_note_tag(tag_1).await.unwrap();
    client.add_note_tag(tag_2).await.unwrap();

    // verify that the tag is being tracked
    assert_eq!(client.get_note_tags().await.unwrap(), vec![tag_1, tag_2]);

    // attempt to add the same tag again
    client.add_note_tag(tag_1).await.unwrap();

    // verify that the tag is still being tracked only once
    assert_eq!(client.get_note_tags().await.unwrap(), vec![tag_1, tag_2]);

    // Try removing non-existent tag
    let tag_4: NoteTag = 4.into();
    client.remove_note_tag(tag_4).await.unwrap();

    // verify that the tracked tags are unchanged
    assert_eq!(client.get_note_tags().await.unwrap(), vec![tag_1, tag_2]);

    // remove second tag
    client.remove_note_tag(tag_1).await.unwrap();

    // verify that tag_1 is not tracked anymore
    assert_eq!(client.get_note_tags().await.unwrap(), vec![tag_2]);
}

#[tokio::test]
async fn mint_transaction() {
    // generate test client with a random store name
    let (mut client, _rpc_api, keystore) = create_test_client().await;

    // Faucet account generation
    let (faucet, _seed) =
        insert_new_fungible_faucet(&mut client, AccountStorageMode::Private, &keystore)
            .await
            .unwrap();

    client.sync_state().await.unwrap();

    // Test submitting a mint transaction
    let transaction_request = TransactionRequestBuilder::new()
        .build_mint_fungible_asset(
            FungibleAsset::new(faucet.id(), 5u64).unwrap(),
            AccountId::try_from(ACCOUNT_ID_PUBLIC_FUNGIBLE_FAUCET_1).unwrap(),
            miden_objects::note::NoteType::Private,
            client.rng(),
        )
        .unwrap();

    let transaction = client.new_transaction(faucet.id(), transaction_request).await.unwrap();

    assert_eq!(transaction.executed_transaction().account_delta().nonce_increment(), ONE);
}

#[tokio::test]
async fn import_note_validation() {
    // generate test client
    let (mut client, rpc_api, _) = create_test_client().await;

    // generate test data
    let expected_note = rpc_api.get_available_notes()[0].clone();
    let consumed_note = rpc_api.get_available_notes()[1].clone();

    client
        .import_note(NoteFile::NoteWithProof(
            consumed_note.note().unwrap().clone(),
            consumed_note.inclusion_proof().clone(),
        ))
        .await
        .unwrap();

    client
        .import_note(NoteFile::NoteDetails {
            details: expected_note.note().unwrap().into(),
            after_block_num: 0.into(),
            tag: None,
        })
        .await
        .unwrap();

    let expected_note = client
        .get_input_note(expected_note.note().unwrap().id())
        .await
        .unwrap()
        .unwrap();

    let consumed_note = client
        .get_input_note(consumed_note.note().unwrap().id())
        .await
        .unwrap()
        .unwrap();

    assert!(expected_note.inclusion_proof().is_none());
    assert!(consumed_note.is_consumed());
}

#[tokio::test]
async fn transaction_request_expiration() {
    let (mut client, _, keystore) = create_test_client().await;
    client.sync_state().await.unwrap();

    let current_height = client.get_sync_height().await.unwrap();
    let (faucet, _seed) =
        insert_new_fungible_faucet(&mut client, AccountStorageMode::Private, &keystore)
            .await
            .unwrap();

    let transaction_request = TransactionRequestBuilder::new()
        .expiration_delta(5)
        .build_mint_fungible_asset(
            FungibleAsset::new(faucet.id(), 5u64).unwrap(),
            AccountId::try_from(ACCOUNT_ID_REGULAR_PUBLIC_ACCOUNT_IMMUTABLE_CODE).unwrap(),
            miden_objects::note::NoteType::Private,
            client.rng(),
        )
        .unwrap();

    let transaction = client.new_transaction(faucet.id(), transaction_request).await.unwrap();

    let (_, tx_outputs, ..) = transaction.executed_transaction().clone().into_parts();

    assert_eq!(tx_outputs.expiration_block_num, current_height + 5);
}

#[tokio::test]
async fn import_processing_note_returns_error() {
    // generate test client with a random store name
    let (mut client, _rpc_api, keystore) = create_test_client().await;
    client.sync_state().await.unwrap();

    let (account, _seed) = insert_new_wallet(&mut client, AccountStorageMode::Private, &keystore)
        .await
        .unwrap();

    // Faucet account generation
    let (faucet, _seed) =
        insert_new_fungible_faucet(&mut client, AccountStorageMode::Private, &keystore)
            .await
            .unwrap();

    // Test submitting a mint transaction
    let transaction_request = TransactionRequestBuilder::new()
        .build_mint_fungible_asset(
            FungibleAsset::new(faucet.id(), 5u64).unwrap(),
            account.id(),
            miden_objects::note::NoteType::Public,
            client.rng(),
        )
        .unwrap();

    let transaction =
        client.new_transaction(faucet.id(), transaction_request.clone()).await.unwrap();
    client.submit_transaction(transaction).await.unwrap();

    let note_id = transaction_request.expected_output_own_notes().pop().unwrap().id();
    let note = client.get_input_note(note_id).await.unwrap().unwrap();

    let input = [(note.try_into().unwrap(), None)];
    let consume_note_request = TransactionRequestBuilder::new()
        .unauthenticated_input_notes(input)
        .build()
        .unwrap();
    let transaction = client
        .new_transaction(account.id(), consume_note_request.clone())
        .await
        .unwrap();
    client.submit_transaction(transaction.clone()).await.unwrap();

    let processing_notes = client.get_input_notes(NoteFilter::Processing).await.unwrap();

    assert!(matches!(
        client
            .import_note(NoteFile::NoteId(processing_notes[0].id()))
            .await
            .unwrap_err(),
        ClientError::NoteImportError { .. }
    ));
}

#[tokio::test]
async fn note_without_asset() {
    let (mut client, _rpc_api, keystore) = create_test_client().await;

    let (faucet, _seed) =
        insert_new_fungible_faucet(&mut client, AccountStorageMode::Private, &keystore)
            .await
            .unwrap();

    let (wallet, _seed) = insert_new_wallet(&mut client, AccountStorageMode::Private, &keystore)
        .await
        .unwrap();

    client.sync_state().await.unwrap();

    // Create note without assets
    let serial_num = client.rng().draw_word();
    let recipient = utils::build_p2id_recipient(wallet.id(), serial_num).unwrap();
    let tag = NoteTag::from_account_id(wallet.id());
    let metadata =
        NoteMetadata::new(wallet.id(), NoteType::Private, tag, NoteExecutionHint::always(), ZERO)
            .unwrap();
    let vault = NoteAssets::new(vec![]).unwrap();

    let note = Note::new(vault.clone(), metadata, recipient.clone());

    // Create and execute transaction
    let transaction_request = TransactionRequestBuilder::new()
        .own_output_notes(vec![OutputNote::Full(note)])
        .build()
        .unwrap();

    let transaction = client.new_transaction(wallet.id(), transaction_request.clone()).await;

    assert!(transaction.is_ok());

    // Create the same transaction for the faucet
    let metadata =
        NoteMetadata::new(faucet.id(), NoteType::Private, tag, NoteExecutionHint::always(), ZERO)
            .unwrap();
    let note = Note::new(vault, metadata, recipient);

    let transaction_request = TransactionRequestBuilder::new()
        .own_output_notes(vec![OutputNote::Full(note)])
        .build()
        .unwrap();

    let error = client.new_transaction(faucet.id(), transaction_request).await.unwrap_err();

    assert!(matches!(
        error,
        ClientError::TransactionRequestError(TransactionRequestError::AccountInterfaceError(
            AccountInterfaceError::FaucetNoteWithoutAsset
        ))
    ));

    let error = TransactionRequestBuilder::new()
        .build_pay_to_id(
            PaymentNoteDescription::new(vec![], faucet.id(), wallet.id()),
            NoteType::Public,
            client.rng(),
        )
        .unwrap_err();

    assert!(matches!(error, TransactionRequestError::P2IDNoteWithoutAsset));

    let error = TransactionRequestBuilder::new()
        .build_pay_to_id(
            PaymentNoteDescription::new(
                vec![Asset::Fungible(FungibleAsset::new(faucet.id(), 0).unwrap())],
                faucet.id(),
                wallet.id(),
            ),
            NoteType::Public,
            client.rng(),
        )
        .unwrap_err();

    assert!(matches!(error, TransactionRequestError::P2IDNoteWithoutAsset));
}

#[tokio::test]
async fn execute_program() {
    let (mut client, _, keystore) = create_test_client().await;
    let _ = client.sync_state().await.unwrap();

    let (wallet, _seed) = insert_new_wallet(&mut client, AccountStorageMode::Private, &keystore)
        .await
        .unwrap();

    let code = "
        use.std::sys

        begin
            push.16
            repeat.16
                dup push.1 sub
            end
            exec.sys::truncate_stack
        end
        ";

    let tx_script = client.compile_tx_script(code).unwrap();

    let output_stack = client
        .execute_program(wallet.id(), tx_script, AdviceInputs::default(), BTreeSet::new())
        .await
        .unwrap();

    let mut expected_stack = [Felt::new(0); 16];
    for (i, element) in expected_stack.iter_mut().enumerate() {
        *element = Felt::new(i as u64);
    }

    assert_eq!(output_stack, expected_stack);
}

#[tokio::test]
async fn real_note_roundtrip() {
    let (mut client, _, keystore) = create_test_client().await;
    let (wallet, _seed) = insert_new_wallet(&mut client, AccountStorageMode::Private, &keystore)
        .await
        .unwrap();
    let (faucet, _seed) =
        insert_new_fungible_faucet(&mut client, AccountStorageMode::Private, &keystore)
            .await
            .unwrap();

    client.sync_state().await.unwrap();

    // Test submitting a mint transaction
    let transaction_request = TransactionRequestBuilder::new()
        .build_mint_fungible_asset(
            FungibleAsset::new(faucet.id(), 5u64).unwrap(),
            wallet.id(),
            miden_objects::note::NoteType::Public,
            client.rng(),
        )
        .unwrap();

    let note_id = transaction_request.expected_output_own_notes().pop().unwrap().id();
    let transaction = client.new_transaction(faucet.id(), transaction_request).await.unwrap();
    client.submit_transaction(transaction).await.unwrap();

    let note = client.get_input_note(note_id).await.unwrap().unwrap();
    assert!(matches!(note.state(), &InputNoteState::Expected(_)));

    client.sync_state().await.unwrap();

    let note = client.get_input_note(note_id).await.unwrap().unwrap();
    assert!(matches!(note.state(), &InputNoteState::Committed(_)));

    // Consume note
    let transaction_request =
        TransactionRequestBuilder::new().build_consume_notes(vec![note_id]).unwrap();

    let transaction = client.new_transaction(wallet.id(), transaction_request).await.unwrap();
    client.submit_transaction(transaction).await.unwrap();

    client.sync_state().await.unwrap();

    let note = client.get_input_note(note_id).await.unwrap().unwrap();
    assert!(matches!(note.state(), &InputNoteState::ConsumedAuthenticatedLocal(_)));
}

#[tokio::test]
async fn added_notes() {
    let (mut client, _, authenticator) = create_test_client().await;

    let faucet_account_header =
        insert_new_fungible_faucet(&mut client, AccountStorageMode::Private, &authenticator)
            .await
            .unwrap()
            .0;

    // Mint some asset for an account not tracked by the client. It should not be stored as an
    // input note afterwards since it is not being tracked by the client
    let fungible_asset = FungibleAsset::new(faucet_account_header.id(), MINT_AMOUNT).unwrap();
    let tx_request = TransactionRequestBuilder::new()
        .build_mint_fungible_asset(
            fungible_asset,
            AccountId::try_from(ACCOUNT_ID_REGULAR).unwrap(),
            NoteType::Private,
            client.rng(),
        )
        .unwrap();
    println!("Running Mint tx...");
    execute_tx_and_sync(&mut client, faucet_account_header.id(), tx_request)
        .await
        .unwrap();

    // Check that no new notes were added
    println!("Fetching Committed Notes...");
    let notes = client.get_input_notes(NoteFilter::Committed).await.unwrap();
    assert!(notes.is_empty());
}

#[tokio::test]
async fn p2id_transfer() {
    let (mut client, _, authenticator) = create_test_client().await;

    let (wallets, faucets) = setup_accounts_and_faucets(
        &mut client,
        &authenticator,
        AccountStorageMode::Private,
        2,
        1,
        vec![vec![MINT_AMOUNT, 0]],
    )
    .await
    .unwrap();

    let from_account_id = wallets[0].id();
    let to_account_id = wallets[1].id();
    let faucet_account_id = faucets[0].id();

    assert_account_has_single_asset(&client, from_account_id, faucet_account_id, MINT_AMOUNT).await;

    // Do a transfer from first account to second account
    let asset = FungibleAsset::new(faucet_account_id, TRANSFER_AMOUNT).unwrap();
    println!("Running P2ID tx...");
    let tx_request = TransactionRequestBuilder::new()
        .build_pay_to_id(
            PaymentNoteDescription::new(
                vec![Asset::Fungible(asset)],
                from_account_id,
                to_account_id,
            ),
            NoteType::Private,
            client.rng(),
        )
        .unwrap();

    let note = tx_request.expected_output_own_notes().pop().unwrap();
    let transaction_id = execute_tx(&mut client, from_account_id, tx_request).await.unwrap();

    // Check that a note tag started being tracked for this note.
    assert!(
        client
            .get_note_tags()
            .await
            .unwrap()
            .into_iter()
            .any(|tag| tag.source == NoteTagSource::Note(note.id()))
    );

    wait_for_tx(&mut client, transaction_id).await;

    // Check that the tag is not longer being tracked
    assert!(
        !client
            .get_note_tags()
            .await
            .unwrap()
            .into_iter()
            .any(|tag| tag.source == NoteTagSource::Note(note.id()))
    );

    // Check that note is committed for the second account to consume
    println!("Fetching Committed Notes...");
    let notes = client.get_input_notes(NoteFilter::Committed).await.unwrap();
    assert!(!notes.is_empty());

    // Consume P2ID note
    println!("Consuming Note...");
    let tx_request = TransactionRequestBuilder::new()
        .build_consume_notes(vec![notes[0].id()])
        .unwrap();
    execute_tx_and_sync(&mut client, to_account_id, tx_request).await.unwrap();

    // Ensure we have nothing else to consume
    let current_notes = client.get_input_notes(NoteFilter::Committed).await.unwrap();
    assert!(current_notes.is_empty());

    let regular_account = client.get_account(from_account_id).await.unwrap().unwrap();
    let seed = regular_account.seed().copied();
    let regular_account: Account = regular_account.into();

    // The seed should not be retrieved due to the account not being new
    assert!(!regular_account.is_new() && seed.is_none());
    assert_eq!(regular_account.vault().assets().count(), 1);
    let asset = regular_account.vault().assets().next().unwrap();

    // Validate the transfered amounts
    if let Asset::Fungible(fungible_asset) = asset {
        assert_eq!(fungible_asset.amount(), MINT_AMOUNT - TRANSFER_AMOUNT);
    } else {
        panic!("Error: Account should have a fungible asset");
    }

    let regular_account: Account = client.get_account(to_account_id).await.unwrap().unwrap().into();
    assert_eq!(regular_account.vault().assets().count(), 1);
    let asset = regular_account.vault().assets().next().unwrap();

    if let Asset::Fungible(fungible_asset) = asset {
        assert_eq!(fungible_asset.amount(), TRANSFER_AMOUNT);
    } else {
        panic!("Error: Account should have a fungible asset");
    }

    assert_note_cannot_be_consumed_twice(&mut client, to_account_id, notes[0].id()).await;
}

#[tokio::test]
async fn p2id_transfer_failing_not_enough_balance() {
    let (mut client, _, authenticator) = create_test_client().await;

    let (wallets, faucets) = setup_accounts_and_faucets(
        &mut client,
        &authenticator,
        AccountStorageMode::Private,
        2,
        1,
        vec![vec![MINT_AMOUNT, 0]],
    )
    .await
    .unwrap();

    let from_account_id = wallets[0].id();
    let to_account_id = wallets[1].id();
    let faucet_account_id = faucets[0].id();

    // Do a transfer from first account to second account
    let asset = FungibleAsset::new(faucet_account_id, MINT_AMOUNT + 1).unwrap();
    println!("Running P2ID tx...");
    let tx_request = TransactionRequestBuilder::new()
        .build_pay_to_id(
            PaymentNoteDescription::new(
                vec![Asset::Fungible(asset)],
                from_account_id,
                to_account_id,
            ),
            NoteType::Private,
            client.rng(),
        )
        .unwrap();
    execute_failing_tx(
        &mut client,
        from_account_id,
        tx_request,
        ClientError::AssetError(miden_objects::AssetError::FungibleAssetAmountNotSufficient {
            minuend: MINT_AMOUNT,
            subtrahend: MINT_AMOUNT + 1,
        }),
    )
    .await;
}

#[tokio::test]
async fn p2ide_transfer_consumed_by_target() {
    let (mut client, _, authenticator) = create_test_client().await;

    let (wallets, faucets) = setup_accounts_and_faucets(
        &mut client,
        &authenticator,
        AccountStorageMode::Private,
        2,
        1,
        vec![vec![0, 0]],
    )
    .await
    .unwrap();

    let from_account_id = wallets[0].id();
    let to_account_id = wallets[1].id();
    let faucet_account_id = faucets[0].id();

    // First Mint necessary token
    let note = mint_note(&mut client, from_account_id, faucet_account_id, NoteType::Private).await;
    println!("about to consume");

    //Check that the note is not consumed by the target account
    assert!(matches!(
        client.get_input_note(note.id()).await.unwrap().unwrap().state(),
        InputNoteState::Committed { .. }
    ));

    consume_notes(&mut client, from_account_id, &[note.clone()]).await;
    assert_account_has_single_asset(&client, from_account_id, faucet_account_id, MINT_AMOUNT).await;

    // Check that the note is consumed by the target account
    let input_note = client.get_input_note(note.id()).await.unwrap().unwrap();
    assert!(matches!(input_note.state(), InputNoteState::ConsumedAuthenticatedLocal { .. }));
    if let InputNoteState::ConsumedAuthenticatedLocal(ConsumedAuthenticatedLocalNoteState {
        submission_data,
        ..
    }) = input_note.state()
    {
        assert_eq!(submission_data.consumer_account, from_account_id);
    } else {
        panic!("Note should be consumed");
    }

    // Do a transfer from first account to second account with Recall. In this situation we'll do
    // the happy path where the `to_account_id` consumes the note
    println!("getting balance");
    let from_account_balance = client
        .get_account(from_account_id)
        .await
        .unwrap()
        .unwrap()
        .account()
        .vault()
        .get_balance(faucet_account_id)
        .unwrap_or(0);
    let to_account_balance = client
        .get_account(to_account_id)
        .await
        .unwrap()
        .unwrap()
        .account()
        .vault()
        .get_balance(faucet_account_id)
        .unwrap_or(0);
    let current_block_num = client.get_sync_height().await.unwrap();
    let asset = FungibleAsset::new(faucet_account_id, TRANSFER_AMOUNT).unwrap();
    println!("Running P2IDE tx...");
    let tx_request = TransactionRequestBuilder::new()
        .build_pay_to_id(
            PaymentNoteDescription::new(
                vec![Asset::Fungible(asset)],
                from_account_id,
                to_account_id,
            )
            .with_reclaim_height(current_block_num + RECALL_HEIGHT_DELTA),
            NoteType::Private,
            client.rng(),
        )
        .unwrap();
    execute_tx_and_sync(&mut client, from_account_id, tx_request.clone())
        .await
        .unwrap();

    // Check that note is committed for the second account to consume
    println!("Fetching Committed Notes...");
    let notes = client.get_input_notes(NoteFilter::Committed).await.unwrap();
    assert!(!notes.is_empty());

    // Make the `to_account_id` consume P2IDE note
    let note_id = tx_request.expected_output_own_notes().pop().unwrap().id();
    println!("Consuming Note...");
    let tx_request = TransactionRequestBuilder::new().build_consume_notes(vec![note_id]).unwrap();
    execute_tx_and_sync(&mut client, to_account_id, tx_request).await.unwrap();
    let regular_account = client.get_account(from_account_id).await.unwrap().unwrap();

    // The seed should not be retrieved due to the account not being new
    assert!(!regular_account.account().is_new() && regular_account.seed().is_none());
    assert_eq!(regular_account.account().vault().assets().count(), 1);
    let asset = regular_account.account().vault().assets().next().unwrap();

    // Validate the transfered amounts
    if let Asset::Fungible(fungible_asset) = asset {
        assert_eq!(fungible_asset.amount(), from_account_balance - TRANSFER_AMOUNT);
    } else {
        panic!("Error: Account should have a fungible asset");
    }

    let regular_account: Account = client.get_account(to_account_id).await.unwrap().unwrap().into();
    assert_eq!(regular_account.vault().assets().count(), 1);
    let asset = regular_account.vault().assets().next().unwrap();

    if let Asset::Fungible(fungible_asset) = asset {
        assert_eq!(fungible_asset.amount(), to_account_balance + TRANSFER_AMOUNT);
    } else {
        panic!("Error: Account should have a fungible asset");
    }

    assert_note_cannot_be_consumed_twice(&mut client, to_account_id, note_id).await;
}

#[tokio::test]
async fn p2ide_transfer_consumed_by_sender() {
    let (mut client, mock_rpc_api, authenticator) = create_test_client().await;

    let (wallets, faucets) = setup_accounts_and_faucets(
        &mut client,
        &authenticator,
        AccountStorageMode::Private,
        2,
        1,
        vec![vec![MINT_AMOUNT, 0]],
    )
    .await
    .unwrap();

    let from_account_id = wallets[0].id();
    let to_account_id = wallets[1].id();
    let faucet_account_id = faucets[0].id();

    // Do a transfer from first account to second account with Recall. In this situation we'll do
    // the happy path where the `to_account_id` consumes the note
    let from_account_balance = client
        .get_account(from_account_id)
        .await
        .unwrap()
        .unwrap()
        .account()
        .vault()
        .get_balance(faucet_account_id)
        .unwrap_or(0);
    let current_block_num = client.get_sync_height().await.unwrap();
    let asset = FungibleAsset::new(faucet_account_id, TRANSFER_AMOUNT).unwrap();
    println!("Running P2IDE tx...");
    let tx_request = TransactionRequestBuilder::new()
        .build_pay_to_id(
            PaymentNoteDescription::new(
                vec![Asset::Fungible(asset)],
                from_account_id,
                to_account_id,
            )
            .with_reclaim_height(current_block_num + RECALL_HEIGHT_DELTA),
            NoteType::Private,
            client.rng(),
        )
        .unwrap();
    execute_tx_and_sync(&mut client, from_account_id, tx_request).await.unwrap();

    // Check that note is committed
    println!("Fetching Committed Notes...");
    let notes = client.get_input_notes(NoteFilter::Committed).await.unwrap();
    assert!(!notes.is_empty());

    // Check that it's still too early to consume
    println!("Consuming Note (too early)...");
    let tx_request = TransactionRequestBuilder::new()
        .build_consume_notes(vec![notes[0].id()])
        .unwrap();
    let transaction_execution_result = client.new_transaction(from_account_id, tx_request).await;
    assert!(transaction_execution_result.is_err_and(|err| {
        matches!(
            err,
            ClientError::TransactionExecutorError(
                TransactionExecutorError::TransactionProgramExecutionFailed(_)
            )
        )
    }));

    // Wait to consume with the sender account
    println!("Waiting for note to be consumable by sender");
    mock_rpc_api.advance_blocks(RECALL_HEIGHT_DELTA);
    client.sync_state().await.unwrap();

    // Consume the note with the sender account
    println!("Consuming Note...");
    let tx_request = TransactionRequestBuilder::new()
        .build_consume_notes(vec![notes[0].id()])
        .unwrap();
    execute_tx_and_sync(&mut client, from_account_id, tx_request).await.unwrap();

    let regular_account = client.get_account(from_account_id).await.unwrap().unwrap();
    // The seed should not be retrieved due to the account not being new
    assert!(!regular_account.account().is_new() && regular_account.seed().is_none());
    assert_eq!(regular_account.account().vault().assets().count(), 1);
    let asset = regular_account.account().vault().assets().next().unwrap();

    // Validate the sender hasn't lost funds
    if let Asset::Fungible(fungible_asset) = asset {
        assert_eq!(fungible_asset.amount(), from_account_balance);
    } else {
        panic!("Error: Account should have a fungible asset");
    }

    let regular_account: Account = client.get_account(to_account_id).await.unwrap().unwrap().into();
    assert_eq!(regular_account.vault().assets().count(), 0);

    // Check that the target can't consume the note anymore
    assert_note_cannot_be_consumed_twice(&mut client, to_account_id, notes[0].id()).await;
}

#[tokio::test]
async fn p2ide_timelocked() {
    let (mut client, mock_rpc_api, authenticator) = create_test_client().await;

    let (first_regular_account, second_regular_account, faucet_account_header) =
        setup_two_wallets_and_faucet(&mut client, AccountStorageMode::Private, &authenticator)
            .await;

    let from_account_id = first_regular_account.id();
    let to_account_id = second_regular_account.id();
    let faucet_account_id = faucet_account_header.id();

    // First Mint necessary token
    mint_and_consume(&mut client, from_account_id, faucet_account_id, NoteType::Public).await;

    let current_block_num = client.get_sync_height().await.unwrap();

    let asset = FungibleAsset::new(faucet_account_id, TRANSFER_AMOUNT).unwrap();
    let tx_request = TransactionRequestBuilder::new()
        .build_pay_to_id(
            PaymentNoteDescription::new(
                vec![Asset::Fungible(asset)],
                from_account_id,
                to_account_id,
            )
            .with_timelock_height(current_block_num + RECALL_HEIGHT_DELTA)
            .with_reclaim_height(current_block_num),
            NoteType::Public,
            client.rng(),
        )
        .unwrap();
    let note = tx_request.expected_output_own_notes().pop().unwrap();

    execute_tx_and_sync(&mut client, from_account_id, tx_request).await;

    // Check that it's still too early to consume by both accounts
    let tx_request = TransactionRequestBuilder::new().build_consume_notes(vec![note.id()]).unwrap();
    let results = [
        client.new_transaction(from_account_id, tx_request.clone()).await,
        client.new_transaction(to_account_id, tx_request).await,
    ];
    assert!(results.iter().all(|result| {
        result.as_ref().is_err_and(|err| {
            matches!(
                err,
                ClientError::TransactionExecutorError(
                    TransactionExecutorError::TransactionProgramExecutionFailed(_)
                )
            )
        })
    }));

    // Wait to consume with the target account
    mock_rpc_api.advance_blocks(RECALL_HEIGHT_DELTA);
    client.sync_state().await.unwrap();

    // Consume the note with the target account
    let tx_request = TransactionRequestBuilder::new().build_consume_notes(vec![note.id()]).unwrap();
    execute_tx_and_sync(&mut client, to_account_id, tx_request).await;

    let target_account: Account = client.get_account(to_account_id).await.unwrap().unwrap().into();
    assert_eq!(target_account.vault().get_balance(faucet_account_id).unwrap(), TRANSFER_AMOUNT);
}

#[tokio::test]
async fn get_consumable_notes() {
    let (mut client, _, authenticator) = create_test_client().await;

    let (wallets, faucets) = setup_accounts_and_faucets(
        &mut client,
        &authenticator,
        AccountStorageMode::Private,
        2,
        1,
        vec![vec![0, 0]],
    )
    .await
    .unwrap();

    let from_account_id = wallets[0].id();
    let to_account_id = wallets[1].id();
    let faucet_account_id = faucets[0].id();

    //No consumable notes initially
    assert!(client.get_consumable_notes(None).await.unwrap().is_empty());

    // First Mint necessary token
    let note = mint_note(&mut client, from_account_id, faucet_account_id, NoteType::Private).await;

    // Check that note is consumable by the account that minted
    assert!(!client.get_consumable_notes(None).await.unwrap().is_empty());
    assert!(!client.get_consumable_notes(Some(from_account_id)).await.unwrap().is_empty());
    assert!(client.get_consumable_notes(Some(to_account_id)).await.unwrap().is_empty());

    consume_notes(&mut client, from_account_id, &[note]).await;

    //After consuming there are no more consumable notes
    assert!(client.get_consumable_notes(None).await.unwrap().is_empty());

    // Do a transfer from first account to second account
    let asset = FungibleAsset::new(faucet_account_id, TRANSFER_AMOUNT).unwrap();
    println!("Running P2IDE tx...");
    let tx_request = TransactionRequestBuilder::new()
        .build_pay_to_id(
            PaymentNoteDescription::new(
                vec![Asset::Fungible(asset)],
                from_account_id,
                to_account_id,
            )
            .with_reclaim_height(100.into()),
            NoteType::Private,
            client.rng(),
        )
        .unwrap();
    execute_tx_and_sync(&mut client, from_account_id, tx_request).await.unwrap();

    // Check that note is consumable by both accounts
    let consumable_notes = client.get_consumable_notes(None).await.unwrap();
    let relevant_accounts = &consumable_notes.first().unwrap().1;
    assert_eq!(relevant_accounts.len(), 2);
    assert!(!client.get_consumable_notes(Some(from_account_id)).await.unwrap().is_empty());
    assert!(!client.get_consumable_notes(Some(to_account_id)).await.unwrap().is_empty());

    // Check that the note is only consumable after block 100 for the account that sent the
    // transaction
    let from_account_relevance = relevant_accounts
        .iter()
        .find(|relevance| relevance.0 == from_account_id)
        .unwrap()
        .1;
    assert_eq!(from_account_relevance, NoteRelevance::After(100));

    // Check that the note is always consumable for the account that received the transaction
    let to_account_relevance = relevant_accounts
        .iter()
        .find(|relevance| relevance.0 == to_account_id)
        .unwrap()
        .1;
    assert_eq!(to_account_relevance, NoteRelevance::Now);
}

#[tokio::test]
async fn get_output_notes() {
    let (mut client, _, authenticator) = create_test_client().await;
    let _ = client.sync_state().await.unwrap();
    let (wallets, faucets) = setup_accounts_and_faucets(
        &mut client,
        &authenticator,
        AccountStorageMode::Private,
        1,
        1,
        vec![vec![0]],
    )
    .await
    .unwrap();

    let from_account_id = wallets[0].id();
    let faucet_account_id = faucets[0].id();
    let random_account_id = AccountId::try_from(ACCOUNT_ID_REGULAR).unwrap();

    // No output notes initially
    assert!(client.get_output_notes(NoteFilter::All).await.unwrap().is_empty());

    // First Mint necessary token
    let note = mint_note(&mut client, from_account_id, faucet_account_id, NoteType::Private).await;

    // Check that there was an output note but it wasn't consumed
    assert!(client.get_output_notes(NoteFilter::Consumed).await.unwrap().is_empty());
    assert!(!client.get_output_notes(NoteFilter::All).await.unwrap().is_empty());

    consume_notes(&mut client, from_account_id, &[note]).await;

    //After consuming, the note is returned when using the [NoteFilter::Consumed] filter
    assert!(!client.get_output_notes(NoteFilter::Consumed).await.unwrap().is_empty());

    // Do a transfer from first account to second account
    let asset = FungibleAsset::new(faucet_account_id, TRANSFER_AMOUNT).unwrap();
    println!("Running P2ID tx...");
    let tx_request = TransactionRequestBuilder::new()
        .build_pay_to_id(
            PaymentNoteDescription::new(
                vec![Asset::Fungible(asset)],
                from_account_id,
                random_account_id,
            ),
            NoteType::Private,
            client.rng(),
        )
        .unwrap();

    let output_note_id = tx_request.expected_output_own_notes().pop().unwrap().id();

    // Before executing, the output note is not found
    assert!(client.get_output_note(output_note_id).await.unwrap().is_none());

    execute_tx_and_sync(&mut client, from_account_id, tx_request).await.unwrap();

    // After executing, the note is only found in output notes
    assert!(client.get_output_note(output_note_id).await.unwrap().is_some());
    assert!(client.get_input_note(output_note_id).await.unwrap().is_none());
}

#[tokio::test]
async fn account_rollback() {
    let (builder, rpc_api, authenticator) = create_test_client_builder().await;

    let mut client = builder.tx_graceful_blocks(Some(TX_GRACEFUL_BLOCKS)).build().await.unwrap();

    client.sync_state().await.unwrap();

    let (regular_account, faucet_account_header) =
        setup_wallet_and_faucet(&mut client, AccountStorageMode::Private, &authenticator).await;

    let account_id = regular_account.id();
    let faucet_account_id = faucet_account_header.id();

    // Create a transaction but don't submit it to the node
    let asset = FungibleAsset::new(faucet_account_id, TRANSFER_AMOUNT).unwrap();

    let tx_request = TransactionRequestBuilder::new()
        .build_pay_to_id(
            PaymentNoteDescription::new(vec![Asset::Fungible(asset)], account_id, account_id),
            NoteType::Public,
            client.rng(),
        )
        .unwrap();

    // Execute the transaction but don't submit it to the node
    let tx_result = client.new_transaction(account_id, tx_request).await.unwrap();
    let tx_id = tx_result.executed_transaction().id();
    client.testing_prove_transaction(&tx_result).await.unwrap();

    // Store the account state before applying the transaction
    let account_before_tx = client.get_account(account_id).await.unwrap().unwrap();
    let account_commitment_before_tx = account_before_tx.account().commitment();

    // Apply the transaction
    client.testing_apply_transaction(tx_result).await.unwrap();

    // Check that the account state has changed after applying the transaction
    let account_after_tx = client.get_account(account_id).await.unwrap().unwrap();
    let account_commitment_after_tx = account_after_tx.account().commitment();

    assert_ne!(
        account_commitment_before_tx, account_commitment_after_tx,
        "Account commitment should change after applying the transaction"
    );

    // Verify the transaction is in pending state
    let tx_record = client
        .get_transactions(TransactionFilter::All)
        .await
        .unwrap()
        .into_iter()
        .find(|tx| tx.id == tx_id)
        .unwrap();
    assert!(matches!(tx_record.status, TransactionStatus::Pending));

    // Sync the state, which should discard the old pending transaction
    rpc_api.advance_blocks(TX_GRACEFUL_BLOCKS + 1);
    client.sync_state().await.unwrap();

    // Verify the transaction is now discarded
    let tx_record = client
        .get_transactions(TransactionFilter::All)
        .await
        .unwrap()
        .into_iter()
        .find(|tx| tx.id == tx_id)
        .unwrap();

    assert!(matches!(tx_record.status, TransactionStatus::Discarded(DiscardCause::Stale)));

    // Check that the account state has been rolled back after the transaction was discarded
    let account_after_sync = client.get_account(account_id).await.unwrap().unwrap();
    let account_commitment_after_sync = account_after_sync.account().commitment();

    assert_ne!(
        account_commitment_after_sync, account_commitment_after_tx,
        "Account commitment should change after transaction was discarded"
    );
    assert_eq!(
        account_commitment_after_sync, account_commitment_before_tx,
        "Account commitment should be rolled back to the value before the transaction"
    );
}

#[tokio::test]
async fn subsequent_discarded_transactions() {
    let (mut client, rpc_api, keystore) = create_test_client().await;

    wait_for_node(&mut client).await;

    let (regular_account, faucet_account_header) =
        setup_wallet_and_faucet(&mut client, AccountStorageMode::Public, &keystore).await;

    let account_id = regular_account.id();
    let faucet_account_id = faucet_account_header.id();

    // Create a transaction that will expire in 2 blocks
    let asset = FungibleAsset::new(faucet_account_id, TRANSFER_AMOUNT).unwrap();
    let tx_request = TransactionRequestBuilder::new()
        .expiration_delta(2)
        .build_pay_to_id(
            PaymentNoteDescription::new(vec![Asset::Fungible(asset)], account_id, account_id),
            NoteType::Public,
            client.rng(),
        )
        .unwrap();

    // Execute the transaction but don't submit it to the node
    let tx_result = client.new_transaction(account_id, tx_request).await.unwrap();
    let first_tx_id = tx_result.executed_transaction().id();
    client.testing_prove_transaction(&tx_result).await.unwrap();

    let account_before_tx = client.get_account(account_id).await.unwrap().unwrap();

    client.testing_apply_transaction(tx_result).await.unwrap();

    // Create a second transaction that will not expire
    let asset = FungibleAsset::new(faucet_account_id, TRANSFER_AMOUNT).unwrap();
    let tx_request = TransactionRequestBuilder::new()
        .build_pay_to_id(
            PaymentNoteDescription::new(vec![Asset::Fungible(asset)], account_id, account_id),
            NoteType::Public,
            client.rng(),
        )
        .unwrap();

    // Execute the transaction but don't submit it to the node
    let tx_result = client.new_transaction(account_id, tx_request).await.unwrap();
    let second_tx_id = tx_result.executed_transaction().id();
    client.testing_prove_transaction(&tx_result).await.unwrap();
    client.testing_apply_transaction(tx_result).await.unwrap();

    // Sync the state, which should discard the first transaction
    rpc_api.advance_blocks(3);
    client.sync_state().await.unwrap();

    let account_after_sync = client.get_account(account_id).await.unwrap().unwrap();

    // Verify the first transaction is now discarded
    let first_tx_record = client
        .get_transactions(TransactionFilter::Ids(vec![first_tx_id]))
        .await
        .unwrap()
        .pop()
        .unwrap();

    assert!(matches!(
        first_tx_record.status,
        TransactionStatus::Discarded(DiscardCause::Expired)
    ));

    // Verify the second transaction is also discarded
    let second_tx_record = client
        .get_transactions(TransactionFilter::Ids(vec![second_tx_id]))
        .await
        .unwrap()
        .pop()
        .unwrap();

    println!("Second tx record: {:?}", second_tx_record.status);

    assert!(matches!(
        second_tx_record.status,
        TransactionStatus::Discarded(DiscardCause::DiscardedInitialState)
    ));

    // Check that the account state has been rolled back to the value before both transactions
    assert_eq!(
        account_after_sync.account().commitment(),
        account_before_tx.account().commitment(),
    );
}

#[tokio::test]
async fn missing_recipient_digest() {
    let (mut client, _, keystore) = create_test_client().await;

    let (faucet, _seed) =
        insert_new_fungible_faucet(&mut client, AccountStorageMode::Private, &keystore)
            .await
            .unwrap();

    let dummy_recipient = NoteRecipient::new(
        Word::default(),
        WellKnownNote::SWAP.script(),
        NoteInputs::new(vec![]).unwrap(),
    );

    let dummy_recipient_digest = dummy_recipient.digest();

    let tx_request = TransactionRequestBuilder::new()
        .expected_output_recipients(vec![dummy_recipient])
        .build_mint_fungible_asset(
            FungibleAsset::new(faucet.id(), 5u64).unwrap(),
            AccountId::try_from(ACCOUNT_ID_PRIVATE_SENDER).unwrap(),
            NoteType::Public,
            client.rng(),
        )
        .unwrap();

    let error = client.new_transaction(faucet.id(), tx_request).await.unwrap_err();

    if let ClientError::MissingOutputRecipients(digests) = error {
        assert!(digests == vec![dummy_recipient_digest]);
    }
}

#[tokio::test]
async fn input_note_checks() {
    let (mut client, _, authenticator) = create_test_client().await;

    let (wallet, faucet) =
        setup_wallet_and_faucet(&mut client, AccountStorageMode::Private, &authenticator).await;

    let mut mint_notes = vec![];
    for _ in 0..10 {
        mint_notes.push(mint_note(&mut client, wallet.id(), faucet.id(), NoteType::Public).await);
    }

    let duplicate_note_tx_request = TransactionRequestBuilder::new()
        .build_consume_notes(vec![mint_notes[0].id(), mint_notes[0].id()]);

    assert!(matches!(
        duplicate_note_tx_request,
        Err(TransactionRequestError::DuplicateInputNote(note_id)) if note_id == mint_notes[0].id()
    ));

    let tx_request = TransactionRequestBuilder::new()
        .build_consume_notes(mint_notes.iter().map(InputNote::id).collect())
        .unwrap();

    let transaction = client.new_transaction(wallet.id(), tx_request).await.unwrap();

    let input_notes = transaction.executed_transaction().input_notes().iter();

    // Check that the input notes have the same order as the original notes
    for (i, input_note) in input_notes.enumerate() {
        assert_eq!(input_note.id(), mint_notes[i].id());
    }

    let tx_id = transaction.executed_transaction().id();
    client.submit_transaction(transaction).await.unwrap();
    wait_for_tx(&mut client, tx_id).await;

    // Check that using consumed notes will return an error
    let consumed_note_tx_request = TransactionRequestBuilder::new()
        .build_consume_notes(vec![mint_notes[0].id()])
        .unwrap();
    let error = client.new_transaction(wallet.id(), consumed_note_tx_request).await.unwrap_err();

    assert!(matches!(
        error,
        ClientError::TransactionRequestError(TransactionRequestError::InputNoteAlreadyConsumed(_))
    ));

    // Check that adding an authenticated note that is not tracked by the client will return an
    // error
    let missing_authenticated_note_tx_request = TransactionRequestBuilder::new()
        .build_consume_notes(vec![EMPTY_WORD.into()])
        .unwrap();
    let error = client
        .new_transaction(wallet.id(), missing_authenticated_note_tx_request)
        .await
        .unwrap_err();

    assert!(matches!(
        error,
        ClientError::TransactionRequestError(
            TransactionRequestError::MissingAuthenticatedInputNote(_)
        )
    ));
}

#[tokio::test]
async fn swap_chain_test() {
    // This test simulates a "swap chain" scenario with multiple wallets and fungible assets.
    // 1. It creates a number wallet/faucet pairs, each wallet holding an asset minted by its paired
    //    faucet.
    // 2. For each consecutive pair, it creates a swap transaction where wallet N offers its asset
    //    and requests the asset of wallet N+1.
    // 3. The last wallet, which didn't generate any swaps, holds the asset that the wallet N-1
    //    requested, which in turn was the asset requested by wallet N-2, and so on.
    // 4. The test then consumes all swap notes (in reverse order) in a single transaction against
    //    the last wallet.
    // 5. Although the last wallet doesn't contain any of the intermediate requested assets, it
    //    should be able to consume the swap notes because it will hold the requested asset for each
    //    step and gain the needed asset for the next. This can only happen if the notes are
    //    consumed in the specified order.
    // 6. Finally, it asserts that the last wallet now owns the asset originally held by the first
    //    wallet, verifying that the whole swap chain was successful.

    let (mut client, _, keystore) = create_test_client().await;

    // Generate a few account pairs with a fungible asset that can be used for swaps.
    let mut account_pairs = vec![];
    for _ in 0..5 {
        let (wallet, faucet) =
            setup_wallet_and_faucet(&mut client, AccountStorageMode::Private, &keystore).await;
        mint_and_consume(&mut client, wallet.id(), faucet.id(), NoteType::Private).await;
        account_pairs.push((wallet, faucet));
    }

    // Generate swap notes.
    // Execpt for the last, each wallet N will offer it's faucet N asset and request a faucet N+1
    // asset.
    let mut swap_notes = vec![];
    for pairs in account_pairs.windows(2) {
        let tx_request = TransactionRequestBuilder::new()
            .build_swap(
                &SwapTransactionData::new(
                    pairs[0].0.id(),
                    Asset::Fungible(FungibleAsset::new(pairs[0].1.id(), 1).unwrap()),
                    Asset::Fungible(FungibleAsset::new(pairs[1].1.id(), 1).unwrap()),
                ),
                NoteType::Private,
                client.rng(),
            )
            .unwrap();

        // The notes are inserted in reverse order because the first note to be consumed will be the
        // last one generated.
        swap_notes.insert(0, tx_request.expected_output_own_notes()[0].id());
        execute_tx_and_sync(&mut client, pairs[0].0.id(), tx_request).await;
    }

    // The last wallet didn't generate any swap notes and has the asset needed to start the swap
    // chain.
    let last_wallet = account_pairs.last().unwrap().0.id();

    // Trying to consume the notes in another order will fail.
    let tx_request = TransactionRequestBuilder::new()
        .build_consume_notes(swap_notes.iter().rev().copied().collect())
        .unwrap();
    let error = client.new_transaction(last_wallet, tx_request).await.unwrap_err();
    assert!(matches!(
        error,
        ClientError::TransactionExecutorError(
            TransactionExecutorError::TransactionProgramExecutionFailed(_)
        )
    ));

    let tx_request = TransactionRequestBuilder::new().build_consume_notes(swap_notes).unwrap();
    execute_tx(&mut client, last_wallet, tx_request).await;

    // At the end, the last wallet should have the asset of the first wallet.
    let last_wallet_account = client.get_account(last_wallet).await.unwrap().unwrap();
    assert_eq!(
        last_wallet_account
            .account()
            .vault()
            .get_balance(account_pairs[0].1.id())
            .unwrap(),
        1
    );
}<|MERGE_RESOLUTION|>--- conflicted
+++ resolved
@@ -57,12 +57,7 @@
         common::{
             ACCOUNT_ID_REGULAR, MINT_AMOUNT, RECALL_HEIGHT_DELTA, TRANSFER_AMOUNT,
             assert_account_has_single_asset, assert_note_cannot_be_consumed_twice, consume_notes,
-<<<<<<< HEAD
             execute_failing_tx, mint_note, setup_wallet_and_faucet, wait_for_node, wait_for_tx,
-=======
-            execute_failing_tx, execute_tx, execute_tx_and_sync, mint_and_consume, mint_note,
-            setup_two_wallets_and_faucet, setup_wallet_and_faucet, wait_for_tx,
->>>>>>> ab99c3cc
         },
         mock::{MockClient, MockRpcApi},
     },
@@ -1287,16 +1282,20 @@
 async fn p2ide_timelocked() {
     let (mut client, mock_rpc_api, authenticator) = create_test_client().await;
 
-    let (first_regular_account, second_regular_account, faucet_account_header) =
-        setup_two_wallets_and_faucet(&mut client, AccountStorageMode::Private, &authenticator)
-            .await;
-
-    let from_account_id = first_regular_account.id();
-    let to_account_id = second_regular_account.id();
-    let faucet_account_id = faucet_account_header.id();
-
-    // First Mint necessary token
-    mint_and_consume(&mut client, from_account_id, faucet_account_id, NoteType::Public).await;
+    let (wallets, faucets) = setup_accounts_and_faucets(
+        &mut client,
+        &authenticator,
+        AccountStorageMode::Private,
+        2,
+        1,
+        vec![vec![MINT_AMOUNT, 0]],
+    )
+    .await
+    .unwrap();
+
+    let from_account_id = wallets[0].id();
+    let to_account_id = wallets[1].id();
+    let faucet_account_id = faucets[0].id();
 
     let current_block_num = client.get_sync_height().await.unwrap();
 
@@ -1316,7 +1315,7 @@
         .unwrap();
     let note = tx_request.expected_output_own_notes().pop().unwrap();
 
-    execute_tx_and_sync(&mut client, from_account_id, tx_request).await;
+    execute_tx_and_sync(&mut client, from_account_id, tx_request).await.unwrap();
 
     // Check that it's still too early to consume by both accounts
     let tx_request = TransactionRequestBuilder::new().build_consume_notes(vec![note.id()]).unwrap();
@@ -1341,7 +1340,7 @@
 
     // Consume the note with the target account
     let tx_request = TransactionRequestBuilder::new().build_consume_notes(vec![note.id()]).unwrap();
-    execute_tx_and_sync(&mut client, to_account_id, tx_request).await;
+    execute_tx_and_sync(&mut client, to_account_id, tx_request).await.unwrap();
 
     let target_account: Account = client.get_account(to_account_id).await.unwrap().unwrap().into();
     assert_eq!(target_account.vault().get_balance(faucet_account_id).unwrap(), TRANSFER_AMOUNT);
@@ -1714,7 +1713,7 @@
     ));
 
     let tx_request = TransactionRequestBuilder::new()
-        .build_consume_notes(mint_notes.iter().map(InputNote::id).collect())
+        .build_consume_notes(mint_notes.iter().map(InputNoteRecord::id).collect())
         .unwrap();
 
     let transaction = client.new_transaction(wallet.id(), tx_request).await.unwrap();
@@ -1780,17 +1779,28 @@
     let (mut client, _, keystore) = create_test_client().await;
 
     // Generate a few account pairs with a fungible asset that can be used for swaps.
-    let mut account_pairs = vec![];
-    for _ in 0..5 {
-        let (wallet, faucet) =
-            setup_wallet_and_faucet(&mut client, AccountStorageMode::Private, &keystore).await;
-        mint_and_consume(&mut client, wallet.id(), faucet.id(), NoteType::Private).await;
-        account_pairs.push((wallet, faucet));
-    }
+    let (wallets, faucets) = setup_accounts_and_faucets(
+        &mut client,
+        &keystore,
+        AccountStorageMode::Private,
+        5, // Number of wallets
+        5, // Number of faucets
+        vec![
+            // Each wallet will have a different asset
+            vec![1, 0, 0, 0, 0],
+            vec![0, 1, 0, 0, 0],
+            vec![0, 0, 1, 0, 0],
+            vec![0, 0, 0, 1, 0],
+            vec![0, 0, 0, 0, 1],
+        ],
+    )
+    .await
+    .unwrap();
 
     // Generate swap notes.
     // Execpt for the last, each wallet N will offer it's faucet N asset and request a faucet N+1
     // asset.
+    let account_pairs: Vec<_> = wallets.into_iter().zip(faucets.into_iter()).collect();
     let mut swap_notes = vec![];
     for pairs in account_pairs.windows(2) {
         let tx_request = TransactionRequestBuilder::new()
@@ -1808,7 +1818,7 @@
         // The notes are inserted in reverse order because the first note to be consumed will be the
         // last one generated.
         swap_notes.insert(0, tx_request.expected_output_own_notes()[0].id());
-        execute_tx_and_sync(&mut client, pairs[0].0.id(), tx_request).await;
+        execute_tx_and_sync(&mut client, pairs[0].0.id(), tx_request).await.unwrap();
     }
 
     // The last wallet didn't generate any swap notes and has the asset needed to start the swap
@@ -1828,7 +1838,7 @@
     ));
 
     let tx_request = TransactionRequestBuilder::new().build_consume_notes(swap_notes).unwrap();
-    execute_tx(&mut client, last_wallet, tx_request).await;
+    execute_tx(&mut client, last_wallet, tx_request).await.unwrap();
 
     // At the end, the last wallet should have the asset of the first wallet.
     let last_wallet_account = client.get_account(last_wallet).await.unwrap().unwrap();
