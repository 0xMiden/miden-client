use alloc::vec::Vec;
use std::{boxed::Box, collections::BTreeSet, env::temp_dir, println, sync::Arc};

// TESTS
// ================================================================================================
use miden_lib::{
    account::{
        auth::AuthRpoFalcon512, faucets::BasicFungibleFaucet, interface::AccountInterfaceError,
        wallets::BasicWallet,
    },
    note::{utils, well_known_note::WellKnownNote},
    transaction::TransactionKernel,
};
use miden_objects::{
    EMPTY_WORD, Felt, FieldElement, ONE, Word, ZERO,
    account::{
        Account, AccountBuilder, AccountCode, AccountHeader, AccountId, AccountStorageMode,
        AccountType, AuthSecretKey,
    },
    asset::{Asset, FungibleAsset, TokenSymbol},
    crypto::{
        dsa::rpo_falcon512::{PublicKey, SecretKey},
        rand::{FeltRng, RpoRandomCoin},
    },
    note::{
        Note, NoteAssets, NoteExecutionHint, NoteExecutionMode, NoteFile, NoteInputs, NoteMetadata,
        NoteRecipient, NoteTag, NoteType,
    },
    testing::{
        account_id::{
            ACCOUNT_ID_PRIVATE_SENDER, ACCOUNT_ID_PUBLIC_FUNGIBLE_FAUCET_1,
            ACCOUNT_ID_PUBLIC_FUNGIBLE_FAUCET_2, ACCOUNT_ID_REGULAR_PRIVATE_ACCOUNT_UPDATABLE_CODE,
            ACCOUNT_ID_REGULAR_PUBLIC_ACCOUNT_IMMUTABLE_CODE,
            ACCOUNT_ID_REGULAR_PUBLIC_ACCOUNT_UPDATABLE_CODE,
        },
        note::NoteBuilder,
    },
    transaction::{InputNote, OutputNote},
    vm::AdviceInputs,
};
use miden_testing::{MockChain, MockChainBuilder};
use miden_tx::{
    TransactionExecutorError,
    utils::{Deserializable, Serializable},
};
use rand::{Rng, RngCore, rngs::StdRng};
use uuid::Uuid;

use crate::{
    ClientError, DebugMode,
    builder::ClientBuilder,
    keystore::FilesystemKeyStore,
    note::NoteRelevance,
    rpc::NodeRpcClient,
    store::{
        InputNoteRecord, InputNoteState, NoteFilter, TransactionFilter,
        input_note_states::ConsumedAuthenticatedLocalNoteState, sqlite_store::SqliteStore,
    },
    sync::NoteTagSource,
    testing::{
        common::{
            ACCOUNT_ID_REGULAR, MINT_AMOUNT, RECALL_HEIGHT_DELTA, TRANSFER_AMOUNT, TestClient,
            TestClientKeyStore, assert_account_has_single_asset,
            assert_note_cannot_be_consumed_twice, consume_notes, execute_failing_tx, execute_tx,
            mint_and_consume, mint_note, setup_two_wallets_and_faucet, setup_wallet_and_faucet,
        },
        mock::{MockClient, MockRpcApi},
    },
    transaction::{
        DiscardCause, PaymentNoteDescription, SwapTransactionData, TransactionRequestBuilder,
        TransactionRequestError, TransactionStatus,
    },
};

/// Constant that represents the number of blocks until the transaction is considered
/// stale.
const TX_GRACEFUL_BLOCKS: u32 = 20;

// HELPERS
// ================================================================================================

pub async fn create_test_client_builder()
-> (ClientBuilder<TestClientKeyStore>, MockRpcApi, FilesystemKeyStore<StdRng>) {
    let store = SqliteStore::new(create_test_store_path()).await.unwrap();
    let store = Arc::new(store);

    let mut rng = rand::rng();
    let coin_seed: [u64; 4] = rng.random();

    let rng = RpoRandomCoin::new(coin_seed.map(Felt::new).into());

    let keystore_path = temp_dir();
    let keystore = FilesystemKeyStore::new(keystore_path.clone()).unwrap();

    let rpc_api = MockRpcApi::new(create_prebuilt_mock_chain().await);
    let arc_rpc_api = Arc::new(rpc_api.clone());

    let builder = ClientBuilder::new()
        .rpc(arc_rpc_api)
        .rng(Box::new(rng))
        .store(store)
        .filesystem_keystore(keystore_path.to_str().unwrap())
        .in_debug_mode(DebugMode::Enabled)
        .tx_graceful_blocks(None);

    (builder, rpc_api, keystore)
}

pub async fn create_test_client()
-> (MockClient<FilesystemKeyStore<StdRng>>, MockRpcApi, FilesystemKeyStore<StdRng>) {
    let (builder, rpc_api, keystore) = create_test_client_builder().await;
    let mut client = builder.build().await.unwrap();
    client.ensure_genesis_in_place().await.unwrap();

    (client, rpc_api, keystore)
}

pub async fn create_prebuilt_mock_chain() -> MockChain {
    let mut mock_chain_builder = MockChainBuilder::new();
    let mock_account = mock_chain_builder
        .add_existing_mock_account(miden_testing::Auth::IncrNonce)
        .unwrap();

    let note_first =
        NoteBuilder::new(mock_account.id(), RpoRandomCoin::new([0, 0, 0, 0].map(Felt::new).into()))
            .tag(NoteTag::for_public_use_case(0, 0, NoteExecutionMode::Local).unwrap().into())
            .build(&TransactionKernel::assembler())
            .unwrap();

    let note_second =
        NoteBuilder::new(mock_account.id(), RpoRandomCoin::new([0, 0, 0, 1].map(Felt::new).into()))
            .note_type(NoteType::Private)
            .tag(NoteTag::for_local_use_case(0, 0).unwrap().into())
            .build(&TransactionKernel::assembler())
            .unwrap();
    let mut mock_chain = mock_chain_builder.build().unwrap();

    // Block 1: Create first note
    mock_chain.add_pending_note(OutputNote::Full(note_first));
    mock_chain.prove_next_block().unwrap();

    // Block 2
    mock_chain.prove_next_block().unwrap();

    // Block 3
    mock_chain.prove_next_block().unwrap();

    // Block 4: Create second note
    mock_chain.add_pending_note(OutputNote::Full(note_second.clone()));
    mock_chain.prove_next_block().unwrap();

    let transaction = mock_chain
        .build_tx_context(mock_account, &[note_second.id()], &[])
        .unwrap()
        .build()
        .unwrap()
        .execute()
        .await
        .unwrap();

    // Block 5: Consume (nullify) second note
    mock_chain.add_pending_executed_transaction(&transaction).unwrap();
    mock_chain.prove_next_block().unwrap();

    mock_chain
}

pub fn create_test_store_path() -> std::path::PathBuf {
    let mut temp_file = temp_dir();
    temp_file.push(format!("{}.sqlite3", Uuid::new_v4()));
    temp_file
}

async fn insert_new_wallet(
    client: &mut TestClient,
    storage_mode: AccountStorageMode,
    keystore: &FilesystemKeyStore<StdRng>,
) -> Result<(Account, Word), ClientError> {
    let key_pair = SecretKey::with_rng(&mut client.rng);
    let pub_key = key_pair.public_key();

    keystore.add_key(&AuthSecretKey::RpoFalcon512(key_pair)).unwrap();

    let mut init_seed = [0u8; 32];
    client.rng.fill_bytes(&mut init_seed);

    let (account, seed) = AccountBuilder::new(init_seed)
        .account_type(AccountType::RegularAccountImmutableCode)
        .storage_mode(storage_mode)
        .with_auth_component(AuthRpoFalcon512::new(pub_key))
        .with_component(BasicWallet)
        .build()
        .unwrap();

    client.add_account(&account, Some(seed), false).await?;

    Ok((account, seed))
}

async fn insert_new_fungible_faucet(
    client: &mut TestClient,
    storage_mode: AccountStorageMode,
    keystore: &FilesystemKeyStore<StdRng>,
) -> Result<(Account, Word), ClientError> {
    let key_pair = SecretKey::with_rng(&mut client.rng);
    let pub_key = key_pair.public_key();

    keystore.add_key(&AuthSecretKey::RpoFalcon512(key_pair)).unwrap();

    // we need to use an initial seed to create the wallet account
    let mut init_seed = [0u8; 32];
    client.rng.fill_bytes(&mut init_seed);

    let symbol = TokenSymbol::new("TEST").unwrap();
    let max_supply = Felt::try_from(9_999_999_u64.to_le_bytes().as_slice())
        .expect("u64 can be safely converted to a field element");

    let (account, seed) = AccountBuilder::new(init_seed)
        .account_type(AccountType::FungibleFaucet)
        .storage_mode(storage_mode)
        .with_auth_component(AuthRpoFalcon512::new(pub_key))
        .with_component(BasicFungibleFaucet::new(symbol, 10, max_supply).unwrap())
        .build()
        .unwrap();

    client.add_account(&account, Some(seed), false).await?;
    Ok((account, seed))
}

// TESTS
// ================================================================================================

#[tokio::test]
async fn input_notes_round_trip() {
    // generate test client with a random store name
    let (mut client, rpc_api, keystore) = create_test_client().await;

    insert_new_wallet(&mut client, AccountStorageMode::Private, &keystore)
        .await
        .unwrap();
    // generate test data
    let available_notes = rpc_api.get_available_notes();

    // insert notes into database
    for note in &available_notes {
        client
            .import_note(NoteFile::NoteWithProof(
                note.note().unwrap().clone(),
                note.inclusion_proof().clone(),
            ))
            .await
            .unwrap();
    }

    // retrieve notes from database
    assert_eq!(client.get_input_notes(NoteFilter::Unverified).await.unwrap().len(), 1);
    assert_eq!(client.get_input_notes(NoteFilter::Consumed).await.unwrap().len(), 1);

    let retrieved_notes = client.get_input_notes(NoteFilter::All).await.unwrap();
    assert_eq!(retrieved_notes.len(), 2);

    let recorded_notes: Vec<InputNoteRecord> = available_notes
        .into_iter()
        .map(|n| {
            let input_note: InputNote = n.try_into().unwrap();
            input_note.into()
        })
        .collect();
    // compare notes
    for (recorded_note, retrieved_note) in recorded_notes.iter().zip(retrieved_notes) {
        assert_eq!(recorded_note.id(), retrieved_note.id());
    }
}

#[tokio::test]
async fn get_input_note() {
    // generate test client with a random store name
    let (mut client, rpc_api, _) = create_test_client().await;
    // Get note from mocked RPC backend since any note works here
    let original_note = rpc_api.get_available_notes()[0].note().unwrap().clone();

    // insert Note into database
    let note: InputNoteRecord = original_note.clone().into();
    client
        .import_note(NoteFile::NoteDetails {
            details: note.into(),
            tag: None,
            after_block_num: 0.into(),
        })
        .await
        .unwrap();

    // retrieve note from database
    let retrieved_note = client.get_input_note(original_note.id()).await.unwrap().unwrap();

    let recorded_note: InputNoteRecord = original_note.into();
    assert_eq!(recorded_note.id(), retrieved_note.id());
}

#[tokio::test]
async fn insert_basic_account() {
    // generate test client with a random store name
    let (mut client, _rpc_api, keystore) = create_test_client().await;

    // Insert Account
    let account_insert_result =
        insert_new_wallet(&mut client, AccountStorageMode::Private, &keystore).await;
    assert!(account_insert_result.is_ok());

    let (account, account_seed) = account_insert_result.unwrap();

    // Fetch Account
    let fetched_account_data = client.get_account(account.id()).await;
    assert!(fetched_account_data.is_ok());

    let fetched_account = fetched_account_data.unwrap().unwrap();
    let fetched_account_seed = fetched_account.seed().copied();
    let fetched_account: Account = fetched_account.into();

    // Validate header has matching data
    assert_eq!(account.id(), fetched_account.id());
    assert_eq!(account.nonce(), fetched_account.nonce());
    assert_eq!(account.vault(), fetched_account.vault());
    assert_eq!(account.storage().commitment(), fetched_account.storage().commitment());
    assert_eq!(account.code().commitment(), fetched_account.code().commitment());

    // Validate seed matches
    assert_eq!(account_seed, fetched_account_seed.unwrap());
}

#[tokio::test]
async fn insert_faucet_account() {
    // generate test client with a random store name
    let (mut client, _rpc_api, keystore) = create_test_client().await;

    // Insert Account
    let account_insert_result =
        insert_new_fungible_faucet(&mut client, AccountStorageMode::Private, &keystore).await;
    assert!(account_insert_result.is_ok());

    let (account, account_seed) = account_insert_result.unwrap();

    // Fetch Account
    let fetched_account_data = client.get_account(account.id()).await;
    assert!(fetched_account_data.is_ok());

    let fetched_account = fetched_account_data.unwrap().unwrap();
    let fetched_account_seed = fetched_account.seed().copied();
    let fetched_account: Account = fetched_account.into();

    // Validate header has matching data
    assert_eq!(account.id(), fetched_account.id());
    assert_eq!(account.nonce(), fetched_account.nonce());
    assert_eq!(account.vault(), fetched_account.vault());
    assert_eq!(account.storage(), fetched_account.storage());
    assert_eq!(account.code().commitment(), fetched_account.code().commitment());

    // Validate seed matches
    assert_eq!(account_seed, fetched_account_seed.unwrap());
}

#[tokio::test]
async fn insert_same_account_twice_fails() {
    // generate test client with a random store name
    let (mut client, _rpc_api, _) = create_test_client().await;

    let account = Account::mock(
        ACCOUNT_ID_PUBLIC_FUNGIBLE_FAUCET_2,
        Felt::new(2),
        AuthRpoFalcon512::new(PublicKey::new(EMPTY_WORD)),
        TransactionKernel::testing_assembler(),
    );

    assert!(client.add_account(&account, Some(Word::default()), false).await.is_ok());
    assert!(client.add_account(&account, Some(Word::default()), false).await.is_err());
}

#[tokio::test]
async fn account_code() {
    // generate test client with a random store name
    let (mut client, _rpc_api, _) = create_test_client().await;

    let account = Account::mock(
        ACCOUNT_ID_REGULAR_PRIVATE_ACCOUNT_UPDATABLE_CODE,
        Felt::ZERO,
        AuthRpoFalcon512::new(PublicKey::new(EMPTY_WORD)),
        TransactionKernel::testing_assembler(),
    );

    let account_code = account.code();

    let account_code_bytes = account_code.to_bytes();

    let reconstructed_code = AccountCode::read_from_bytes(&account_code_bytes).unwrap();
    assert_eq!(*account_code, reconstructed_code);

    client.add_account(&account, Some(Word::default()), false).await.unwrap();
    let retrieved_acc = client.get_account(account.id()).await.unwrap().unwrap();
    assert_eq!(*account.code(), *retrieved_acc.account().code());
}

#[tokio::test]
async fn get_account_by_id() {
    // generate test client with a random store name
    let (mut client, _rpc_api, _) = create_test_client().await;

    let account = Account::mock(
        ACCOUNT_ID_REGULAR_PUBLIC_ACCOUNT_UPDATABLE_CODE,
        Felt::new(10),
        AuthRpoFalcon512::new(PublicKey::new(EMPTY_WORD)),
        TransactionKernel::assembler(),
    );

    client.add_account(&account, Some(Word::default()), false).await.unwrap();

    // Retrieving an existing account should succeed
    let (acc_from_db, _account_seed) = match client.get_account_header_by_id(account.id()).await {
        Ok(account) => account.unwrap(),
        Err(err) => panic!("Error retrieving account: {err}"),
    };
    assert_eq!(AccountHeader::from(account), acc_from_db);

    // Retrieving a non existing account should fail
    let invalid_id = AccountId::try_from(ACCOUNT_ID_PUBLIC_FUNGIBLE_FAUCET_2).unwrap();
    assert!(client.get_account_header_by_id(invalid_id).await.unwrap().is_none());
}

#[tokio::test]
async fn sync_state() {
    // generate test client with a random store name
    let (mut client, rpc_api, _) = create_test_client().await;

    // Import first mockchain note as expected
    let expected_notes = rpc_api
        .get_available_notes()
        .into_iter()
        .map(|n| n.note().unwrap().clone())
        .collect::<Vec<Note>>();

    for note in &expected_notes {
        client
            .import_note(NoteFile::NoteDetails {
                details: note.clone().into(),
                after_block_num: 0.into(),
                tag: Some(note.metadata().tag()),
            })
            .await
            .unwrap();
    }

    // assert that we have no consumed nor expected notes prior to syncing state
    assert_eq!(client.get_input_notes(NoteFilter::Consumed).await.unwrap().len(), 0);
    assert_eq!(
        client.get_input_notes(NoteFilter::Expected).await.unwrap().len(),
        expected_notes.len()
    );
    assert_eq!(client.get_input_notes(NoteFilter::Committed).await.unwrap().len(), 0);

    // sync state
    let sync_details = client.sync_state().await.unwrap();

    // verify that the client is synced to the latest block
    assert_eq!(sync_details.block_num, rpc_api.get_chain_tip_block_num());

    // verify that we now have one committed note after syncing state
    // TODO: Review these next 3 asserts (see PR 758)
    assert_eq!(client.get_input_notes(NoteFilter::Committed).await.unwrap().len(), 1);
    assert_eq!(client.get_input_notes(NoteFilter::Consumed).await.unwrap().len(), 1);
    assert_eq!(sync_details.consumed_notes.len(), 1);

    // verify that the latest block number has been updated
    assert_eq!(client.get_sync_height().await.unwrap(), rpc_api.get_chain_tip_block_num());
}

#[tokio::test]
async fn sync_state_mmr() {
    // generate test client with a random store name
    let (mut client, rpc_api, keystore) = create_test_client().await;
    // Import note and create wallet so that synced notes do not get discarded (due to being
    // irrelevant)
    insert_new_wallet(&mut client, AccountStorageMode::Private, &keystore)
        .await
        .unwrap();

    let notes = rpc_api
        .get_available_notes()
        .into_iter()
        .map(|n| n.note().unwrap().clone())
        .collect::<Vec<Note>>();

    for note in &notes {
        client
            .import_note(NoteFile::NoteDetails {
                details: note.clone().into(),
                after_block_num: 0.into(),
                tag: Some(note.metadata().tag()),
            })
            .await
            .unwrap();
    }

    // sync state
    let sync_details = client.sync_state().await.unwrap();

    // verify that the client is synced to the latest block
    assert_eq!(sync_details.block_num, rpc_api.get_chain_tip_block_num());

    // verify that the latest block number has been updated
    assert_eq!(client.get_sync_height().await.unwrap(), rpc_api.get_chain_tip_block_num());

    // verify that we inserted the latest block into the DB via the client
    let latest_block = client.get_sync_height().await.unwrap();
    assert_eq!(sync_details.block_num, latest_block);
    assert_eq!(
        rpc_api.get_block_header_by_number(None, false).await.unwrap().0.commitment(),
        client
            .test_store()
            .get_block_headers(&[latest_block].into_iter().collect())
            .await
            .unwrap()[0]
            .0
            .commitment()
    );

    // Try reconstructing the partial_mmr from what's in the database
    let partial_mmr = client.build_current_partial_mmr().await.unwrap();
    assert!(partial_mmr.forest().num_leaves() >= 6);
    assert!(partial_mmr.open(0).unwrap().is_none());
    assert!(partial_mmr.open(1).unwrap().is_some());
    assert!(partial_mmr.open(2).unwrap().is_none());
    assert!(partial_mmr.open(3).unwrap().is_none());
    assert!(partial_mmr.open(4).unwrap().is_some());
    assert!(partial_mmr.open(5).unwrap().is_none());

    // Ensure the proofs are valid
    let mmr_proof = partial_mmr.open(1).unwrap().unwrap();
    let (block_1, _) = rpc_api.get_block_header_by_number(Some(1.into()), false).await.unwrap();
    partial_mmr.peaks().verify(block_1.commitment(), mmr_proof).unwrap();

    let mmr_proof = partial_mmr.open(4).unwrap().unwrap();
    let (block_4, _) = rpc_api.get_block_header_by_number(Some(4.into()), false).await.unwrap();
    partial_mmr.peaks().verify(block_4.commitment(), mmr_proof).unwrap();

    // the blocks for both notes should be stored as they are relevant for the client's accounts
    assert_eq!(client.test_store().get_tracked_block_headers().await.unwrap().len(), 2);
}

#[tokio::test]
async fn sync_state_tags() {
    // generate test client with a random store name
    let (mut client, rpc_api, _) = create_test_client().await;

    // Import first mockchain note as expected
    let expected_notes = rpc_api.get_available_notes();
    for tag in expected_notes.iter().map(|n| n.metadata().tag()) {
        client.add_note_tag(tag).await.unwrap();
    }

    // assert that we have no expected notes prior to syncing state
    assert!(client.get_input_notes(NoteFilter::Expected).await.unwrap().is_empty());

    // sync state
    // The mockchain API has one public note and one private note, so in the end we will have
    // the public one in the client
    let sync_details = client.sync_state().await.unwrap();

    // verify that the client is synced to the latest block
    assert_eq!(
        sync_details.block_num,
        rpc_api.get_block_header_by_number(None, false).await.unwrap().0.block_num()
    );

    assert_eq!(client.get_input_notes(NoteFilter::All).await.unwrap().len(), 1);
    // as we are syncing with tags, the response should contain blocks for both notes
    assert_eq!(client.test_store().get_tracked_block_headers().await.unwrap().len(), 1);
}

#[tokio::test]
async fn tags() {
    // generate test client with a random store name
    let (mut client, _rpc_api, _) = create_test_client().await;

    // Assert that the store gets created with the tag 0 (used for notes consumable by any account)
    assert!(client.get_note_tags().await.unwrap().is_empty());

    // add a tag
    let tag_1: NoteTag = 1.into();
    let tag_2: NoteTag = 2.into();
    client.add_note_tag(tag_1).await.unwrap();
    client.add_note_tag(tag_2).await.unwrap();

    // verify that the tag is being tracked
    assert_eq!(client.get_note_tags().await.unwrap(), vec![tag_1, tag_2]);

    // attempt to add the same tag again
    client.add_note_tag(tag_1).await.unwrap();

    // verify that the tag is still being tracked only once
    assert_eq!(client.get_note_tags().await.unwrap(), vec![tag_1, tag_2]);

    // Try removing non-existent tag
    let tag_4: NoteTag = 4.into();
    client.remove_note_tag(tag_4).await.unwrap();

    // verify that the tracked tags are unchanged
    assert_eq!(client.get_note_tags().await.unwrap(), vec![tag_1, tag_2]);

    // remove second tag
    client.remove_note_tag(tag_1).await.unwrap();

    // verify that tag_1 is not tracked anymore
    assert_eq!(client.get_note_tags().await.unwrap(), vec![tag_2]);
}

#[tokio::test]
async fn mint_transaction() {
    // generate test client with a random store name
    let (mut client, _rpc_api, keystore) = create_test_client().await;

    // Faucet account generation
    let (faucet, _seed) =
        insert_new_fungible_faucet(&mut client, AccountStorageMode::Private, &keystore)
            .await
            .unwrap();

    client.sync_state().await.unwrap();

    // Test submitting a mint transaction
    let transaction_request = TransactionRequestBuilder::new()
        .build_mint_fungible_asset(
            FungibleAsset::new(faucet.id(), 5u64).unwrap(),
            AccountId::try_from(ACCOUNT_ID_PUBLIC_FUNGIBLE_FAUCET_1).unwrap(),
            miden_objects::note::NoteType::Private,
            client.rng(),
        )
        .unwrap();

    let transaction = client.new_transaction(faucet.id(), transaction_request).await.unwrap();

    assert_eq!(transaction.executed_transaction().account_delta().nonce_delta(), ONE);
}

#[tokio::test]
async fn import_note_validation() {
    // generate test client
    let (mut client, rpc_api, _) = create_test_client().await;

    // generate test data
    let expected_note = rpc_api.get_available_notes()[0].clone();
    let consumed_note = rpc_api.get_available_notes()[1].clone();

    client
        .import_note(NoteFile::NoteWithProof(
            consumed_note.note().unwrap().clone(),
            consumed_note.inclusion_proof().clone(),
        ))
        .await
        .unwrap();

    client
        .import_note(NoteFile::NoteDetails {
            details: expected_note.note().unwrap().into(),
            after_block_num: 0.into(),
            tag: None,
        })
        .await
        .unwrap();

    let expected_note = client
        .get_input_note(expected_note.note().unwrap().id())
        .await
        .unwrap()
        .unwrap();

    let consumed_note = client
        .get_input_note(consumed_note.note().unwrap().id())
        .await
        .unwrap()
        .unwrap();

    assert!(expected_note.inclusion_proof().is_none());
    assert!(consumed_note.is_consumed());
}

#[tokio::test]
async fn transaction_request_expiration() {
    let (mut client, _, keystore) = create_test_client().await;
    client.sync_state().await.unwrap();

    let current_height = client.get_sync_height().await.unwrap();
    let (faucet, _seed) =
        insert_new_fungible_faucet(&mut client, AccountStorageMode::Private, &keystore)
            .await
            .unwrap();

    let transaction_request = TransactionRequestBuilder::new()
        .expiration_delta(5)
        .build_mint_fungible_asset(
            FungibleAsset::new(faucet.id(), 5u64).unwrap(),
            AccountId::try_from(ACCOUNT_ID_REGULAR_PUBLIC_ACCOUNT_IMMUTABLE_CODE).unwrap(),
            miden_objects::note::NoteType::Private,
            client.rng(),
        )
        .unwrap();

    let transaction = client.new_transaction(faucet.id(), transaction_request).await.unwrap();

    let (_, tx_outputs, ..) = transaction.executed_transaction().clone().into_parts();

    assert_eq!(tx_outputs.expiration_block_num, current_height + 5);
}

#[tokio::test]
async fn import_processing_note_returns_error() {
    // generate test client with a random store name
    let (mut client, _rpc_api, keystore) = create_test_client().await;
    client.sync_state().await.unwrap();

    let (account, _seed) = insert_new_wallet(&mut client, AccountStorageMode::Private, &keystore)
        .await
        .unwrap();

    // Faucet account generation
    let (faucet, _seed) =
        insert_new_fungible_faucet(&mut client, AccountStorageMode::Private, &keystore)
            .await
            .unwrap();

    // Test submitting a mint transaction
    let transaction_request = TransactionRequestBuilder::new()
        .build_mint_fungible_asset(
            FungibleAsset::new(faucet.id(), 5u64).unwrap(),
            account.id(),
            miden_objects::note::NoteType::Public,
            client.rng(),
        )
        .unwrap();

    let transaction =
        client.new_transaction(faucet.id(), transaction_request.clone()).await.unwrap();
    client.submit_transaction(transaction).await.unwrap();

    let note_id = transaction_request.expected_output_own_notes().pop().unwrap().id();
    let note = client.get_input_note(note_id).await.unwrap().unwrap();

    let input = [(note.try_into().unwrap(), None)];
    let consume_note_request = TransactionRequestBuilder::new()
        .unauthenticated_input_notes(input)
        .build()
        .unwrap();
    let transaction = client
        .new_transaction(account.id(), consume_note_request.clone())
        .await
        .unwrap();
    client.submit_transaction(transaction.clone()).await.unwrap();

    let processing_notes = client.get_input_notes(NoteFilter::Processing).await.unwrap();

    assert!(matches!(
        client
            .import_note(NoteFile::NoteId(processing_notes[0].id()))
            .await
            .unwrap_err(),
        ClientError::NoteImportError { .. }
    ));
}

#[tokio::test]
async fn note_without_asset() {
    let (mut client, _rpc_api, keystore) = create_test_client().await;

    let (faucet, _seed) =
        insert_new_fungible_faucet(&mut client, AccountStorageMode::Private, &keystore)
            .await
            .unwrap();

    let (wallet, _seed) = insert_new_wallet(&mut client, AccountStorageMode::Private, &keystore)
        .await
        .unwrap();

    client.sync_state().await.unwrap();

    // Create note without assets
    let serial_num = client.rng().draw_word();
    let recipient = utils::build_p2id_recipient(wallet.id(), serial_num).unwrap();
    let tag = NoteTag::from_account_id(wallet.id());
    let metadata =
        NoteMetadata::new(wallet.id(), NoteType::Private, tag, NoteExecutionHint::always(), ZERO)
            .unwrap();
    let vault = NoteAssets::new(vec![]).unwrap();

    let note = Note::new(vault.clone(), metadata, recipient.clone());

    // Create and execute transaction
    let transaction_request = TransactionRequestBuilder::new()
        .own_output_notes(vec![OutputNote::Full(note)])
        .build()
        .unwrap();

    let transaction = client.new_transaction(wallet.id(), transaction_request.clone()).await;

    assert!(transaction.is_ok());

    // Create the same transaction for the faucet
    let metadata =
        NoteMetadata::new(faucet.id(), NoteType::Private, tag, NoteExecutionHint::always(), ZERO)
            .unwrap();
    let note = Note::new(vault, metadata, recipient);

    let transaction_request = TransactionRequestBuilder::new()
        .own_output_notes(vec![OutputNote::Full(note)])
        .build()
        .unwrap();

    let error = client.new_transaction(faucet.id(), transaction_request).await.unwrap_err();

    assert!(matches!(
        error,
        ClientError::TransactionRequestError(TransactionRequestError::AccountInterfaceError(
            AccountInterfaceError::FaucetNoteWithoutAsset
        ))
    ));

    let error = TransactionRequestBuilder::new()
        .build_pay_to_id(
            PaymentNoteDescription::new(vec![], faucet.id(), wallet.id()),
            NoteType::Public,
            client.rng(),
        )
        .unwrap_err();

    assert!(matches!(error, TransactionRequestError::P2IDNoteWithoutAsset));

    let error = TransactionRequestBuilder::new()
        .build_pay_to_id(
            PaymentNoteDescription::new(
                vec![Asset::Fungible(FungibleAsset::new(faucet.id(), 0).unwrap())],
                faucet.id(),
                wallet.id(),
            ),
            NoteType::Public,
            client.rng(),
        )
        .unwrap_err();

    assert!(matches!(error, TransactionRequestError::P2IDNoteWithoutAsset));
}

#[tokio::test]
async fn execute_program() {
    let (mut client, _, keystore) = create_test_client().await;
    let _ = client.sync_state().await.unwrap();

    let (wallet, _seed) = insert_new_wallet(&mut client, AccountStorageMode::Private, &keystore)
        .await
        .unwrap();

    let code = "
        use.std::sys

        begin
            push.16
            repeat.16
                dup push.1 sub
            end
            exec.sys::truncate_stack
        end
        ";

    let tx_script = client.script_builder().compile_tx_script(code).unwrap();

    let output_stack = client
        .execute_program(wallet.id(), tx_script, AdviceInputs::default(), BTreeSet::new())
        .await
        .unwrap();

    let mut expected_stack = [Felt::new(0); 16];
    for (i, element) in expected_stack.iter_mut().enumerate() {
        *element = Felt::new(i as u64);
    }

    assert_eq!(output_stack, expected_stack);
}

#[tokio::test]
async fn real_note_roundtrip() {
    let (mut client, mock_rpc_api, keystore) = create_test_client().await;
    let (wallet, _seed) = insert_new_wallet(&mut client, AccountStorageMode::Private, &keystore)
        .await
        .unwrap();
    let (faucet, _seed) =
        insert_new_fungible_faucet(&mut client, AccountStorageMode::Private, &keystore)
            .await
            .unwrap();

    mock_rpc_api.prove_block();
    client.sync_state().await.unwrap();

    // Test submitting a mint transaction
    let transaction_request = TransactionRequestBuilder::new()
        .build_mint_fungible_asset(
            FungibleAsset::new(faucet.id(), 5u64).unwrap(),
            wallet.id(),
            miden_objects::note::NoteType::Public,
            client.rng(),
        )
        .unwrap();

    let note_id = transaction_request.expected_output_own_notes().pop().unwrap().id();
    let transaction = client.new_transaction(faucet.id(), transaction_request).await.unwrap();
    client.submit_transaction(transaction).await.unwrap();

    let note = client.get_input_note(note_id).await.unwrap().unwrap();
    assert!(matches!(note.state(), &InputNoteState::Expected(_)));

    mock_rpc_api.prove_block();
    client.sync_state().await.unwrap();

    let note = client.get_input_note(note_id).await.unwrap().unwrap();
    assert!(matches!(note.state(), &InputNoteState::Committed(_)));

    // Consume note
    let transaction_request =
        TransactionRequestBuilder::new().build_consume_notes(vec![note_id]).unwrap();

    let transaction = client.new_transaction(wallet.id(), transaction_request).await.unwrap();
    client.submit_transaction(transaction).await.unwrap();

    mock_rpc_api.prove_block();
    client.sync_state().await.unwrap();

    let note = client.get_input_note(note_id).await.unwrap().unwrap();
    assert!(matches!(note.state(), &InputNoteState::ConsumedAuthenticatedLocal(_)));
}

#[tokio::test]
async fn added_notes() {
    let (mut client, mock_rpc_api, authenticator) = create_test_client().await;

    let faucet_account_header =
        insert_new_fungible_faucet(&mut client, AccountStorageMode::Private, &authenticator)
            .await
            .unwrap()
            .0;

    // Mint some asset for an account not tracked by the client. It should not be stored as an
    // input note afterwards since it is not being tracked by the client
    let fungible_asset = FungibleAsset::new(faucet_account_header.id(), MINT_AMOUNT).unwrap();
    let tx_request = TransactionRequestBuilder::new()
        .build_mint_fungible_asset(
            fungible_asset,
            AccountId::try_from(ACCOUNT_ID_REGULAR).unwrap(),
            NoteType::Private,
            client.rng(),
        )
        .unwrap();
    println!("Running Mint tx...");
    execute_tx(&mut client, faucet_account_header.id(), tx_request).await;
    mock_rpc_api.prove_block();
    client.sync_state().await.unwrap();

    // Check that no new notes were added
    println!("Fetching Committed Notes...");
    let notes = client.get_input_notes(NoteFilter::Committed).await.unwrap();
    assert!(notes.is_empty());
}

#[tokio::test]
async fn p2id_transfer() {
    let (mut client, mock_rpc_api, authenticator) = create_test_client().await;

    let (first_regular_account, second_regular_account, faucet_account_header) =
        setup_two_wallets_and_faucet(&mut client, AccountStorageMode::Private, &authenticator)
            .await;

    let from_account_id = first_regular_account.id();
    let to_account_id = second_regular_account.id();
    let faucet_account_id = faucet_account_header.id();

    // First Mint necessary token
    mint_and_consume(&mut client, from_account_id, faucet_account_id, NoteType::Private).await;
    mock_rpc_api.prove_block();
    client.sync_state().await.unwrap();

    assert_account_has_single_asset(&client, from_account_id, faucet_account_id, MINT_AMOUNT).await;

    // Do a transfer from first account to second account
    let asset = FungibleAsset::new(faucet_account_id, TRANSFER_AMOUNT).unwrap();
    println!("Running P2ID tx...");
    let tx_request = TransactionRequestBuilder::new()
        .build_pay_to_id(
            PaymentNoteDescription::new(
                vec![Asset::Fungible(asset)],
                from_account_id,
                to_account_id,
            ),
            NoteType::Private,
            client.rng(),
        )
        .unwrap();

    let note = tx_request.expected_output_own_notes().pop().unwrap();
    execute_tx(&mut client, from_account_id, tx_request).await;

    // Check that a note tag started being tracked for this note.
    assert!(
        client
            .get_note_tags()
            .await
            .unwrap()
            .into_iter()
            .any(|tag| tag.source == NoteTagSource::Note(note.id()))
    );

    mock_rpc_api.prove_block();
    client.sync_state().await.unwrap();

    // Check that the tag is not longer being tracked
    assert!(
        !client
            .get_note_tags()
            .await
            .unwrap()
            .into_iter()
            .any(|tag| tag.source == NoteTagSource::Note(note.id()))
    );

    // Check that note is committed for the second account to consume
    println!("Fetching Committed Notes...");
    let notes = client.get_input_notes(NoteFilter::Committed).await.unwrap();
    assert!(!notes.is_empty());

    // Consume P2ID note
    println!("Consuming Note...");
    let tx_request = TransactionRequestBuilder::new()
        .build_consume_notes(vec![notes[0].id()])
        .unwrap();
    execute_tx(&mut client, to_account_id, tx_request).await;
    mock_rpc_api.prove_block();
    client.sync_state().await.unwrap();

    // Ensure we have nothing else to consume
    let current_notes = client.get_input_notes(NoteFilter::Committed).await.unwrap();
    assert!(current_notes.is_empty());

    let regular_account = client.get_account(from_account_id).await.unwrap().unwrap();
    let seed = regular_account.seed().copied();
    let regular_account: Account = regular_account.into();

    // The seed should not be retrieved due to the account not being new
    assert!(!regular_account.is_new() && seed.is_none());
    assert_eq!(regular_account.vault().assets().count(), 1);
    let asset = regular_account.vault().assets().next().unwrap();

    // Validate the transferred amounts
    if let Asset::Fungible(fungible_asset) = asset {
        assert_eq!(fungible_asset.amount(), MINT_AMOUNT - TRANSFER_AMOUNT);
    } else {
        panic!("Error: Account should have a fungible asset");
    }

    let regular_account: Account = client.get_account(to_account_id).await.unwrap().unwrap().into();
    assert_eq!(regular_account.vault().assets().count(), 1);
    let asset = regular_account.vault().assets().next().unwrap();

    if let Asset::Fungible(fungible_asset) = asset {
        assert_eq!(fungible_asset.amount(), TRANSFER_AMOUNT);
    } else {
        panic!("Error: Account should have a fungible asset");
    }

    assert_note_cannot_be_consumed_twice(&mut client, to_account_id, notes[0].id()).await;
}

#[tokio::test]
async fn p2id_transfer_failing_not_enough_balance() {
    let (mut client, mock_rpc_api, authenticator) = create_test_client().await;

    let (first_regular_account, second_regular_account, faucet_account_header) =
        setup_two_wallets_and_faucet(&mut client, AccountStorageMode::Private, &authenticator)
            .await;

    let from_account_id = first_regular_account.id();
    let to_account_id = second_regular_account.id();
    let faucet_account_id = faucet_account_header.id();

    // First Mint necessary token
    mint_and_consume(&mut client, from_account_id, faucet_account_id, NoteType::Private).await;
    mock_rpc_api.prove_block();
    client.sync_state().await.unwrap();

    // Do a transfer from first account to second account
    let asset = FungibleAsset::new(faucet_account_id, MINT_AMOUNT + 1).unwrap();
    println!("Running P2ID tx...");
    let tx_request = TransactionRequestBuilder::new()
        .build_pay_to_id(
            PaymentNoteDescription::new(
                vec![Asset::Fungible(asset)],
                from_account_id,
                to_account_id,
            ),
            NoteType::Private,
            client.rng(),
        )
        .unwrap();
    execute_failing_tx(
        &mut client,
        from_account_id,
        tx_request,
        ClientError::AssetError(miden_objects::AssetError::FungibleAssetAmountNotSufficient {
            minuend: MINT_AMOUNT,
            subtrahend: MINT_AMOUNT + 1,
        }),
    )
    .await;
}

#[tokio::test]
async fn p2ide_transfer_consumed_by_target() {
    let (mut client, mock_rpc_api, authenticator) = create_test_client().await;

    let (first_regular_account, second_regular_account, faucet_account_header) =
        setup_two_wallets_and_faucet(&mut client, AccountStorageMode::Private, &authenticator)
            .await;

    let from_account_id = first_regular_account.id();
    let to_account_id = second_regular_account.id();
    let faucet_account_id = faucet_account_header.id();

    // First Mint necessary token
    let note = mint_note(&mut client, from_account_id, faucet_account_id, NoteType::Private)
        .await
        .1;
    mock_rpc_api.prove_block();
    client.sync_state().await.unwrap();

    //Check that the note is not consumed by the target account
    assert!(matches!(
        client.get_input_note(note.id()).await.unwrap().unwrap().state(),
        InputNoteState::Committed { .. }
    ));

    consume_notes(&mut client, from_account_id, &[note.clone()]).await;
    mock_rpc_api.prove_block();
    client.sync_state().await.unwrap();

    assert_account_has_single_asset(&client, from_account_id, faucet_account_id, MINT_AMOUNT).await;

    // Check that the note is consumed by the target account
    let input_note = client.get_input_note(note.id()).await.unwrap().unwrap();
    assert!(matches!(input_note.state(), InputNoteState::ConsumedAuthenticatedLocal { .. }));
    if let InputNoteState::ConsumedAuthenticatedLocal(ConsumedAuthenticatedLocalNoteState {
        submission_data,
        ..
    }) = input_note.state()
    {
        assert_eq!(submission_data.consumer_account, from_account_id);
    } else {
        panic!("Note should be consumed");
    }

    // Do a transfer from first account to second account with Recall. In this situation we'll do
    // the happy path where the `to_account_id` consumes the note
    let from_account_balance = client
        .get_account(from_account_id)
        .await
        .unwrap()
        .unwrap()
        .account()
        .vault()
        .get_balance(faucet_account_id)
        .unwrap_or(0);
    let to_account_balance = client
        .get_account(to_account_id)
        .await
        .unwrap()
        .unwrap()
        .account()
        .vault()
        .get_balance(faucet_account_id)
        .unwrap_or(0);
    let current_block_num = client.get_sync_height().await.unwrap();
    let asset = FungibleAsset::new(faucet_account_id, TRANSFER_AMOUNT).unwrap();
    println!("Running P2IDE tx...");
    let tx_request = TransactionRequestBuilder::new()
        .build_pay_to_id(
            PaymentNoteDescription::new(
                vec![Asset::Fungible(asset)],
                from_account_id,
                to_account_id,
            )
            .with_reclaim_height(current_block_num + RECALL_HEIGHT_DELTA),
            NoteType::Private,
            client.rng(),
        )
        .unwrap();
    execute_tx(&mut client, from_account_id, tx_request.clone()).await;
    mock_rpc_api.prove_block();
    client.sync_state().await.unwrap();

    // Check that note is committed for the second account to consume
    println!("Fetching Committed Notes...");
    let notes = client.get_input_notes(NoteFilter::Committed).await.unwrap();
    assert!(!notes.is_empty());

    // Make the `to_account_id` consume P2IDE note
    let note_id = tx_request.expected_output_own_notes().pop().unwrap().id();
    println!("Consuming Note...");
    let tx_request = TransactionRequestBuilder::new().build_consume_notes(vec![note_id]).unwrap();
    execute_tx(&mut client, to_account_id, tx_request).await;
    mock_rpc_api.prove_block();
    client.sync_state().await.unwrap();
    let regular_account = client.get_account(from_account_id).await.unwrap().unwrap();

    // The seed should not be retrieved due to the account not being new
    assert!(!regular_account.account().is_new() && regular_account.seed().is_none());
    assert_eq!(regular_account.account().vault().assets().count(), 1);
    let asset = regular_account.account().vault().assets().next().unwrap();

    // Validate the transferred amounts
    if let Asset::Fungible(fungible_asset) = asset {
        assert_eq!(fungible_asset.amount(), from_account_balance - TRANSFER_AMOUNT);
    } else {
        panic!("Error: Account should have a fungible asset");
    }

    let regular_account: Account = client.get_account(to_account_id).await.unwrap().unwrap().into();
    assert_eq!(regular_account.vault().assets().count(), 1);
    let asset = regular_account.vault().assets().next().unwrap();

    if let Asset::Fungible(fungible_asset) = asset {
        assert_eq!(fungible_asset.amount(), to_account_balance + TRANSFER_AMOUNT);
    } else {
        panic!("Error: Account should have a fungible asset");
    }

    assert_note_cannot_be_consumed_twice(&mut client, to_account_id, note_id).await;
}

#[tokio::test]
async fn p2ide_transfer_consumed_by_sender() {
    let (mut client, mock_rpc_api, authenticator) = create_test_client().await;

    let (first_regular_account, second_regular_account, faucet_account_header) =
        setup_two_wallets_and_faucet(&mut client, AccountStorageMode::Private, &authenticator)
            .await;

    let from_account_id = first_regular_account.id();
    let to_account_id = second_regular_account.id();
    let faucet_account_id = faucet_account_header.id();

    // First Mint necessary token
    mint_and_consume(&mut client, from_account_id, faucet_account_id, NoteType::Private).await;
    mock_rpc_api.prove_block();
    client.sync_state().await.unwrap();

    // Do a transfer from first account to second account with Recall. In this situation we'll do
    // the happy path where the `to_account_id` consumes the note
    let from_account_balance = client
        .get_account(from_account_id)
        .await
        .unwrap()
        .unwrap()
        .account()
        .vault()
        .get_balance(faucet_account_id)
        .unwrap_or(0);
    let current_block_num = client.get_sync_height().await.unwrap();
    let asset = FungibleAsset::new(faucet_account_id, TRANSFER_AMOUNT).unwrap();
    println!("Running P2IDE tx...");
    let tx_request = TransactionRequestBuilder::new()
        .build_pay_to_id(
            PaymentNoteDescription::new(
                vec![Asset::Fungible(asset)],
                from_account_id,
                to_account_id,
            )
            .with_reclaim_height(current_block_num + RECALL_HEIGHT_DELTA),
            NoteType::Private,
            client.rng(),
        )
        .unwrap();
    execute_tx(&mut client, from_account_id, tx_request).await;
    mock_rpc_api.prove_block();
    client.sync_state().await.unwrap();

    // Check that note is committed
    println!("Fetching Committed Notes...");
    let notes = client.get_input_notes(NoteFilter::Committed).await.unwrap();
    assert!(!notes.is_empty());

    // Check that it's still too early to consume
    println!("Consuming Note (too early)...");
    let tx_request = TransactionRequestBuilder::new()
        .build_consume_notes(vec![notes[0].id()])
        .unwrap();
    let transaction_execution_result = client.new_transaction(from_account_id, tx_request).await;
    assert!(transaction_execution_result.is_err_and(|err| {
        matches!(
            err,
            ClientError::TransactionExecutorError(
                TransactionExecutorError::TransactionProgramExecutionFailed(_)
            )
        )
    }));

    // Wait to consume with the sender account
    println!("Waiting for note to be consumable by sender");
    mock_rpc_api.advance_blocks(RECALL_HEIGHT_DELTA);
    client.sync_state().await.unwrap();

    // Consume the note with the sender account
    println!("Consuming Note...");
    let tx_request = TransactionRequestBuilder::new()
        .build_consume_notes(vec![notes[0].id()])
        .unwrap();
    execute_tx(&mut client, from_account_id, tx_request).await;
    mock_rpc_api.prove_block();
    client.sync_state().await.unwrap();

    let regular_account = client.get_account(from_account_id).await.unwrap().unwrap();
    // The seed should not be retrieved due to the account not being new
    assert!(!regular_account.account().is_new() && regular_account.seed().is_none());
    assert_eq!(regular_account.account().vault().assets().count(), 1);
    let asset = regular_account.account().vault().assets().next().unwrap();

    // Validate the sender hasn't lost funds
    if let Asset::Fungible(fungible_asset) = asset {
        assert_eq!(fungible_asset.amount(), from_account_balance);
    } else {
        panic!("Error: Account should have a fungible asset");
    }

    let regular_account: Account = client.get_account(to_account_id).await.unwrap().unwrap().into();
    assert_eq!(regular_account.vault().assets().count(), 0);

    // Check that the target can't consume the note anymore
    assert_note_cannot_be_consumed_twice(&mut client, to_account_id, notes[0].id()).await;
}

#[tokio::test]
async fn p2ide_timelocked() {
    let (mut client, mock_rpc_api, authenticator) = create_test_client().await;

    let (first_regular_account, second_regular_account, faucet_account_header) =
        setup_two_wallets_and_faucet(&mut client, AccountStorageMode::Private, &authenticator)
            .await;

    let from_account_id = first_regular_account.id();
    let to_account_id = second_regular_account.id();
    let faucet_account_id = faucet_account_header.id();

    // First Mint necessary token
    mint_and_consume(&mut client, from_account_id, faucet_account_id, NoteType::Public).await;
    mock_rpc_api.prove_block();
    client.sync_state().await.unwrap();

    let current_block_num = client.get_sync_height().await.unwrap();

    let asset = FungibleAsset::new(faucet_account_id, TRANSFER_AMOUNT).unwrap();
    let tx_request = TransactionRequestBuilder::new()
        .build_pay_to_id(
            PaymentNoteDescription::new(
                vec![Asset::Fungible(asset)],
                from_account_id,
                to_account_id,
            )
            .with_timelock_height(current_block_num + RECALL_HEIGHT_DELTA)
            .with_reclaim_height(current_block_num),
            NoteType::Public,
            client.rng(),
        )
        .unwrap();
    let note = tx_request.expected_output_own_notes().pop().unwrap();

    execute_tx(&mut client, from_account_id, tx_request).await;
    mock_rpc_api.prove_block();
    client.sync_state().await.unwrap();

    // Check that it's still too early to consume by both accounts
    let tx_request = TransactionRequestBuilder::new().build_consume_notes(vec![note.id()]).unwrap();
    let results = [
        client.new_transaction(from_account_id, tx_request.clone()).await,
        client.new_transaction(to_account_id, tx_request).await,
    ];
    assert!(results.iter().all(|result| {
        result.as_ref().is_err_and(|err| {
            matches!(
                err,
                ClientError::TransactionExecutorError(
                    TransactionExecutorError::TransactionProgramExecutionFailed(_)
                )
            )
        })
    }));

    // Wait to consume with the target account
    mock_rpc_api.advance_blocks(RECALL_HEIGHT_DELTA);
    client.sync_state().await.unwrap();

    // Consume the note with the target account
    let tx_request = TransactionRequestBuilder::new().build_consume_notes(vec![note.id()]).unwrap();
    execute_tx(&mut client, to_account_id, tx_request).await;
    mock_rpc_api.prove_block();
    client.sync_state().await.unwrap();

    let target_account: Account = client.get_account(to_account_id).await.unwrap().unwrap().into();
    assert_eq!(target_account.vault().get_balance(faucet_account_id).unwrap(), TRANSFER_AMOUNT);
}

#[tokio::test]
async fn get_consumable_notes() {
    let (mut client, mock_rpc_api, authenticator) = create_test_client().await;

    let (first_regular_account, second_regular_account, faucet_account_header) =
        setup_two_wallets_and_faucet(&mut client, AccountStorageMode::Private, &authenticator)
            .await;

    let from_account_id = first_regular_account.id();
    let to_account_id = second_regular_account.id();
    let faucet_account_id = faucet_account_header.id();

    //No consumable notes initially
    assert!(client.get_consumable_notes(None).await.unwrap().is_empty());

    // First Mint necessary token
    let note = mint_note(&mut client, from_account_id, faucet_account_id, NoteType::Private)
        .await
        .1;
    mock_rpc_api.prove_block();
    client.sync_state().await.unwrap();

    // Check that note is consumable by the account that minted
    assert!(!client.get_consumable_notes(None).await.unwrap().is_empty());
    assert!(!client.get_consumable_notes(Some(from_account_id)).await.unwrap().is_empty());
    assert!(client.get_consumable_notes(Some(to_account_id)).await.unwrap().is_empty());

    consume_notes(&mut client, from_account_id, &[note]).await;
    mock_rpc_api.prove_block();
    client.sync_state().await.unwrap();

    //After consuming there are no more consumable notes
    assert!(client.get_consumable_notes(None).await.unwrap().is_empty());

    // Do a transfer from first account to second account
    let asset = FungibleAsset::new(faucet_account_id, TRANSFER_AMOUNT).unwrap();
    println!("Running P2IDE tx...");
    let tx_request = TransactionRequestBuilder::new()
        .build_pay_to_id(
            PaymentNoteDescription::new(
                vec![Asset::Fungible(asset)],
                from_account_id,
                to_account_id,
            )
            .with_reclaim_height(100.into()),
            NoteType::Private,
            client.rng(),
        )
        .unwrap();
    execute_tx(&mut client, from_account_id, tx_request).await;
    mock_rpc_api.prove_block();
    client.sync_state().await.unwrap();

    // Check that note is consumable by both accounts
    let consumable_notes = client.get_consumable_notes(None).await.unwrap();
    let relevant_accounts = &consumable_notes.first().unwrap().1;
    assert_eq!(relevant_accounts.len(), 2);
    assert!(!client.get_consumable_notes(Some(from_account_id)).await.unwrap().is_empty());
    assert!(!client.get_consumable_notes(Some(to_account_id)).await.unwrap().is_empty());

    // Check that the note is only consumable after block 100 for the account that sent the
    // transaction
    let from_account_relevance = relevant_accounts
        .iter()
        .find(|relevance| relevance.0 == from_account_id)
        .unwrap()
        .1;
    assert_eq!(from_account_relevance, NoteRelevance::After(100));

    // Check that the note is always consumable for the account that received the transaction
    let to_account_relevance = relevant_accounts
        .iter()
        .find(|relevance| relevance.0 == to_account_id)
        .unwrap()
        .1;
    assert_eq!(to_account_relevance, NoteRelevance::Now);
}

#[tokio::test]
async fn get_output_notes() {
    let (mut client, mock_rpc_api, authenticator) = create_test_client().await;
    let _ = client.sync_state().await.unwrap();
    let (first_regular_account, faucet_account_header) =
        setup_wallet_and_faucet(&mut client, AccountStorageMode::Private, &authenticator).await;

    let from_account_id = first_regular_account.id();
    let faucet_account_id = faucet_account_header.id();
    let random_account_id = AccountId::try_from(ACCOUNT_ID_REGULAR).unwrap();

    // No output notes initially
    assert!(client.get_output_notes(NoteFilter::All).await.unwrap().is_empty());

    // First Mint necessary token
    let note = mint_note(&mut client, from_account_id, faucet_account_id, NoteType::Private)
        .await
        .1;
    mock_rpc_api.prove_block();
    client.sync_state().await.unwrap();

    // Check that there was an output note but it wasn't consumed
    assert!(client.get_output_notes(NoteFilter::Consumed).await.unwrap().is_empty());
    assert!(!client.get_output_notes(NoteFilter::All).await.unwrap().is_empty());

    consume_notes(&mut client, from_account_id, &[note]).await;
    mock_rpc_api.prove_block();
    client.sync_state().await.unwrap();

    //After consuming, the note is returned when using the [NoteFilter::Consumed] filter
    assert!(!client.get_output_notes(NoteFilter::Consumed).await.unwrap().is_empty());

    // Do a transfer from first account to second account
    let asset = FungibleAsset::new(faucet_account_id, TRANSFER_AMOUNT).unwrap();
    println!("Running P2ID tx...");
    let tx_request = TransactionRequestBuilder::new()
        .build_pay_to_id(
            PaymentNoteDescription::new(
                vec![Asset::Fungible(asset)],
                from_account_id,
                random_account_id,
            ),
            NoteType::Private,
            client.rng(),
        )
        .unwrap();

    let output_note_id = tx_request.expected_output_own_notes().pop().unwrap().id();

    // Before executing, the output note is not found
    assert!(client.get_output_note(output_note_id).await.unwrap().is_none());

    execute_tx(&mut client, from_account_id, tx_request).await;
    mock_rpc_api.prove_block();
    client.sync_state().await.unwrap();

    // After executing, the note is only found in output notes
    assert!(client.get_output_note(output_note_id).await.unwrap().is_some());
    assert!(client.get_input_note(output_note_id).await.unwrap().is_none());
}

#[tokio::test]
async fn account_rollback() {
    let (builder, mock_rpc_api, authenticator) = create_test_client_builder().await;

    let mut client = builder.tx_graceful_blocks(Some(TX_GRACEFUL_BLOCKS)).build().await.unwrap();

    client.sync_state().await.unwrap();

    let (regular_account, faucet_account_header) =
        setup_wallet_and_faucet(&mut client, AccountStorageMode::Private, &authenticator).await;

    let account_id = regular_account.id();
    let faucet_account_id = faucet_account_header.id();

    // Mint a note
    let note = mint_note(&mut client, account_id, faucet_account_id, NoteType::Private).await.1;
    mock_rpc_api.prove_block();
    client.sync_state().await.unwrap();

    consume_notes(&mut client, account_id, &[note]).await;
    mock_rpc_api.prove_block();
    client.sync_state().await.unwrap();

    // Create a transaction but don't submit it to the node
    let asset = FungibleAsset::new(faucet_account_id, TRANSFER_AMOUNT).unwrap();

    let tx_request = TransactionRequestBuilder::new()
        .build_pay_to_id(
            PaymentNoteDescription::new(vec![Asset::Fungible(asset)], account_id, account_id),
            NoteType::Public,
            client.rng(),
        )
        .unwrap();

    // Execute the transaction but don't submit it to the node
    let tx_result = client.new_transaction(account_id, tx_request).await.unwrap();
    let tx_id = tx_result.executed_transaction().id();
    client.testing_prove_transaction(&tx_result).await.unwrap();

    // Store the account state before applying the transaction
    let account_before_tx = client.get_account(account_id).await.unwrap().unwrap();
    let account_commitment_before_tx = account_before_tx.account().commitment();

    // Apply the transaction
    client.testing_apply_transaction(tx_result).await.unwrap();

    // Check that the account state has changed after applying the transaction
    let account_after_tx = client.get_account(account_id).await.unwrap().unwrap();
    let account_commitment_after_tx = account_after_tx.account().commitment();

    assert_ne!(
        account_commitment_before_tx, account_commitment_after_tx,
        "Account commitment should change after applying the transaction"
    );

    // Verify the transaction is in pending state
    let tx_record = client
        .get_transactions(TransactionFilter::All)
        .await
        .unwrap()
        .into_iter()
        .find(|tx| tx.id == tx_id)
        .unwrap();
    assert!(matches!(tx_record.status, TransactionStatus::Pending));

    // Sync the state, which should discard the old pending transaction
    mock_rpc_api.advance_blocks(TX_GRACEFUL_BLOCKS + 1);
    client.sync_state().await.unwrap();

    // Verify the transaction is now discarded
    let tx_record = client
        .get_transactions(TransactionFilter::All)
        .await
        .unwrap()
        .into_iter()
        .find(|tx| tx.id == tx_id)
        .unwrap();

    assert!(matches!(tx_record.status, TransactionStatus::Discarded(DiscardCause::Stale)));

    // Check that the account state has been rolled back after the transaction was discarded
    let account_after_sync = client.get_account(account_id).await.unwrap().unwrap();
    let account_commitment_after_sync = account_after_sync.account().commitment();

    assert_ne!(
        account_commitment_after_sync, account_commitment_after_tx,
        "Account commitment should change after transaction was discarded"
    );
    assert_eq!(
        account_commitment_after_sync, account_commitment_before_tx,
        "Account commitment should be rolled back to the value before the transaction"
    );
}

#[tokio::test]
async fn subsequent_discarded_transactions() {
    let (mut client, mock_rpc_api, keystore) = create_test_client().await;

    let (regular_account, faucet_account_header) =
        setup_wallet_and_faucet(&mut client, AccountStorageMode::Public, &keystore).await;

    let account_id = regular_account.id();
    let faucet_account_id = faucet_account_header.id();

    let note = mint_note(&mut client, account_id, faucet_account_id, NoteType::Private).await.1;
    mock_rpc_api.prove_block();
    client.sync_state().await.unwrap();

    consume_notes(&mut client, account_id, &[note]).await;
    mock_rpc_api.prove_block();
    client.sync_state().await.unwrap();

    // Create a transaction that will expire in 2 blocks
    let asset = FungibleAsset::new(faucet_account_id, TRANSFER_AMOUNT).unwrap();
    let tx_request = TransactionRequestBuilder::new()
        .expiration_delta(2)
        .build_pay_to_id(
            PaymentNoteDescription::new(vec![Asset::Fungible(asset)], account_id, account_id),
            NoteType::Public,
            client.rng(),
        )
        .unwrap();

    // Execute the transaction but don't submit it to the node
    let tx_result = client.new_transaction(account_id, tx_request).await.unwrap();
    let first_tx_id = tx_result.executed_transaction().id();
    client.testing_prove_transaction(&tx_result).await.unwrap();

    let account_before_tx = client.get_account(account_id).await.unwrap().unwrap();

    client.testing_apply_transaction(tx_result).await.unwrap();

    // Create a second transaction that will not expire
    let asset = FungibleAsset::new(faucet_account_id, TRANSFER_AMOUNT).unwrap();
    let tx_request = TransactionRequestBuilder::new()
        .build_pay_to_id(
            PaymentNoteDescription::new(vec![Asset::Fungible(asset)], account_id, account_id),
            NoteType::Public,
            client.rng(),
        )
        .unwrap();

    // Execute the transaction but don't submit it to the node
    let tx_result = client.new_transaction(account_id, tx_request).await.unwrap();
    let second_tx_id = tx_result.executed_transaction().id();
    client.testing_prove_transaction(&tx_result).await.unwrap();
    client.testing_apply_transaction(tx_result).await.unwrap();

    // Sync the state, which should discard the first transaction
    mock_rpc_api.advance_blocks(3);
    client.sync_state().await.unwrap();

    let account_after_sync = client.get_account(account_id).await.unwrap().unwrap();

    // Verify the first transaction is now discarded
    let first_tx_record = client
        .get_transactions(TransactionFilter::Ids(vec![first_tx_id]))
        .await
        .unwrap()
        .pop()
        .unwrap();

    assert!(matches!(
        first_tx_record.status,
        TransactionStatus::Discarded(DiscardCause::Expired)
    ));

    // Verify the second transaction is also discarded
    let second_tx_record = client
        .get_transactions(TransactionFilter::Ids(vec![second_tx_id]))
        .await
        .unwrap()
        .pop()
        .unwrap();

    println!("Second tx record: {:?}", second_tx_record.status);

    assert!(matches!(
        second_tx_record.status,
        TransactionStatus::Discarded(DiscardCause::DiscardedInitialState)
    ));

    // Check that the account state has been rolled back to the value before both transactions
    assert_eq!(
        account_after_sync.account().commitment(),
        account_before_tx.account().commitment(),
    );
}

#[tokio::test]
async fn missing_recipient_digest() {
    let (mut client, _, keystore) = create_test_client().await;

    let (faucet, _seed) =
        insert_new_fungible_faucet(&mut client, AccountStorageMode::Private, &keystore)
            .await
            .unwrap();

    let dummy_recipient = NoteRecipient::new(
        Word::default(),
        WellKnownNote::SWAP.script(),
        NoteInputs::new(vec![]).unwrap(),
    );

    let dummy_recipient_digest = dummy_recipient.digest();

    let tx_request = TransactionRequestBuilder::new()
        .expected_output_recipients(vec![dummy_recipient])
        .build_mint_fungible_asset(
            FungibleAsset::new(faucet.id(), 5u64).unwrap(),
            AccountId::try_from(ACCOUNT_ID_PRIVATE_SENDER).unwrap(),
            NoteType::Public,
            client.rng(),
        )
        .unwrap();

    let error = client.new_transaction(faucet.id(), tx_request).await.unwrap_err();

    if let ClientError::MissingOutputRecipients(digests) = error {
        assert!(digests == vec![dummy_recipient_digest]);
    }
}

#[tokio::test]
async fn input_note_checks() {
    let (mut client, mock_rpc_api, authenticator) = create_test_client().await;

    let (wallet, faucet) =
        setup_wallet_and_faucet(&mut client, AccountStorageMode::Private, &authenticator).await;

    let mut mint_notes = vec![];
<<<<<<< HEAD
    for _ in 0..5 {
        mint_notes.push(mint_note(&mut client, wallet.id(), faucet.id(), NoteType::Public).await);
=======
    for _ in 0..10 {
        mint_notes.push(mint_note(&mut client, wallet.id(), faucet.id(), NoteType::Public).await.1);
        mock_rpc_api.prove_block();
        client.sync_state().await.unwrap();
>>>>>>> f475d89f
    }

    let duplicate_note_tx_request = TransactionRequestBuilder::new()
        .build_consume_notes(vec![mint_notes[0].id(), mint_notes[0].id()]);

    assert!(matches!(
        duplicate_note_tx_request,
        Err(TransactionRequestError::DuplicateInputNote(note_id)) if note_id == mint_notes[0].id()
    ));

    let tx_request = TransactionRequestBuilder::new()
        .build_consume_notes(mint_notes.iter().map(Note::id).collect())
        .unwrap();

    let transaction = client.new_transaction(wallet.id(), tx_request).await.unwrap();

    let input_notes = transaction.executed_transaction().input_notes().iter();

    // Check that the input notes have the same order as the original notes
    for (i, input_note) in input_notes.enumerate() {
        assert_eq!(input_note.id(), mint_notes[i].id());
    }

    client.submit_transaction(transaction).await.unwrap();
    mock_rpc_api.prove_block();
    client.sync_state().await.unwrap();

    // Check that using consumed notes will return an error
    let consumed_note_tx_request = TransactionRequestBuilder::new()
        .build_consume_notes(vec![mint_notes[0].id()])
        .unwrap();
    let error = client.new_transaction(wallet.id(), consumed_note_tx_request).await.unwrap_err();

    assert!(matches!(
        error,
        ClientError::TransactionRequestError(TransactionRequestError::InputNoteAlreadyConsumed(_))
    ));

    // Check that adding an authenticated note that is not tracked by the client will return an
    // error
    let missing_authenticated_note_tx_request = TransactionRequestBuilder::new()
        .build_consume_notes(vec![EMPTY_WORD.into()])
        .unwrap();
    let error = client
        .new_transaction(wallet.id(), missing_authenticated_note_tx_request)
        .await
        .unwrap_err();

    assert!(matches!(
        error,
        ClientError::TransactionRequestError(
            TransactionRequestError::MissingAuthenticatedInputNote(_)
        )
    ));
}

#[tokio::test]
async fn swap_chain_test() {
    // This test simulates a "swap chain" scenario with multiple wallets and fungible assets.
    // 1. It creates a number wallet/faucet pairs, each wallet holding an asset minted by its paired
    //    faucet.
    // 2. For each consecutive pair, it creates a swap transaction where wallet N offers its asset
    //    and requests the asset of wallet N+1.
    // 3. The last wallet, which didn't generate any swaps, holds the asset that the wallet N-1
    //    requested, which in turn was the asset requested by wallet N-2, and so on.
    // 4. The test then consumes all swap notes (in reverse order) in a single transaction against
    //    the last wallet.
    // 5. Although the last wallet doesn't contain any of the intermediate requested assets, it
    //    should be able to consume the swap notes because it will hold the requested asset for each
    //    step and gain the needed asset for the next. This can only happen if the notes are
    //    consumed in the specified order.
    // 6. Finally, it asserts that the last wallet now owns the asset originally held by the first
    //    wallet, verifying that the whole swap chain was successful.

    let (mut client, mock_rpc_api, keystore) = create_test_client().await;

    // Generate a few account pairs with a fungible asset that can be used for swaps.
    let mut account_pairs = vec![];
    for _ in 0..3 {
        let (wallet, faucet) =
            setup_wallet_and_faucet(&mut client, AccountStorageMode::Private, &keystore).await;
        mint_and_consume(&mut client, wallet.id(), faucet.id(), NoteType::Private).await;
        mock_rpc_api.prove_block();
        client.sync_state().await.unwrap();

        account_pairs.push((wallet, faucet));
    }

    // Generate swap notes.
    // Except for the last, each wallet N will offer it's faucet N asset and request a faucet N+1
    // asset.
    let mut swap_notes = vec![];
    for pairs in account_pairs.windows(2) {
        let tx_request = TransactionRequestBuilder::new()
            .build_swap(
                &SwapTransactionData::new(
                    pairs[0].0.id(),
                    Asset::Fungible(FungibleAsset::new(pairs[0].1.id(), 1).unwrap()),
                    Asset::Fungible(FungibleAsset::new(pairs[1].1.id(), 1).unwrap()),
                ),
                NoteType::Private,
                NoteType::Private,
                client.rng(),
            )
            .unwrap();

        // The notes are inserted in reverse order because the first note to be consumed will be the
        // last one generated.
        swap_notes.insert(0, tx_request.expected_output_own_notes()[0].id());
        execute_tx(&mut client, pairs[0].0.id(), tx_request).await;
        mock_rpc_api.prove_block();
        client.sync_state().await.unwrap();
    }

    // The last wallet didn't generate any swap notes and has the asset needed to start the swap
    // chain.
    let last_wallet = account_pairs.last().unwrap().0.id();

    // Trying to consume the notes in another order will fail.
    let tx_request = TransactionRequestBuilder::new()
        .build_consume_notes(swap_notes.iter().rev().copied().collect())
        .unwrap();
    let error = client.new_transaction(last_wallet, tx_request).await.unwrap_err();
    assert!(matches!(
        error,
        ClientError::TransactionExecutorError(
            TransactionExecutorError::TransactionProgramExecutionFailed(_)
        )
    ));

    let tx_request = TransactionRequestBuilder::new().build_consume_notes(swap_notes).unwrap();
    execute_tx(&mut client, last_wallet, tx_request).await;

    // At the end, the last wallet should have the asset of the first wallet.
    let last_wallet_account = client.get_account(last_wallet).await.unwrap().unwrap();
    assert_eq!(
        last_wallet_account
            .account()
            .vault()
            .get_balance(account_pairs[0].1.id())
            .unwrap(),
        1
    );
}<|MERGE_RESOLUTION|>--- conflicted
+++ resolved
@@ -1778,15 +1778,11 @@
         setup_wallet_and_faucet(&mut client, AccountStorageMode::Private, &authenticator).await;
 
     let mut mint_notes = vec![];
-<<<<<<< HEAD
+
     for _ in 0..5 {
-        mint_notes.push(mint_note(&mut client, wallet.id(), faucet.id(), NoteType::Public).await);
-=======
-    for _ in 0..10 {
         mint_notes.push(mint_note(&mut client, wallet.id(), faucet.id(), NoteType::Public).await.1);
         mock_rpc_api.prove_block();
         client.sync_state().await.unwrap();
->>>>>>> f475d89f
     }
 
     let duplicate_note_tx_request = TransactionRequestBuilder::new()
