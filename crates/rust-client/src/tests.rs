use alloc::vec::Vec;
use std::{boxed::Box, collections::BTreeSet, env::temp_dir, println, sync::Arc};

// TESTS
// ================================================================================================
use miden_lib::{
    account::{
        auth::RpoFalcon512, faucets::BasicFungibleFaucet, interface::AccountInterfaceError,
        wallets::BasicWallet,
    },
    note::{utils, well_known_note::WellKnownNote},
    transaction::TransactionKernel,
};
use miden_objects::{
    Felt, FieldElement, Word, ZERO,
    account::{
        Account, AccountBuilder, AccountCode, AccountHeader, AccountId, AccountStorageMode,
        AccountType, AuthSecretKey,
    },
    asset::{Asset, FungibleAsset, TokenSymbol},
    crypto::{
        dsa::rpo_falcon512::SecretKey,
        rand::{FeltRng, RpoRandomCoin},
    },
<<<<<<< HEAD
    note::{Note, NoteAssets, NoteExecutionHint, NoteFile, NoteMetadata, NoteTag, NoteType},
=======
    note::{
        Note, NoteAssets, NoteExecutionHint, NoteFile, NoteInputs, NoteMetadata, NoteRecipient,
        NoteTag, NoteType,
    },
>>>>>>> 14a3a930
    testing::account_id::{
        ACCOUNT_ID_PRIVATE_SENDER, ACCOUNT_ID_PUBLIC_FUNGIBLE_FAUCET_1,
        ACCOUNT_ID_PUBLIC_FUNGIBLE_FAUCET_2, ACCOUNT_ID_REGULAR_PRIVATE_ACCOUNT_UPDATABLE_CODE,
        ACCOUNT_ID_REGULAR_PUBLIC_ACCOUNT_IMMUTABLE_CODE,
        ACCOUNT_ID_REGULAR_PUBLIC_ACCOUNT_UPDATABLE_CODE,
    },
    transaction::{InputNote, OutputNote},
    vm::AdviceInputs,
};
use miden_tx::{
    TransactionExecutorError,
    utils::{Deserializable, Serializable},
};
use rand::{Rng, RngCore, rngs::StdRng};
use uuid::Uuid;

use crate::{
    Client, ClientError,
    builder::ClientBuilder,
    keystore::FilesystemKeyStore,
    note::NoteRelevance,
    rpc::NodeRpcClient,
    store::{
        InputNoteRecord, InputNoteState, NoteFilter, TransactionFilter,
        input_note_states::ConsumedAuthenticatedLocalNoteState, sqlite_store::SqliteStore,
    },
    sync::NoteTagSource,
    testing::{
        common::{
            ACCOUNT_ID_REGULAR, MINT_AMOUNT, RECALL_HEIGHT_DELTA, TRANSFER_AMOUNT,
            assert_account_has_single_asset, assert_note_cannot_be_consumed_twice, consume_notes,
            execute_failing_tx, execute_tx, execute_tx_and_sync, mint_and_consume, mint_note,
            setup_two_wallets_and_faucet, setup_wallet_and_faucet, wait_for_node, wait_for_tx,
        },
        mock::{MockClient, MockRpcApi},
    },
    transaction::{
        DiscardCause, PaymentTransactionData, TransactionRequestBuilder, TransactionRequestError,
        TransactionStatus,
    },
};

/// Constant that represents the number of blocks until the transaction is considered
/// stale.
const TX_GRACEFUL_BLOCKS: u32 = 20;

// HELPERS
// ================================================================================================

pub async fn create_test_client_builder() -> (ClientBuilder, MockRpcApi, FilesystemKeyStore<StdRng>)
{
    let store = SqliteStore::new(create_test_store_path()).await.unwrap();
    let store = Arc::new(store);

    let mut rng = rand::rng();
    let coin_seed: [u64; 4] = rng.random();

    let rng = RpoRandomCoin::new(coin_seed.map(Felt::new));

    let keystore_path = temp_dir();
    let keystore = FilesystemKeyStore::new(keystore_path.clone()).unwrap();

    let rpc_api = MockRpcApi::new();
    let arc_rpc_api = Arc::new(rpc_api.clone());

    let builder = ClientBuilder::new()
        .with_rpc(arc_rpc_api)
        .with_rng(Box::new(rng))
        .with_store(store)
        .with_filesystem_keystore(keystore_path.to_str().unwrap())
        .in_debug_mode(true)
        .with_tx_graceful_blocks(None);

    (builder, rpc_api, keystore)
}

pub async fn create_test_client() -> (MockClient, MockRpcApi, FilesystemKeyStore<StdRng>) {
    let (builder, rpc_api, keystore) = create_test_client_builder().await;
    let client = builder.build().await.unwrap();

    (client, rpc_api, keystore)
}

pub fn create_test_store_path() -> std::path::PathBuf {
    let mut temp_file = temp_dir();
    temp_file.push(format!("{}.sqlite3", Uuid::new_v4()));
    temp_file
}

async fn insert_new_wallet(
    client: &mut Client,
    storage_mode: AccountStorageMode,
    keystore: &FilesystemKeyStore<StdRng>,
) -> Result<(Account, Word), ClientError> {
    let key_pair = SecretKey::with_rng(&mut client.rng);
    let pub_key = key_pair.public_key();

    keystore.add_key(&AuthSecretKey::RpoFalcon512(key_pair)).unwrap();

    let mut init_seed = [0u8; 32];
    client.rng.fill_bytes(&mut init_seed);

    let (account, seed) = AccountBuilder::new(init_seed)
        .account_type(AccountType::RegularAccountImmutableCode)
        .storage_mode(storage_mode)
        .with_component(RpoFalcon512::new(pub_key))
        .with_component(BasicWallet)
        .build()
        .unwrap();

    client.add_account(&account, Some(seed), false).await?;

    Ok((account, seed))
}

async fn insert_new_fungible_faucet(
    client: &mut Client,
    storage_mode: AccountStorageMode,
    keystore: &FilesystemKeyStore<StdRng>,
) -> Result<(Account, Word), ClientError> {
    let key_pair = SecretKey::with_rng(&mut client.rng);
    let pub_key = key_pair.public_key();

    keystore.add_key(&AuthSecretKey::RpoFalcon512(key_pair)).unwrap();

    // we need to use an initial seed to create the wallet account
    let mut init_seed = [0u8; 32];
    client.rng.fill_bytes(&mut init_seed);

    let symbol = TokenSymbol::new("TEST").unwrap();
    let max_supply = Felt::try_from(9_999_999_u64.to_le_bytes().as_slice())
        .expect("u64 can be safely converted to a field element");

    let (account, seed) = AccountBuilder::new(init_seed)
        .account_type(AccountType::FungibleFaucet)
        .storage_mode(storage_mode)
        .with_component(RpoFalcon512::new(pub_key))
        .with_component(BasicFungibleFaucet::new(symbol, 10, max_supply).unwrap())
        .build()
        .unwrap();

    client.add_account(&account, Some(seed), false).await?;
    Ok((account, seed))
}

// TESTS
// ================================================================================================

#[tokio::test]
async fn input_notes_round_trip() {
    // generate test client with a random store name
    let (mut client, rpc_api, keystore) = create_test_client().await;

    insert_new_wallet(&mut client, AccountStorageMode::Private, &keystore)
        .await
        .unwrap();
    // generate test data
    let available_notes = rpc_api.get_available_notes();

    // insert notes into database
    for note in &available_notes {
        client
            .import_note(NoteFile::NoteWithProof(
                note.note().unwrap().clone(),
                note.inclusion_proof().clone(),
            ))
            .await
            .unwrap();
    }

    // retrieve notes from database
    assert_eq!(client.get_input_notes(NoteFilter::Unverified).await.unwrap().len(), 1);
    assert_eq!(client.get_input_notes(NoteFilter::Consumed).await.unwrap().len(), 1);

    let retrieved_notes = client.get_input_notes(NoteFilter::All).await.unwrap();
    assert_eq!(retrieved_notes.len(), 2);

    let recorded_notes: Vec<InputNoteRecord> = available_notes
        .into_iter()
        .map(|n| {
            let input_note: InputNote = n.try_into().unwrap();
            input_note.into()
        })
        .collect();
    // compare notes
    for (recorded_note, retrieved_note) in recorded_notes.iter().zip(retrieved_notes) {
        assert_eq!(recorded_note.id(), retrieved_note.id());
    }
}

#[tokio::test]
async fn get_input_note() {
    // generate test client with a random store name
    let (mut client, rpc_api, _) = create_test_client().await;
    // Get note from mocked RPC backend since any note works here
    let original_note = rpc_api.get_available_notes()[0].note().unwrap().clone();

    // insert Note into database
    let note: InputNoteRecord = original_note.clone().into();
    client
        .import_note(NoteFile::NoteDetails {
            details: note.into(),
            tag: None,
            after_block_num: 0.into(),
        })
        .await
        .unwrap();

    // retrieve note from database
    let retrieved_note = client.get_input_note(original_note.id()).await.unwrap().unwrap();

    let recorded_note: InputNoteRecord = original_note.into();
    assert_eq!(recorded_note.id(), retrieved_note.id());
}

#[tokio::test]
async fn insert_basic_account() {
    // generate test client with a random store name
    let (mut client, _rpc_api, keystore) = create_test_client().await;

    // Insert Account
    let account_insert_result =
        insert_new_wallet(&mut client, AccountStorageMode::Private, &keystore).await;
    assert!(account_insert_result.is_ok());

    let (account, account_seed) = account_insert_result.unwrap();

    // Fetch Account
    let fetched_account_data = client.get_account(account.id()).await;
    assert!(fetched_account_data.is_ok());

    let fetched_account = fetched_account_data.unwrap().unwrap();
    let fetched_account_seed = fetched_account.seed().copied();
    let fetched_account: Account = fetched_account.into();

    // Validate header has matching data
    assert_eq!(account.id(), fetched_account.id());
    assert_eq!(account.nonce(), fetched_account.nonce());
    assert_eq!(account.vault(), fetched_account.vault());
    assert_eq!(account.storage().commitment(), fetched_account.storage().commitment());
    assert_eq!(account.code().commitment(), fetched_account.code().commitment());

    // Validate seed matches
    assert_eq!(account_seed, fetched_account_seed.unwrap());
}

#[tokio::test]
async fn insert_faucet_account() {
    // generate test client with a random store name
    let (mut client, _rpc_api, keystore) = create_test_client().await;

    // Insert Account
    let account_insert_result =
        insert_new_fungible_faucet(&mut client, AccountStorageMode::Private, &keystore).await;
    assert!(account_insert_result.is_ok());

    let (account, account_seed) = account_insert_result.unwrap();

    // Fetch Account
    let fetched_account_data = client.get_account(account.id()).await;
    assert!(fetched_account_data.is_ok());

    let fetched_account = fetched_account_data.unwrap().unwrap();
    let fetched_account_seed = fetched_account.seed().copied();
    let fetched_account: Account = fetched_account.into();

    // Validate header has matching data
    assert_eq!(account.id(), fetched_account.id());
    assert_eq!(account.nonce(), fetched_account.nonce());
    assert_eq!(account.vault(), fetched_account.vault());
    assert_eq!(account.storage(), fetched_account.storage());
    assert_eq!(account.code().commitment(), fetched_account.code().commitment());

    // Validate seed matches
    assert_eq!(account_seed, fetched_account_seed.unwrap());
}

#[tokio::test]
async fn insert_same_account_twice_fails() {
    // generate test client with a random store name
    let (mut client, _rpc_api, _) = create_test_client().await;

    let account = Account::mock(
        ACCOUNT_ID_PUBLIC_FUNGIBLE_FAUCET_2,
        Felt::new(2),
        TransactionKernel::testing_assembler(),
    );

    assert!(client.add_account(&account, Some(Word::default()), false).await.is_ok());
    assert!(client.add_account(&account, Some(Word::default()), false).await.is_err());
}

#[tokio::test]
async fn account_code() {
    // generate test client with a random store name
    let (mut client, _rpc_api, _) = create_test_client().await;

    let account = Account::mock(
        ACCOUNT_ID_REGULAR_PRIVATE_ACCOUNT_UPDATABLE_CODE,
        Felt::ZERO,
        TransactionKernel::testing_assembler(),
    );

    let account_code = account.code();

    let account_code_bytes = account_code.to_bytes();

    let reconstructed_code = AccountCode::read_from_bytes(&account_code_bytes).unwrap();
    assert_eq!(*account_code, reconstructed_code);

    client.add_account(&account, Some(Word::default()), false).await.unwrap();
    let retrieved_acc = client.get_account(account.id()).await.unwrap().unwrap();
    assert_eq!(*account.code(), *retrieved_acc.account().code());
}

#[tokio::test]
async fn get_account_by_id() {
    // generate test client with a random store name
    let (mut client, _rpc_api, _) = create_test_client().await;

    let account = Account::mock(
        ACCOUNT_ID_REGULAR_PUBLIC_ACCOUNT_UPDATABLE_CODE,
        Felt::new(10),
        TransactionKernel::assembler(),
    );

    client.add_account(&account, Some(Word::default()), false).await.unwrap();

    // Retrieving an existing account should succeed
    let (acc_from_db, _account_seed) = match client.get_account_header_by_id(account.id()).await {
        Ok(account) => account.unwrap(),
        Err(err) => panic!("Error retrieving account: {err}"),
    };
    assert_eq!(AccountHeader::from(account), acc_from_db);

    // Retrieving a non existing account should fail
    let invalid_id = AccountId::try_from(ACCOUNT_ID_PUBLIC_FUNGIBLE_FAUCET_2).unwrap();
    assert!(client.get_account_header_by_id(invalid_id).await.unwrap().is_none());
}

#[tokio::test]
async fn sync_state() {
    // generate test client with a random store name
    let (mut client, rpc_api, _) = create_test_client().await;

    // Import first mockchain note as expected
    let expected_notes = rpc_api
        .get_available_notes()
        .into_iter()
        .map(|n| n.note().unwrap().clone())
        .collect::<Vec<Note>>();

    for note in &expected_notes {
        client
            .import_note(NoteFile::NoteDetails {
                details: note.clone().into(),
                after_block_num: 0.into(),
                tag: Some(note.metadata().tag()),
            })
            .await
            .unwrap();
    }

    // assert that we have no consumed nor expected notes prior to syncing state
    assert_eq!(client.get_input_notes(NoteFilter::Consumed).await.unwrap().len(), 0);
    assert_eq!(
        client.get_input_notes(NoteFilter::Expected).await.unwrap().len(),
        expected_notes.len()
    );
    assert_eq!(client.get_input_notes(NoteFilter::Committed).await.unwrap().len(), 0);

    // sync state
    let sync_details = client.sync_state().await.unwrap();

    // verify that the client is synced to the latest block
    assert_eq!(sync_details.block_num, rpc_api.get_chain_tip_block_num());

    // verify that we now have one committed note after syncing state
    // TODO: Review these next 3 asserts (see PR 758)
    assert_eq!(client.get_input_notes(NoteFilter::Committed).await.unwrap().len(), 1);
    assert_eq!(client.get_input_notes(NoteFilter::Consumed).await.unwrap().len(), 1);
    assert_eq!(sync_details.consumed_notes.len(), 1);

    // verify that the latest block number has been updated
    assert_eq!(client.get_sync_height().await.unwrap(), rpc_api.get_chain_tip_block_num());
}

#[tokio::test]
async fn sync_state_mmr() {
    // generate test client with a random store name
    let (mut client, rpc_api, keystore) = create_test_client().await;
    // Import note and create wallet so that synced notes do not get discarded (due to being
    // irrelevant)
    insert_new_wallet(&mut client, AccountStorageMode::Private, &keystore)
        .await
        .unwrap();

    let notes = rpc_api
        .get_available_notes()
        .into_iter()
        .map(|n| n.note().unwrap().clone())
        .collect::<Vec<Note>>();

    for note in &notes {
        client
            .import_note(NoteFile::NoteDetails {
                details: note.clone().into(),
                after_block_num: 0.into(),
                tag: Some(note.metadata().tag()),
            })
            .await
            .unwrap();
    }

    // sync state
    let sync_details = client.sync_state().await.unwrap();

    // verify that the client is synced to the latest block
    assert_eq!(sync_details.block_num, rpc_api.get_chain_tip_block_num());

    // verify that the latest block number has been updated
    assert_eq!(client.get_sync_height().await.unwrap(), rpc_api.get_chain_tip_block_num());

    // verify that we inserted the latest block into the DB via the client
    let latest_block = client.get_sync_height().await.unwrap();
    assert_eq!(sync_details.block_num, latest_block);
    assert_eq!(
        rpc_api.get_block_header_by_number(None, false).await.unwrap().0.commitment(),
        client
            .test_store()
            .get_block_headers(&[latest_block].into_iter().collect())
            .await
            .unwrap()[0]
            .0
            .commitment()
    );

    // Try reconstructing the partial_mmr from what's in the database
    let partial_mmr = client.build_current_partial_mmr().await.unwrap();
    assert_eq!(partial_mmr.forest(), 6);
    assert!(partial_mmr.open(0).unwrap().is_none());
    assert!(partial_mmr.open(1).unwrap().is_some());
    assert!(partial_mmr.open(2).unwrap().is_none());
    assert!(partial_mmr.open(3).unwrap().is_none());
    assert!(partial_mmr.open(4).unwrap().is_some());
    assert!(partial_mmr.open(5).unwrap().is_none());

    // Ensure the proofs are valid
    let mmr_proof = partial_mmr.open(1).unwrap().unwrap();
    let (block_1, _) = rpc_api.get_block_header_by_number(Some(1.into()), false).await.unwrap();
    partial_mmr.peaks().verify(block_1.commitment(), mmr_proof).unwrap();

    let mmr_proof = partial_mmr.open(4).unwrap().unwrap();
    let (block_4, _) = rpc_api.get_block_header_by_number(Some(4.into()), false).await.unwrap();
    partial_mmr.peaks().verify(block_4.commitment(), mmr_proof).unwrap();

    // the blocks for both notes should be stored as they are relevant for the client's accounts
    assert_eq!(client.test_store().get_tracked_block_headers().await.unwrap().len(), 2);
}

#[tokio::test]
async fn sync_state_tags() {
    // generate test client with a random store name
    let (mut client, rpc_api, _) = create_test_client().await;

    // Import first mockchain note as expected
    let expected_notes = rpc_api.get_available_notes();

    for tag in expected_notes.iter().map(|n| n.metadata().tag()) {
        client.add_note_tag(tag).await.unwrap();
    }

    // assert that we have no  expected notes prior to syncing state
    assert!(client.get_input_notes(NoteFilter::Expected).await.unwrap().is_empty());

    // sync state
    let sync_details = client.sync_state().await.unwrap();

    // verify that the client is synced to the latest block
    assert_eq!(
        sync_details.block_num,
        rpc_api.get_block_header_by_number(None, false).await.unwrap().0.block_num()
    );

    // as we are syncing with tags, the response should contain blocks for both notes but they
    // shouldn't be stored as they are not relevant for the client's accounts.
    assert_eq!(client.test_store().get_tracked_block_headers().await.unwrap().len(), 0);
}

#[tokio::test]
async fn tags() {
    // generate test client with a random store name
    let (mut client, _rpc_api, _) = create_test_client().await;

    // Assert that the store gets created with the tag 0 (used for notes consumable by any account)
    assert!(client.get_note_tags().await.unwrap().is_empty());

    // add a tag
    let tag_1: NoteTag = 1.into();
    let tag_2: NoteTag = 2.into();
    client.add_note_tag(tag_1).await.unwrap();
    client.add_note_tag(tag_2).await.unwrap();

    // verify that the tag is being tracked
    assert_eq!(client.get_note_tags().await.unwrap(), vec![tag_1, tag_2]);

    // attempt to add the same tag again
    client.add_note_tag(tag_1).await.unwrap();

    // verify that the tag is still being tracked only once
    assert_eq!(client.get_note_tags().await.unwrap(), vec![tag_1, tag_2]);

    // Try removing non-existent tag
    let tag_4: NoteTag = 4.into();
    client.remove_note_tag(tag_4).await.unwrap();

    // verify that the tracked tags are unchanged
    assert_eq!(client.get_note_tags().await.unwrap(), vec![tag_1, tag_2]);

    // remove second tag
    client.remove_note_tag(tag_1).await.unwrap();

    // verify that tag_1 is not tracked anymore
    assert_eq!(client.get_note_tags().await.unwrap(), vec![tag_2]);
}

#[tokio::test]
async fn mint_transaction() {
    // generate test client with a random store name
    let (mut client, _rpc_api, keystore) = create_test_client().await;

    // Faucet account generation
    let (faucet, _seed) =
        insert_new_fungible_faucet(&mut client, AccountStorageMode::Private, &keystore)
            .await
            .unwrap();

    client.sync_state().await.unwrap();

    // Test submitting a mint transaction
    let transaction_request = TransactionRequestBuilder::new()
        .build_mint_fungible_asset(
            FungibleAsset::new(faucet.id(), 5u64).unwrap(),
            AccountId::try_from(ACCOUNT_ID_PUBLIC_FUNGIBLE_FAUCET_1).unwrap(),
            miden_objects::note::NoteType::Private,
            client.rng(),
        )
        .unwrap();

    let transaction = client.new_transaction(faucet.id(), transaction_request).await.unwrap();

    assert!(transaction.executed_transaction().account_delta().nonce().is_some());
}

#[tokio::test]
async fn import_note_validation() {
    // generate test client
    let (mut client, rpc_api, _) = create_test_client().await;

    // generate test data
    let expected_note = rpc_api.get_available_notes()[0].clone();
    let consumed_note = rpc_api.get_available_notes()[1].clone();

    client
        .import_note(NoteFile::NoteWithProof(
            consumed_note.note().unwrap().clone(),
            consumed_note.inclusion_proof().clone(),
        ))
        .await
        .unwrap();

    client
        .import_note(NoteFile::NoteDetails {
            details: expected_note.note().unwrap().into(),
            after_block_num: 0.into(),
            tag: None,
        })
        .await
        .unwrap();

    let expected_note = client
        .get_input_note(expected_note.note().unwrap().id())
        .await
        .unwrap()
        .unwrap();

    let consumed_note = client
        .get_input_note(consumed_note.note().unwrap().id())
        .await
        .unwrap()
        .unwrap();

    assert!(expected_note.inclusion_proof().is_none());
    assert!(consumed_note.is_consumed());
}

#[tokio::test]
async fn transaction_request_expiration() {
    let (mut client, _, keystore) = create_test_client().await;
    client.sync_state().await.unwrap();

    let current_height = client.get_sync_height().await.unwrap();
    let (faucet, _seed) =
        insert_new_fungible_faucet(&mut client, AccountStorageMode::Private, &keystore)
            .await
            .unwrap();

    let transaction_request = TransactionRequestBuilder::new()
        .with_expiration_delta(5)
        .build_mint_fungible_asset(
            FungibleAsset::new(faucet.id(), 5u64).unwrap(),
            AccountId::try_from(ACCOUNT_ID_REGULAR_PUBLIC_ACCOUNT_IMMUTABLE_CODE).unwrap(),
            miden_objects::note::NoteType::Private,
            client.rng(),
        )
        .unwrap();

    let transaction = client.new_transaction(faucet.id(), transaction_request).await.unwrap();

    let (_, tx_outputs, ..) = transaction.executed_transaction().clone().into_parts();

    assert_eq!(tx_outputs.expiration_block_num, current_height + 5);
}

#[tokio::test]
async fn import_processing_note_returns_error() {
    // generate test client with a random store name
    let (mut client, _rpc_api, keystore) = create_test_client().await;
    client.sync_state().await.unwrap();

    let (account, _seed) = insert_new_wallet(&mut client, AccountStorageMode::Private, &keystore)
        .await
        .unwrap();

    // Faucet account generation
    let (faucet, _seed) =
        insert_new_fungible_faucet(&mut client, AccountStorageMode::Private, &keystore)
            .await
            .unwrap();

    // Test submitting a mint transaction
    let transaction_request = TransactionRequestBuilder::new()
        .build_mint_fungible_asset(
            FungibleAsset::new(faucet.id(), 5u64).unwrap(),
            account.id(),
            miden_objects::note::NoteType::Public,
            client.rng(),
        )
        .unwrap();

    let transaction =
        client.new_transaction(faucet.id(), transaction_request.clone()).await.unwrap();
    client.submit_transaction(transaction).await.unwrap();

    let note_id = transaction_request.expected_output_own_notes().pop().unwrap().id();
    let note = client.get_input_note(note_id).await.unwrap().unwrap();

    let input = [(note.try_into().unwrap(), None)];
    let consume_note_request = TransactionRequestBuilder::new()
        .with_unauthenticated_input_notes(input)
        .build()
        .unwrap();
    let transaction = client
        .new_transaction(account.id(), consume_note_request.clone())
        .await
        .unwrap();
    client.submit_transaction(transaction.clone()).await.unwrap();

    let processing_notes = client.get_input_notes(NoteFilter::Processing).await.unwrap();

    assert!(matches!(
        client
            .import_note(NoteFile::NoteId(processing_notes[0].id()))
            .await
            .unwrap_err(),
        ClientError::NoteImportError { .. }
    ));
}

#[tokio::test]
async fn note_without_asset() {
    let (mut client, _rpc_api, keystore) = create_test_client().await;

    let (faucet, _seed) =
        insert_new_fungible_faucet(&mut client, AccountStorageMode::Private, &keystore)
            .await
            .unwrap();

    let (wallet, _seed) = insert_new_wallet(&mut client, AccountStorageMode::Private, &keystore)
        .await
        .unwrap();

    client.sync_state().await.unwrap();

    // Create note without assets
    let serial_num = client.rng().draw_word();
    let recipient = utils::build_p2id_recipient(wallet.id(), serial_num).unwrap();
    let tag = NoteTag::from_account_id(wallet.id());
    let metadata =
        NoteMetadata::new(wallet.id(), NoteType::Private, tag, NoteExecutionHint::always(), ZERO)
            .unwrap();
    let vault = NoteAssets::new(vec![]).unwrap();

    let note = Note::new(vault.clone(), metadata, recipient.clone());

    // Create and execute transaction
    let transaction_request = TransactionRequestBuilder::new()
        .with_own_output_notes(vec![OutputNote::Full(note)])
        .build()
        .unwrap();

    let transaction = client.new_transaction(wallet.id(), transaction_request.clone()).await;

    assert!(transaction.is_ok());

    // Create the same transaction for the faucet
    let metadata =
        NoteMetadata::new(faucet.id(), NoteType::Private, tag, NoteExecutionHint::always(), ZERO)
            .unwrap();
    let note = Note::new(vault, metadata, recipient);

    let transaction_request = TransactionRequestBuilder::new()
        .with_own_output_notes(vec![OutputNote::Full(note)])
        .build()
        .unwrap();

    let error = client.new_transaction(faucet.id(), transaction_request).await.unwrap_err();

    assert!(matches!(
        error,
        ClientError::TransactionRequestError(TransactionRequestError::AccountInterfaceError(
            AccountInterfaceError::FaucetNoteWithoutAsset
        ))
    ));

    let error = TransactionRequestBuilder::new()
        .build_pay_to_id(
            PaymentTransactionData::new(vec![], faucet.id(), wallet.id()),
            None,
            NoteType::Public,
            client.rng(),
        )
        .unwrap_err();

    assert!(matches!(error, TransactionRequestError::P2IDNoteWithoutAsset));

    let error = TransactionRequestBuilder::new()
        .build_pay_to_id(
            PaymentTransactionData::new(
                vec![Asset::Fungible(FungibleAsset::new(faucet.id(), 0).unwrap())],
                faucet.id(),
                wallet.id(),
            ),
            None,
            NoteType::Public,
            client.rng(),
        )
        .unwrap_err();

    assert!(matches!(error, TransactionRequestError::P2IDNoteWithoutAsset));
}

#[tokio::test]
async fn execute_program() {
    let (mut client, _, keystore) = create_test_client().await;
    let _ = client.sync_state().await.unwrap();

    let (wallet, _seed) = insert_new_wallet(&mut client, AccountStorageMode::Private, &keystore)
        .await
        .unwrap();

    let code = "
        use.std::sys

        begin
            push.16
            repeat.16
                dup push.1 sub
            end
            exec.sys::truncate_stack
        end
        ";

    let tx_script = client.compile_tx_script(code).unwrap();

    let output_stack = client
        .execute_program(wallet.id(), tx_script, AdviceInputs::default(), BTreeSet::new())
        .await
        .unwrap();

    let mut expected_stack = [Felt::new(0); 16];
    for (i, element) in expected_stack.iter_mut().enumerate() {
        *element = Felt::new(i as u64);
    }

    assert_eq!(output_stack, expected_stack);
}

#[tokio::test]
async fn real_note_roundtrip() {
    let (mut client, _, keystore) = create_test_client().await;
    let (wallet, _seed) = insert_new_wallet(&mut client, AccountStorageMode::Private, &keystore)
        .await
        .unwrap();
    let (faucet, _seed) =
        insert_new_fungible_faucet(&mut client, AccountStorageMode::Private, &keystore)
            .await
            .unwrap();

    client.sync_state().await.unwrap();

    // Test submitting a mint transaction
    let transaction_request = TransactionRequestBuilder::new()
        .build_mint_fungible_asset(
            FungibleAsset::new(faucet.id(), 5u64).unwrap(),
            wallet.id(),
            miden_objects::note::NoteType::Public,
            client.rng(),
        )
        .unwrap();

    let note_id = transaction_request.expected_output_own_notes().pop().unwrap().id();
    let transaction = client.new_transaction(faucet.id(), transaction_request).await.unwrap();
    client.submit_transaction(transaction).await.unwrap();

    let note = client.get_input_note(note_id).await.unwrap().unwrap();
    assert!(matches!(note.state(), &InputNoteState::Expected(_)));

    client.sync_state().await.unwrap();

    let note = client.get_input_note(note_id).await.unwrap().unwrap();
    assert!(matches!(note.state(), &InputNoteState::Committed(_)));

    // Consume note
    let transaction_request =
        TransactionRequestBuilder::new().build_consume_notes(vec![note_id]).unwrap();

    let transaction = client.new_transaction(wallet.id(), transaction_request).await.unwrap();
    client.submit_transaction(transaction).await.unwrap();

    client.sync_state().await.unwrap();

    let note = client.get_input_note(note_id).await.unwrap().unwrap();
    assert!(matches!(note.state(), &InputNoteState::ConsumedAuthenticatedLocal(_)));
}

#[tokio::test]
async fn added_notes() {
    let (mut client, _, authenticator) = create_test_client().await;
    wait_for_node(&mut client).await;

    let faucet_account_header =
        insert_new_fungible_faucet(&mut client, AccountStorageMode::Private, &authenticator)
            .await
            .unwrap()
            .0;

    // Mint some asset for an account not tracked by the client. It should not be stored as an
    // input note afterwards since it is not being tracked by the client
    let fungible_asset = FungibleAsset::new(faucet_account_header.id(), MINT_AMOUNT).unwrap();
    let tx_request = TransactionRequestBuilder::new()
        .build_mint_fungible_asset(
            fungible_asset,
            AccountId::try_from(ACCOUNT_ID_REGULAR).unwrap(),
            NoteType::Private,
            client.rng(),
        )
        .unwrap();
    println!("Running Mint tx...");
    execute_tx_and_sync(&mut client, faucet_account_header.id(), tx_request).await;

    // Check that no new notes were added
    println!("Fetching Committed Notes...");
    let notes = client.get_input_notes(NoteFilter::Committed).await.unwrap();
    assert!(notes.is_empty());
}

#[tokio::test]
async fn p2id_transfer() {
    let (mut client, _, authenticator) = create_test_client().await;
    wait_for_node(&mut client).await;

    let (first_regular_account, second_regular_account, faucet_account_header) =
        setup_two_wallets_and_faucet(&mut client, AccountStorageMode::Private, &authenticator)
            .await;

    let from_account_id = first_regular_account.id();
    let to_account_id = second_regular_account.id();
    let faucet_account_id = faucet_account_header.id();

    // First Mint necessary token
    mint_and_consume(&mut client, from_account_id, faucet_account_id, NoteType::Private).await;
    assert_account_has_single_asset(&client, from_account_id, faucet_account_id, MINT_AMOUNT).await;

    // Do a transfer from first account to second account
    let asset = FungibleAsset::new(faucet_account_id, TRANSFER_AMOUNT).unwrap();
    println!("Running P2ID tx...");
    let tx_request = TransactionRequestBuilder::new()
        .build_pay_to_id(
            PaymentTransactionData::new(
                vec![Asset::Fungible(asset)],
                from_account_id,
                to_account_id,
            ),
            None,
            NoteType::Private,
            client.rng(),
        )
        .unwrap();

    let note = tx_request.expected_output_own_notes().pop().unwrap();
    let transaction_id = execute_tx(&mut client, from_account_id, tx_request).await;

    // Check that a note tag started being tracked for this note.
    assert!(
        client
            .get_note_tags()
            .await
            .unwrap()
            .into_iter()
            .any(|tag| tag.source == NoteTagSource::Note(note.id()))
    );

    wait_for_tx(&mut client, transaction_id).await;

    // Check that the tag is not longer being tracked
    assert!(
        !client
            .get_note_tags()
            .await
            .unwrap()
            .into_iter()
            .any(|tag| tag.source == NoteTagSource::Note(note.id()))
    );

    // Check that note is committed for the second account to consume
    println!("Fetching Committed Notes...");
    let notes = client.get_input_notes(NoteFilter::Committed).await.unwrap();
    assert!(!notes.is_empty());

    // Consume P2ID note
    println!("Consuming Note...");
    let tx_request = TransactionRequestBuilder::new()
        .build_consume_notes(vec![notes[0].id()])
        .unwrap();
    execute_tx_and_sync(&mut client, to_account_id, tx_request).await;

    // Ensure we have nothing else to consume
    let current_notes = client.get_input_notes(NoteFilter::Committed).await.unwrap();
    assert!(current_notes.is_empty());

    let regular_account = client.get_account(from_account_id).await.unwrap().unwrap();
    let seed = regular_account.seed().copied();
    let regular_account: Account = regular_account.into();

    // The seed should not be retrieved due to the account not being new
    assert!(!regular_account.is_new() && seed.is_none());
    assert_eq!(regular_account.vault().assets().count(), 1);
    let asset = regular_account.vault().assets().next().unwrap();

    // Validate the transfered amounts
    if let Asset::Fungible(fungible_asset) = asset {
        assert_eq!(fungible_asset.amount(), MINT_AMOUNT - TRANSFER_AMOUNT);
    } else {
        panic!("Error: Account should have a fungible asset");
    }

    let regular_account: Account = client.get_account(to_account_id).await.unwrap().unwrap().into();
    assert_eq!(regular_account.vault().assets().count(), 1);
    let asset = regular_account.vault().assets().next().unwrap();

    if let Asset::Fungible(fungible_asset) = asset {
        assert_eq!(fungible_asset.amount(), TRANSFER_AMOUNT);
    } else {
        panic!("Error: Account should have a fungible asset");
    }

    assert_note_cannot_be_consumed_twice(&mut client, to_account_id, notes[0].id()).await;
}

#[tokio::test]
async fn p2id_transfer_failing_not_enough_balance() {
    let (mut client, _, authenticator) = create_test_client().await;
    wait_for_node(&mut client).await;

    let (first_regular_account, second_regular_account, faucet_account_header) =
        setup_two_wallets_and_faucet(&mut client, AccountStorageMode::Private, &authenticator)
            .await;

    let from_account_id = first_regular_account.id();
    let to_account_id = second_regular_account.id();
    let faucet_account_id = faucet_account_header.id();

    // First Mint necessary token
    mint_and_consume(&mut client, from_account_id, faucet_account_id, NoteType::Private).await;

    // Do a transfer from first account to second account
    let asset = FungibleAsset::new(faucet_account_id, MINT_AMOUNT + 1).unwrap();
    println!("Running P2ID tx...");
    let tx_request = TransactionRequestBuilder::new()
        .build_pay_to_id(
            PaymentTransactionData::new(
                vec![Asset::Fungible(asset)],
                from_account_id,
                to_account_id,
            ),
            None,
            NoteType::Private,
            client.rng(),
        )
        .unwrap();
    execute_failing_tx(
        &mut client,
        from_account_id,
        tx_request,
        ClientError::AssetError(miden_objects::AssetError::FungibleAssetAmountNotSufficient {
            minuend: MINT_AMOUNT,
            subtrahend: MINT_AMOUNT + 1,
        }),
    )
    .await;
}

#[tokio::test]
async fn p2idr_transfer_consumed_by_target() {
    let (mut client, _, authenticator) = create_test_client().await;
    wait_for_node(&mut client).await;

    let (first_regular_account, second_regular_account, faucet_account_header) =
        setup_two_wallets_and_faucet(&mut client, AccountStorageMode::Private, &authenticator)
            .await;

    let from_account_id = first_regular_account.id();
    let to_account_id = second_regular_account.id();
    let faucet_account_id = faucet_account_header.id();

    // First Mint necessary token
    let note = mint_note(&mut client, from_account_id, faucet_account_id, NoteType::Private).await;
    println!("about to consume");

    //Check that the note is not consumed by the target account
    assert!(matches!(
        client.get_input_note(note.id()).await.unwrap().unwrap().state(),
        InputNoteState::Committed { .. }
    ));

    consume_notes(&mut client, from_account_id, &[note.clone()]).await;
    assert_account_has_single_asset(&client, from_account_id, faucet_account_id, MINT_AMOUNT).await;

    // Check that the note is consumed by the target account
    let input_note = client.get_input_note(note.id()).await.unwrap().unwrap();
    assert!(matches!(input_note.state(), InputNoteState::ConsumedAuthenticatedLocal { .. }));
    if let InputNoteState::ConsumedAuthenticatedLocal(ConsumedAuthenticatedLocalNoteState {
        submission_data,
        ..
    }) = input_note.state()
    {
        assert_eq!(submission_data.consumer_account, from_account_id);
    } else {
        panic!("Note should be consumed");
    }

    // Do a transfer from first account to second account with Recall. In this situation we'll do
    // the happy path where the `to_account_id` consumes the note
    println!("getting balance");
    let from_account_balance = client
        .get_account(from_account_id)
        .await
        .unwrap()
        .unwrap()
        .account()
        .vault()
        .get_balance(faucet_account_id)
        .unwrap_or(0);
    let to_account_balance = client
        .get_account(to_account_id)
        .await
        .unwrap()
        .unwrap()
        .account()
        .vault()
        .get_balance(faucet_account_id)
        .unwrap_or(0);
    let current_block_num = client.get_sync_height().await.unwrap();
    let asset = FungibleAsset::new(faucet_account_id, TRANSFER_AMOUNT).unwrap();
    println!("Running P2IDR tx...");
    let tx_request = TransactionRequestBuilder::new()
        .build_pay_to_id(
            PaymentTransactionData::new(
                vec![Asset::Fungible(asset)],
                from_account_id,
                to_account_id,
            ),
            Some(current_block_num + RECALL_HEIGHT_DELTA),
            NoteType::Private,
            client.rng(),
        )
        .unwrap();
    execute_tx_and_sync(&mut client, from_account_id, tx_request.clone()).await;

    // Check that note is committed for the second account to consume
    println!("Fetching Committed Notes...");
    let notes = client.get_input_notes(NoteFilter::Committed).await.unwrap();
    assert!(!notes.is_empty());

    // Make the `to_account_id` consume P2IDR note
    let note_id = tx_request.expected_output_own_notes().pop().unwrap().id();
    println!("Consuming Note...");
    let tx_request = TransactionRequestBuilder::new().build_consume_notes(vec![note_id]).unwrap();
    execute_tx_and_sync(&mut client, to_account_id, tx_request).await;
    let regular_account = client.get_account(from_account_id).await.unwrap().unwrap();

    // The seed should not be retrieved due to the account not being new
    assert!(!regular_account.account().is_new() && regular_account.seed().is_none());
    assert_eq!(regular_account.account().vault().assets().count(), 1);
    let asset = regular_account.account().vault().assets().next().unwrap();

    // Validate the transfered amounts
    if let Asset::Fungible(fungible_asset) = asset {
        assert_eq!(fungible_asset.amount(), from_account_balance - TRANSFER_AMOUNT);
    } else {
        panic!("Error: Account should have a fungible asset");
    }

    let regular_account: Account = client.get_account(to_account_id).await.unwrap().unwrap().into();
    assert_eq!(regular_account.vault().assets().count(), 1);
    let asset = regular_account.vault().assets().next().unwrap();

    if let Asset::Fungible(fungible_asset) = asset {
        assert_eq!(fungible_asset.amount(), to_account_balance + TRANSFER_AMOUNT);
    } else {
        panic!("Error: Account should have a fungible asset");
    }

    assert_note_cannot_be_consumed_twice(&mut client, to_account_id, note_id).await;
}

#[tokio::test]
async fn p2idr_transfer_consumed_by_sender() {
    let (mut client, mock_rpc_api, authenticator) = create_test_client().await;
    wait_for_node(&mut client).await;

    let (first_regular_account, second_regular_account, faucet_account_header) =
        setup_two_wallets_and_faucet(&mut client, AccountStorageMode::Private, &authenticator)
            .await;

    let from_account_id = first_regular_account.id();
    let to_account_id = second_regular_account.id();
    let faucet_account_id = faucet_account_header.id();

    // First Mint necessary token
    mint_and_consume(&mut client, from_account_id, faucet_account_id, NoteType::Private).await;

    // Do a transfer from first account to second account with Recall. In this situation we'll do
    // the happy path where the `to_account_id` consumes the note
    let from_account_balance = client
        .get_account(from_account_id)
        .await
        .unwrap()
        .unwrap()
        .account()
        .vault()
        .get_balance(faucet_account_id)
        .unwrap_or(0);
    let current_block_num = client.get_sync_height().await.unwrap();
    let asset = FungibleAsset::new(faucet_account_id, TRANSFER_AMOUNT).unwrap();
    println!("Running P2IDR tx...");
    let tx_request = TransactionRequestBuilder::new()
        .build_pay_to_id(
            PaymentTransactionData::new(
                vec![Asset::Fungible(asset)],
                from_account_id,
                to_account_id,
            ),
            Some(current_block_num + RECALL_HEIGHT_DELTA),
            NoteType::Private,
            client.rng(),
        )
        .unwrap();
    execute_tx_and_sync(&mut client, from_account_id, tx_request).await;

    // Check that note is committed
    println!("Fetching Committed Notes...");
    let notes = client.get_input_notes(NoteFilter::Committed).await.unwrap();
    assert!(!notes.is_empty());

    // Check that it's still too early to consume
    println!("Consuming Note (too early)...");
    let tx_request = TransactionRequestBuilder::new()
        .build_consume_notes(vec![notes[0].id()])
        .unwrap();
    let transaction_execution_result = client.new_transaction(from_account_id, tx_request).await;
    assert!(transaction_execution_result.is_err_and(|err| {
        matches!(
            err,
            ClientError::TransactionExecutorError(
                TransactionExecutorError::TransactionProgramExecutionFailed(_)
            )
        )
    }));

    // Wait to consume with the sender account
    println!("Waiting for note to be consumable by sender");
    mock_rpc_api.advance_blocks(RECALL_HEIGHT_DELTA);
    client.sync_state().await.unwrap();

    // Consume the note with the sender account
    println!("Consuming Note...");
    let tx_request = TransactionRequestBuilder::new()
        .build_consume_notes(vec![notes[0].id()])
        .unwrap();
    execute_tx_and_sync(&mut client, from_account_id, tx_request).await;

    let regular_account = client.get_account(from_account_id).await.unwrap().unwrap();
    // The seed should not be retrieved due to the account not being new
    assert!(!regular_account.account().is_new() && regular_account.seed().is_none());
    assert_eq!(regular_account.account().vault().assets().count(), 1);
    let asset = regular_account.account().vault().assets().next().unwrap();

    // Validate the sender hasn't lost funds
    if let Asset::Fungible(fungible_asset) = asset {
        assert_eq!(fungible_asset.amount(), from_account_balance);
    } else {
        panic!("Error: Account should have a fungible asset");
    }

    let regular_account: Account = client.get_account(to_account_id).await.unwrap().unwrap().into();
    assert_eq!(regular_account.vault().assets().count(), 0);

    // Check that the target can't consume the note anymore
    assert_note_cannot_be_consumed_twice(&mut client, to_account_id, notes[0].id()).await;
}

#[tokio::test]
async fn get_consumable_notes() {
    let (mut client, _, authenticator) = create_test_client().await;

    let (first_regular_account, second_regular_account, faucet_account_header) =
        setup_two_wallets_and_faucet(&mut client, AccountStorageMode::Private, &authenticator)
            .await;

    let from_account_id = first_regular_account.id();
    let to_account_id = second_regular_account.id();
    let faucet_account_id = faucet_account_header.id();

    //No consumable notes initially
    assert!(client.get_consumable_notes(None).await.unwrap().is_empty());

    // First Mint necessary token
    let note = mint_note(&mut client, from_account_id, faucet_account_id, NoteType::Private).await;

    // Check that note is consumable by the account that minted
    assert!(!client.get_consumable_notes(None).await.unwrap().is_empty());
    assert!(!client.get_consumable_notes(Some(from_account_id)).await.unwrap().is_empty());
    assert!(client.get_consumable_notes(Some(to_account_id)).await.unwrap().is_empty());

    consume_notes(&mut client, from_account_id, &[note]).await;

    //After consuming there are no more consumable notes
    assert!(client.get_consumable_notes(None).await.unwrap().is_empty());

    // Do a transfer from first account to second account
    let asset = FungibleAsset::new(faucet_account_id, TRANSFER_AMOUNT).unwrap();
    println!("Running P2IDR tx...");
    let tx_request = TransactionRequestBuilder::new()
        .build_pay_to_id(
            PaymentTransactionData::new(
                vec![Asset::Fungible(asset)],
                from_account_id,
                to_account_id,
            ),
            Some(100.into()),
            NoteType::Private,
            client.rng(),
        )
        .unwrap();
    execute_tx_and_sync(&mut client, from_account_id, tx_request).await;

    // Check that note is consumable by both accounts
    let consumable_notes = client.get_consumable_notes(None).await.unwrap();
    let relevant_accounts = &consumable_notes.first().unwrap().1;
    assert_eq!(relevant_accounts.len(), 2);
    assert!(!client.get_consumable_notes(Some(from_account_id)).await.unwrap().is_empty());
    assert!(!client.get_consumable_notes(Some(to_account_id)).await.unwrap().is_empty());

    // Check that the note is only consumable after block 100 for the account that sent the
    // transaction
    let from_account_relevance = relevant_accounts
        .iter()
        .find(|relevance| relevance.0 == from_account_id)
        .unwrap()
        .1;
    assert_eq!(from_account_relevance, NoteRelevance::After(100));

    // Check that the note is always consumable for the account that received the transaction
    let to_account_relevance = relevant_accounts
        .iter()
        .find(|relevance| relevance.0 == to_account_id)
        .unwrap()
        .1;
    assert_eq!(to_account_relevance, NoteRelevance::Now);
}

#[tokio::test]
async fn get_output_notes() {
    let (mut client, _, authenticator) = create_test_client().await;
    let _ = client.sync_state().await.unwrap();
    let (first_regular_account, faucet_account_header) =
        setup_wallet_and_faucet(&mut client, AccountStorageMode::Private, &authenticator).await;

    let from_account_id = first_regular_account.id();
    let faucet_account_id = faucet_account_header.id();
    let random_account_id = AccountId::try_from(ACCOUNT_ID_REGULAR).unwrap();

    // No output notes initially
    assert!(client.get_output_notes(NoteFilter::All).await.unwrap().is_empty());

    // First Mint necessary token
    let note = mint_note(&mut client, from_account_id, faucet_account_id, NoteType::Private).await;

    // Check that there was an output note but it wasn't consumed
    assert!(client.get_output_notes(NoteFilter::Consumed).await.unwrap().is_empty());
    assert!(!client.get_output_notes(NoteFilter::All).await.unwrap().is_empty());

    consume_notes(&mut client, from_account_id, &[note]).await;

    //After consuming, the note is returned when using the [NoteFilter::Consumed] filter
    assert!(!client.get_output_notes(NoteFilter::Consumed).await.unwrap().is_empty());

    // Do a transfer from first account to second account
    let asset = FungibleAsset::new(faucet_account_id, TRANSFER_AMOUNT).unwrap();
    println!("Running P2ID tx...");
    let tx_request = TransactionRequestBuilder::new()
        .build_pay_to_id(
            PaymentTransactionData::new(
                vec![Asset::Fungible(asset)],
                from_account_id,
                random_account_id,
            ),
            None,
            NoteType::Private,
            client.rng(),
        )
        .unwrap();

    let output_note_id = tx_request.expected_output_own_notes().pop().unwrap().id();

    // Before executing, the output note is not found
    assert!(client.get_output_note(output_note_id).await.unwrap().is_none());

    execute_tx_and_sync(&mut client, from_account_id, tx_request).await;

    // After executing, the note is only found in output notes
    assert!(client.get_output_note(output_note_id).await.unwrap().is_some());
    assert!(client.get_input_note(output_note_id).await.unwrap().is_none());
}

#[tokio::test]
async fn account_rollback() {
    let (builder, rpc_api, authenticator) = create_test_client_builder().await;

    let mut client =
        builder.with_tx_graceful_blocks(Some(TX_GRACEFUL_BLOCKS)).build().await.unwrap();

    client.sync_state().await.unwrap();

    let (regular_account, faucet_account_header) =
        setup_wallet_and_faucet(&mut client, AccountStorageMode::Private, &authenticator).await;

    let account_id = regular_account.id();
    let faucet_account_id = faucet_account_header.id();

    // Mint a note
    let note = mint_note(&mut client, account_id, faucet_account_id, NoteType::Private).await;
    consume_notes(&mut client, account_id, &[note]).await;

    // Create a transaction but don't submit it to the node
    let asset = FungibleAsset::new(faucet_account_id, TRANSFER_AMOUNT).unwrap();

    let tx_request = TransactionRequestBuilder::new()
        .build_pay_to_id(
            PaymentTransactionData::new(vec![Asset::Fungible(asset)], account_id, account_id),
            None,
            NoteType::Public,
            client.rng(),
        )
        .unwrap();

    // Execute the transaction but don't submit it to the node
    let tx_result = client.new_transaction(account_id, tx_request).await.unwrap();
    let tx_id = tx_result.executed_transaction().id();
    client.testing_prove_transaction(&tx_result).await.unwrap();

    // Store the account state before applying the transaction
    let account_before_tx = client.get_account(account_id).await.unwrap().unwrap();
    let account_commitment_before_tx = account_before_tx.account().commitment();

    // Apply the transaction
    client.testing_apply_transaction(tx_result).await.unwrap();

    // Check that the account state has changed after applying the transaction
    let account_after_tx = client.get_account(account_id).await.unwrap().unwrap();
    let account_commitment_after_tx = account_after_tx.account().commitment();

    assert_ne!(
        account_commitment_before_tx, account_commitment_after_tx,
        "Account commitment should change after applying the transaction"
    );

    // Verify the transaction is in pending state
    let tx_record = client
        .get_transactions(TransactionFilter::All)
        .await
        .unwrap()
        .into_iter()
        .find(|tx| tx.id == tx_id)
        .unwrap();
    assert!(matches!(tx_record.status, TransactionStatus::Pending));

    // Sync the state, which should discard the old pending transaction
    rpc_api.advance_blocks(TX_GRACEFUL_BLOCKS + 1);
    client.sync_state().await.unwrap();

    // Verify the transaction is now discarded
    let tx_record = client
        .get_transactions(TransactionFilter::All)
        .await
        .unwrap()
        .into_iter()
        .find(|tx| tx.id == tx_id)
        .unwrap();

    assert!(matches!(tx_record.status, TransactionStatus::Discarded(DiscardCause::Stale)));

    // Check that the account state has been rolled back after the transaction was discarded
    let account_after_sync = client.get_account(account_id).await.unwrap().unwrap();
    let account_commitment_after_sync = account_after_sync.account().commitment();

    assert_ne!(
        account_commitment_after_sync, account_commitment_after_tx,
        "Account commitment should change after transaction was discarded"
    );
    assert_eq!(
        account_commitment_after_sync, account_commitment_before_tx,
        "Account commitment should be rolled back to the value before the transaction"
    );
}

#[tokio::test]
async fn subsequent_discarded_transactions() {
    let (mut client, rpc_api, keystore) = create_test_client().await;

    let (regular_account, faucet_account_header) =
        setup_wallet_and_faucet(&mut client, AccountStorageMode::Public, &keystore).await;

    wait_for_node(&mut client).await;

    let account_id = regular_account.id();
    let faucet_account_id = faucet_account_header.id();

    let note = mint_note(&mut client, account_id, faucet_account_id, NoteType::Private).await;
    consume_notes(&mut client, account_id, &[note]).await;

    // Create a transaction that will expire in 2 blocks
    let asset = FungibleAsset::new(faucet_account_id, TRANSFER_AMOUNT).unwrap();
    let tx_request = TransactionRequestBuilder::new()
        .with_expiration_delta(2)
        .build_pay_to_id(
            PaymentTransactionData::new(vec![Asset::Fungible(asset)], account_id, account_id),
            None,
            NoteType::Public,
            client.rng(),
        )
        .unwrap();

    // Execute the transaction but don't submit it to the node
    let tx_result = client.new_transaction(account_id, tx_request).await.unwrap();
    let first_tx_id = tx_result.executed_transaction().id();
    client.testing_prove_transaction(&tx_result).await.unwrap();

    let account_before_tx = client.get_account(account_id).await.unwrap().unwrap();

    client.testing_apply_transaction(tx_result).await.unwrap();

    // Create a second transaction that will not expire
    let asset = FungibleAsset::new(faucet_account_id, TRANSFER_AMOUNT).unwrap();
    let tx_request = TransactionRequestBuilder::new()
        .build_pay_to_id(
            PaymentTransactionData::new(vec![Asset::Fungible(asset)], account_id, account_id),
            None,
            NoteType::Public,
            client.rng(),
        )
        .unwrap();

    // Execute the transaction but don't submit it to the node
    let tx_result = client.new_transaction(account_id, tx_request).await.unwrap();
    let second_tx_id = tx_result.executed_transaction().id();
    client.testing_prove_transaction(&tx_result).await.unwrap();
    client.testing_apply_transaction(tx_result).await.unwrap();

    // Sync the state, which should discard the first transaction
    rpc_api.advance_blocks(3);
    client.sync_state().await.unwrap();

    let account_after_sync = client.get_account(account_id).await.unwrap().unwrap();

    // Verify the first transaction is now discarded
    let first_tx_record = client
        .get_transactions(TransactionFilter::Ids(vec![first_tx_id]))
        .await
        .unwrap()
        .pop()
        .unwrap();

    assert!(matches!(
        first_tx_record.status,
        TransactionStatus::Discarded(DiscardCause::Expired)
    ));

    // Verify the second transaction is also discarded
    let second_tx_record = client
        .get_transactions(TransactionFilter::Ids(vec![second_tx_id]))
        .await
        .unwrap()
        .pop()
        .unwrap();

    println!("Second tx record: {:?}", second_tx_record.status);

    assert!(matches!(
        second_tx_record.status,
        TransactionStatus::Discarded(DiscardCause::DiscardedInitialState)
    ));

    // Check that the account state has been rolled back to the value before both transactions
    assert_eq!(
        account_after_sync.account().commitment(),
        account_before_tx.account().commitment(),
    );
}

#[tokio::test]
async fn missing_recipient_digest() {
    let (mut client, _, keystore) = create_test_client().await;

    let (faucet, _seed) =
        insert_new_fungible_faucet(&mut client, AccountStorageMode::Private, &keystore)
            .await
            .unwrap();

    let dummy_recipient = NoteRecipient::new(
        Word::default(),
        WellKnownNote::SWAP.script(),
        NoteInputs::new(vec![]).unwrap(),
    );

    let dummy_recipient_digest = dummy_recipient.digest();

    let tx_request = TransactionRequestBuilder::new()
        .with_expected_output_recipients(vec![dummy_recipient])
        .build_mint_fungible_asset(
            FungibleAsset::new(faucet.id(), 5u64).unwrap(),
            AccountId::try_from(ACCOUNT_ID_PRIVATE_SENDER).unwrap(),
            NoteType::Public,
            client.rng(),
        )
        .unwrap();

    let error = client.new_transaction(faucet.id(), tx_request).await.unwrap_err();

    if let ClientError::MissingOutputRecipients(digests) = error {
        assert!(digests == vec![dummy_recipient_digest]);
    }
}<|MERGE_RESOLUTION|>--- conflicted
+++ resolved
@@ -22,14 +22,7 @@
         dsa::rpo_falcon512::SecretKey,
         rand::{FeltRng, RpoRandomCoin},
     },
-<<<<<<< HEAD
     note::{Note, NoteAssets, NoteExecutionHint, NoteFile, NoteMetadata, NoteTag, NoteType},
-=======
-    note::{
-        Note, NoteAssets, NoteExecutionHint, NoteFile, NoteInputs, NoteMetadata, NoteRecipient,
-        NoteTag, NoteType,
-    },
->>>>>>> 14a3a930
     testing::account_id::{
         ACCOUNT_ID_PRIVATE_SENDER, ACCOUNT_ID_PUBLIC_FUNGIBLE_FAUCET_1,
         ACCOUNT_ID_PUBLIC_FUNGIBLE_FAUCET_2, ACCOUNT_ID_REGULAR_PRIVATE_ACCOUNT_UPDATABLE_CODE,
