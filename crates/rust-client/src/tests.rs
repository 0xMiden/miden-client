use alloc::vec::Vec;
use std::{boxed::Box, collections::BTreeSet, env::temp_dir, println, sync::Arc};

// TESTS
// ================================================================================================
use miden_lib::{
    account::{
        auth::RpoFalcon512, faucets::BasicFungibleFaucet, interface::AccountInterfaceError,
        wallets::BasicWallet,
    },
    note::utils,
    transaction::TransactionKernel,
};
use miden_objects::{
    Felt, FieldElement, Word, ZERO,
    account::{
        Account, AccountBuilder, AccountCode, AccountHeader, AccountId, AccountStorageMode,
        AccountType, AuthSecretKey,
    },
    asset::{Asset, FungibleAsset, TokenSymbol},
    crypto::{
        dsa::rpo_falcon512::SecretKey,
        rand::{FeltRng, RpoRandomCoin},
    },
    note::{
        Note, NoteAssets, NoteExecutionHint, NoteExecutionMode, NoteFile, NoteMetadata, NoteTag,
        NoteType,
    },
    testing::account_id::{
        ACCOUNT_ID_PUBLIC_FUNGIBLE_FAUCET_1, ACCOUNT_ID_PUBLIC_FUNGIBLE_FAUCET_2,
        ACCOUNT_ID_REGULAR_PRIVATE_ACCOUNT_UPDATABLE_CODE,
        ACCOUNT_ID_REGULAR_PUBLIC_ACCOUNT_IMMUTABLE_CODE,
        ACCOUNT_ID_REGULAR_PUBLIC_ACCOUNT_UPDATABLE_CODE,
    },
    transaction::{InputNote, OutputNote},
    vm::AdviceInputs,
};
use miden_tx::{
    TransactionExecutorError,
    utils::{Deserializable, Serializable},
};
use rand::{Rng, RngCore, rngs::StdRng};
use uuid::Uuid;

use crate::{
    Client, ClientError,
    keystore::FilesystemKeyStore,
    note::NoteRelevance,
    rpc::NodeRpcClient,
    store::{
        InputNoteRecord, InputNoteState, NoteFilter, StoreError, TransactionFilter,
        input_note_states::ConsumedAuthenticatedLocalNoteState, sqlite_store::SqliteStore,
    },
    sync::{NoteTagSource, TX_GRACEFUL_BLOCKS},
    testing::{
        common::{
            ACCOUNT_ID_REGULAR, MINT_AMOUNT, RECALL_HEIGHT_DELTA, TRANSFER_AMOUNT,
            assert_account_has_single_asset, assert_note_cannot_be_consumed_twice, consume_notes,
            execute_failing_tx, execute_tx, execute_tx_and_sync, mint_and_consume, mint_note,
            setup_two_wallets_and_faucet, setup_wallet_and_faucet, wait_for_node, wait_for_tx,
        },
        mock::{MockClient, MockRpcApi},
    },
    transaction::{
        PaymentTransactionData, TransactionRequestBuilder, TransactionRequestError,
        TransactionStatus,
    },
};

// HELPERS
// ================================================================================================

pub async fn create_test_client() -> (MockClient, MockRpcApi, FilesystemKeyStore<StdRng>) {
    let store = SqliteStore::new(create_test_store_path()).await.unwrap();
    let store = Arc::new(store);

    let mut rng = rand::rng();
    let coin_seed: [u64; 4] = rng.random();

    let rng = RpoRandomCoin::new(coin_seed.map(Felt::new));

    let keystore = FilesystemKeyStore::new(temp_dir()).unwrap();

    let rpc_api = MockRpcApi::new();
    let arc_rpc_api = Arc::new(rpc_api.clone());

    let client =
        MockClient::new(arc_rpc_api, Box::new(rng), store, Arc::new(keystore.clone()), true, None);
    (client, rpc_api, keystore)
}

pub fn create_test_store_path() -> std::path::PathBuf {
    let mut temp_file = temp_dir();
    temp_file.push(format!("{}.sqlite3", Uuid::new_v4()));
    temp_file
}

async fn insert_new_wallet(
    client: &mut Client,
    storage_mode: AccountStorageMode,
    keystore: &FilesystemKeyStore<StdRng>,
) -> Result<(Account, Word), ClientError> {
    let key_pair = SecretKey::with_rng(&mut client.rng);
    let pub_key = key_pair.public_key();

    keystore.add_key(&AuthSecretKey::RpoFalcon512(key_pair)).unwrap();

    let mut init_seed = [0u8; 32];
    client.rng.fill_bytes(&mut init_seed);

    let anchor_block = client.get_latest_epoch_block().await.unwrap();

    let (account, seed) = AccountBuilder::new(init_seed)
        .anchor((&anchor_block).try_into().unwrap())
        .account_type(AccountType::RegularAccountImmutableCode)
        .storage_mode(storage_mode)
        .with_component(RpoFalcon512::new(pub_key))
        .with_component(BasicWallet)
        .build()
        .unwrap();

    client.add_account(&account, Some(seed), false).await?;

    Ok((account, seed))
}

async fn insert_new_fungible_faucet(
    client: &mut Client,
    storage_mode: AccountStorageMode,
    keystore: &FilesystemKeyStore<StdRng>,
) -> Result<(Account, Word), ClientError> {
    let key_pair = SecretKey::with_rng(&mut client.rng);
    let pub_key = key_pair.public_key();

    keystore.add_key(&AuthSecretKey::RpoFalcon512(key_pair)).unwrap();

    // we need to use an initial seed to create the wallet account
    let mut init_seed = [0u8; 32];
    client.rng.fill_bytes(&mut init_seed);

    let symbol = TokenSymbol::new("TEST").unwrap();
    let max_supply = Felt::try_from(9_999_999_u64.to_le_bytes().as_slice())
        .expect("u64 can be safely converted to a field element");

    let anchor_block = client.get_latest_epoch_block().await.unwrap();

    let (account, seed) = AccountBuilder::new(init_seed)
        .anchor((&anchor_block).try_into().unwrap())
        .account_type(AccountType::FungibleFaucet)
        .storage_mode(storage_mode)
        .with_component(RpoFalcon512::new(pub_key))
        .with_component(BasicFungibleFaucet::new(symbol, 10, max_supply).unwrap())
        .build()
        .unwrap();

    client.add_account(&account, Some(seed), false).await?;
    Ok((account, seed))
}

// TESTS
// ================================================================================================

#[tokio::test]
async fn test_input_notes_round_trip() {
    // generate test client with a random store name
    let (mut client, rpc_api, keystore) = create_test_client().await;

    insert_new_wallet(&mut client, AccountStorageMode::Private, &keystore)
        .await
        .unwrap();
    // generate test data
    let available_notes = rpc_api.get_available_notes();

    // insert notes into database
    for note in &available_notes {
        client
            .import_note(NoteFile::NoteWithProof(
                note.note().unwrap().clone(),
                note.inclusion_proof().clone(),
            ))
            .await
            .unwrap();
    }

    // retrieve notes from database
    assert_eq!(client.get_input_notes(NoteFilter::Unverified).await.unwrap().len(), 1);
    assert_eq!(client.get_input_notes(NoteFilter::Consumed).await.unwrap().len(), 1);

    let retrieved_notes = client.get_input_notes(NoteFilter::All).await.unwrap();
    assert_eq!(retrieved_notes.len(), 2);

    let recorded_notes: Vec<InputNoteRecord> = available_notes
        .into_iter()
        .map(|n| {
            let input_note: InputNote = n.try_into().unwrap();
            input_note.into()
        })
        .collect();
    // compare notes
    for (recorded_note, retrieved_note) in recorded_notes.iter().zip(retrieved_notes) {
        assert_eq!(recorded_note.id(), retrieved_note.id());
    }
}

#[tokio::test]
async fn test_get_input_note() {
    // generate test client with a random store name
    let (mut client, rpc_api, _) = create_test_client().await;
    // Get note from mocked RPC backend since any note works here
    let original_note = rpc_api.get_available_notes()[0].note().unwrap().clone();

    // insert Note into database
    let note: InputNoteRecord = original_note.clone().into();
    client
        .import_note(NoteFile::NoteDetails {
            details: note.into(),
            tag: None,
            after_block_num: 0.into(),
        })
        .await
        .unwrap();

    // retrieve note from database
    let retrieved_note = client.get_input_note(original_note.id()).await.unwrap().unwrap();

    let recorded_note: InputNoteRecord = original_note.into();
    assert_eq!(recorded_note.id(), retrieved_note.id());
}

#[tokio::test]
async fn insert_basic_account() {
    // generate test client with a random store name
    let (mut client, _rpc_api, keystore) = create_test_client().await;

    // Insert Account
    let account_insert_result =
        insert_new_wallet(&mut client, AccountStorageMode::Private, &keystore).await;
    assert!(account_insert_result.is_ok());

    let (account, account_seed) = account_insert_result.unwrap();

    // Fetch Account
    let fetched_account_data = client.get_account(account.id()).await;
    assert!(fetched_account_data.is_ok());

    let fetched_account = fetched_account_data.unwrap().unwrap();
    let fetched_account_seed = fetched_account.seed().copied();
    let fetched_account: Account = fetched_account.into();

    // Validate header has matching data
    assert_eq!(account.id(), fetched_account.id());
    assert_eq!(account.nonce(), fetched_account.nonce());
    assert_eq!(account.vault(), fetched_account.vault());
    assert_eq!(account.storage().commitment(), fetched_account.storage().commitment());
    assert_eq!(account.code().commitment(), fetched_account.code().commitment());

    // Validate seed matches
    assert_eq!(account_seed, fetched_account_seed.unwrap());
}

#[tokio::test]
async fn insert_faucet_account() {
    // generate test client with a random store name
    let (mut client, _rpc_api, keystore) = create_test_client().await;

    // Insert Account
    let account_insert_result =
        insert_new_fungible_faucet(&mut client, AccountStorageMode::Private, &keystore).await;
    assert!(account_insert_result.is_ok());

    let (account, account_seed) = account_insert_result.unwrap();

    // Fetch Account
    let fetched_account_data = client.get_account(account.id()).await;
    assert!(fetched_account_data.is_ok());

    let fetched_account = fetched_account_data.unwrap().unwrap();
    let fetched_account_seed = fetched_account.seed().copied();
    let fetched_account: Account = fetched_account.into();

    // Validate header has matching data
    assert_eq!(account.id(), fetched_account.id());
    assert_eq!(account.nonce(), fetched_account.nonce());
    assert_eq!(account.vault(), fetched_account.vault());
    assert_eq!(account.storage(), fetched_account.storage());
    assert_eq!(account.code().commitment(), fetched_account.code().commitment());

    // Validate seed matches
    assert_eq!(account_seed, fetched_account_seed.unwrap());
}

#[tokio::test]
async fn insert_same_account_twice_fails() {
    // generate test client with a random store name
    let (mut client, _rpc_api, _) = create_test_client().await;

    let account = Account::mock(
        ACCOUNT_ID_PUBLIC_FUNGIBLE_FAUCET_2,
        Felt::new(2),
        TransactionKernel::testing_assembler(),
    );

    assert!(client.add_account(&account, Some(Word::default()), false).await.is_ok());
    assert!(client.add_account(&account, Some(Word::default()), false).await.is_err());
}

#[tokio::test]
async fn test_account_code() {
    // generate test client with a random store name
    let (mut client, _rpc_api, _) = create_test_client().await;

    let account = Account::mock(
        ACCOUNT_ID_REGULAR_PRIVATE_ACCOUNT_UPDATABLE_CODE,
        Felt::ZERO,
        TransactionKernel::testing_assembler(),
    );

    let account_code = account.code();

    let account_code_bytes = account_code.to_bytes();

    let reconstructed_code = AccountCode::read_from_bytes(&account_code_bytes).unwrap();
    assert_eq!(*account_code, reconstructed_code);

    client.add_account(&account, Some(Word::default()), false).await.unwrap();
    let retrieved_acc = client.get_account(account.id()).await.unwrap().unwrap();
    assert_eq!(*account.code(), *retrieved_acc.account().code());
}

#[tokio::test]
async fn test_get_account_by_id() {
    // generate test client with a random store name
    let (mut client, _rpc_api, _) = create_test_client().await;

    let account = Account::mock(
        ACCOUNT_ID_REGULAR_PUBLIC_ACCOUNT_UPDATABLE_CODE,
        Felt::new(10),
        TransactionKernel::assembler(),
    );

    client.add_account(&account, Some(Word::default()), false).await.unwrap();

    // Retrieving an existing account should succeed
    let (acc_from_db, _account_seed) = match client.get_account_header_by_id(account.id()).await {
        Ok(account) => account.unwrap(),
        Err(err) => panic!("Error retrieving account: {err}"),
    };
    assert_eq!(AccountHeader::from(account), acc_from_db);

    // Retrieving a non existing account should fail
    let invalid_id = AccountId::try_from(ACCOUNT_ID_PUBLIC_FUNGIBLE_FAUCET_2).unwrap();
    assert!(client.get_account_header_by_id(invalid_id).await.unwrap().is_none());
}

#[tokio::test]
async fn test_sync_state() {
    // generate test client with a random store name
    let (mut client, rpc_api, _) = create_test_client().await;

    // Import first mockchain note as expected
    let expected_notes = rpc_api
        .get_available_notes()
        .into_iter()
        .map(|n| n.note().unwrap().clone())
        .collect::<Vec<Note>>();

    for note in &expected_notes {
        client
            .import_note(NoteFile::NoteDetails {
                details: note.clone().into(),
                after_block_num: 0.into(),
                tag: Some(note.metadata().tag()),
            })
            .await
            .unwrap();
    }

    // assert that we have no consumed nor expected notes prior to syncing state
    assert_eq!(client.get_input_notes(NoteFilter::Consumed).await.unwrap().len(), 0);
    assert_eq!(
        client.get_input_notes(NoteFilter::Expected).await.unwrap().len(),
        expected_notes.len()
    );
    assert_eq!(client.get_input_notes(NoteFilter::Committed).await.unwrap().len(), 0);

    // sync state
    let sync_details = client.sync_state().await.unwrap();

    // verify that the client is synced to the latest block
    assert_eq!(sync_details.block_num, rpc_api.get_chain_tip_block_num());

    // verify that we now have one committed note after syncing state
    // TODO: Review these next 3 asserts (see PR 758)
    assert_eq!(client.get_input_notes(NoteFilter::Committed).await.unwrap().len(), 1);
    assert_eq!(client.get_input_notes(NoteFilter::Consumed).await.unwrap().len(), 1);
    assert_eq!(sync_details.consumed_notes.len(), 1);

    // verify that the latest block number has been updated
    assert_eq!(client.get_sync_height().await.unwrap(), rpc_api.get_chain_tip_block_num());
}

#[tokio::test]
async fn test_sync_state_mmr() {
    // generate test client with a random store name
    let (mut client, rpc_api, keystore) = create_test_client().await;
    // Import note and create wallet so that synced notes do not get discarded (due to being
    // irrelevant)
    insert_new_wallet(&mut client, AccountStorageMode::Private, &keystore)
        .await
        .unwrap();

<<<<<<< HEAD
    for note in rpc_api.notes.values() {
        let note_file = NoteFile::NoteDetails {
            details: note.note().clone().into(),
            after_block_num: 0.into(),
            tag: Some(note.note().metadata().tag()),
        };

        client.import_note(note_file).await.unwrap();
=======
    let notes = rpc_api
        .get_available_notes()
        .into_iter()
        .map(|n| n.note().unwrap().clone())
        .collect::<Vec<Note>>();

    for note in &notes {
        client
            .import_note(NoteFile::NoteDetails {
                details: note.clone().into(),
                after_block_num: 0.into(),
                tag: Some(note.metadata().tag()),
            })
            .await
            .unwrap();
>>>>>>> f98ae87f
    }

    // sync state
    let sync_details = client.sync_state().await.unwrap();

    // verify that the client is synced to the latest block
    assert_eq!(sync_details.block_num, rpc_api.get_chain_tip_block_num());

    // verify that the latest block number has been updated
    assert_eq!(client.get_sync_height().await.unwrap(), rpc_api.get_chain_tip_block_num());

    // verify that we inserted the latest block into the DB via the client
    let latest_block = client.get_sync_height().await.unwrap();
    assert_eq!(sync_details.block_num, latest_block);
    assert_eq!(
        rpc_api.get_block_header_by_number(None, false).await.unwrap().0.commitment(),
        client
            .test_store()
            .get_block_headers(&[latest_block].into_iter().collect())
            .await
            .unwrap()[0]
            .0
            .commitment()
    );

    // Try reconstructing the partial_mmr from what's in the database
    let partial_mmr = client.build_current_partial_mmr().await.unwrap();
    assert_eq!(partial_mmr.forest(), 6);
    assert!(partial_mmr.open(0).unwrap().is_some()); // Account anchor block
    assert!(partial_mmr.open(1).unwrap().is_some());
    assert!(partial_mmr.open(2).unwrap().is_none());
    assert!(partial_mmr.open(3).unwrap().is_none());
    assert!(partial_mmr.open(4).unwrap().is_some());
    assert!(partial_mmr.open(5).unwrap().is_none());

    // Ensure the proofs are valid
    let mmr_proof = partial_mmr.open(1).unwrap().unwrap();
    let (block_1, _) = rpc_api.get_block_header_by_number(Some(1.into()), false).await.unwrap();
    partial_mmr.peaks().verify(block_1.commitment(), mmr_proof).unwrap();

    let mmr_proof = partial_mmr.open(4).unwrap().unwrap();
    let (block_4, _) = rpc_api.get_block_header_by_number(Some(4.into()), false).await.unwrap();
    partial_mmr.peaks().verify(block_4.commitment(), mmr_proof).unwrap();

    // the blocks for both notes should be stored as they are relevant for the client's accounts
    // with the addition of the chain tip
    assert_eq!(client.test_store().get_tracked_block_headers().await.unwrap().len(), 3);
}

#[tokio::test]
async fn test_sync_state_tags() {
    // generate test client with a random store name
    let (mut client, rpc_api, _) = create_test_client().await;

    // Import first mockchain note as expected
    let expected_notes = rpc_api.notes.values().map(|n| n.note().clone()).collect::<Vec<_>>();

    for tag in expected_notes.iter().map(|n| n.metadata().tag()) {
        client.add_note_tag(tag).await.unwrap();
    }

    // assert that we have no  expected notes prior to syncing state
    assert!(client.get_input_notes(NoteFilter::Expected).await.unwrap().is_empty());

    // sync state
    let sync_details = client.sync_state().await.unwrap();

    // verify that the client is synced to the latest block
    assert_eq!(sync_details.block_num, rpc_api.blocks.last().unwrap().header().block_num());

    // as we are syncing with tags, the response should containt blocks for both notes but they
    // shouldn't be stored as they are not relevant for the client's accounts. Only the chain
    // tip should be stored in the database
    assert_eq!(client.test_store().get_tracked_block_headers().await.unwrap().len(), 1);
}

#[tokio::test]
async fn test_tags() {
    // generate test client with a random store name
    let (mut client, _rpc_api, _) = create_test_client().await;

    // Assert that the store gets created with the tag 0 (used for notes consumable by any account)
    assert!(client.get_note_tags().await.unwrap().is_empty());

    // add a tag
    let tag_1: NoteTag = 1.into();
    let tag_2: NoteTag = 2.into();
    client.add_note_tag(tag_1).await.unwrap();
    client.add_note_tag(tag_2).await.unwrap();

    // verify that the tag is being tracked
    assert_eq!(client.get_note_tags().await.unwrap(), vec![tag_1, tag_2]);

    // attempt to add the same tag again
    client.add_note_tag(tag_1).await.unwrap();

    // verify that the tag is still being tracked only once
    assert_eq!(client.get_note_tags().await.unwrap(), vec![tag_1, tag_2]);

    // Try removing non-existent tag
    let tag_4: NoteTag = 4.into();
    client.remove_note_tag(tag_4).await.unwrap();

    // verify that the tracked tags are unchanged
    assert_eq!(client.get_note_tags().await.unwrap(), vec![tag_1, tag_2]);

    // remove second tag
    client.remove_note_tag(tag_1).await.unwrap();

    // verify that tag_1 is not tracked anymore
    assert_eq!(client.get_note_tags().await.unwrap(), vec![tag_2]);
}

#[tokio::test]
async fn test_mint_transaction() {
    // generate test client with a random store name
    let (mut client, _rpc_api, keystore) = create_test_client().await;

    // Faucet account generation
    let (faucet, _seed) =
        insert_new_fungible_faucet(&mut client, AccountStorageMode::Private, &keystore)
            .await
            .unwrap();

    client.sync_state().await.unwrap();

    // Test submitting a mint transaction
    let transaction_request = TransactionRequestBuilder::new()
        .build_mint_fungible_asset(
            FungibleAsset::new(faucet.id(), 5u64).unwrap(),
            AccountId::try_from(ACCOUNT_ID_PUBLIC_FUNGIBLE_FAUCET_1).unwrap(),
            miden_objects::note::NoteType::Private,
            client.rng(),
        )
        .unwrap();

    let transaction = client.new_transaction(faucet.id(), transaction_request).await.unwrap();

    assert!(transaction.executed_transaction().account_delta().nonce().is_some());
}

#[tokio::test]
async fn test_import_note_validation() {
    // generate test client
    let (mut client, rpc_api, _) = create_test_client().await;

    // generate test data
    let expected_note = rpc_api.get_available_notes()[0].clone();
    let consumed_note = rpc_api.get_available_notes()[1].clone();

    client
        .import_note(NoteFile::NoteWithProof(
            consumed_note.note().unwrap().clone(),
            consumed_note.inclusion_proof().clone(),
        ))
        .await
        .unwrap();

    client
        .import_note(NoteFile::NoteDetails {
            details: expected_note.note().unwrap().into(),
            after_block_num: 0.into(),
            tag: None,
        })
        .await
        .unwrap();

    let expected_note = client
        .get_input_note(expected_note.note().unwrap().id())
        .await
        .unwrap()
        .unwrap();

    let consumed_note = client
        .get_input_note(consumed_note.note().unwrap().id())
        .await
        .unwrap()
        .unwrap();

    assert!(expected_note.inclusion_proof().is_none());
    assert!(consumed_note.is_consumed());
}

#[tokio::test]
async fn test_transaction_request_expiration() {
    let (mut client, _, keystore) = create_test_client().await;
    client.sync_state().await.unwrap();

    let current_height = client.get_sync_height().await.unwrap();
    let (faucet, _seed) =
        insert_new_fungible_faucet(&mut client, AccountStorageMode::Private, &keystore)
            .await
            .unwrap();

    let transaction_request = TransactionRequestBuilder::new()
        .with_expiration_delta(5)
        .build_mint_fungible_asset(
            FungibleAsset::new(faucet.id(), 5u64).unwrap(),
            AccountId::try_from(ACCOUNT_ID_REGULAR_PUBLIC_ACCOUNT_IMMUTABLE_CODE).unwrap(),
            miden_objects::note::NoteType::Private,
            client.rng(),
        )
        .unwrap();

    let transaction = client.new_transaction(faucet.id(), transaction_request).await.unwrap();

    let (_, tx_outputs, ..) = transaction.executed_transaction().clone().into_parts();

    assert_eq!(tx_outputs.expiration_block_num, current_height + 5);
}

#[tokio::test]
async fn test_import_processing_note_returns_error() {
    // generate test client with a random store name
    let (mut client, _rpc_api, keystore) = create_test_client().await;
    client.sync_state().await.unwrap();

    let (account, _seed) = insert_new_wallet(&mut client, AccountStorageMode::Private, &keystore)
        .await
        .unwrap();

    // Faucet account generation
    let (faucet, _seed) =
        insert_new_fungible_faucet(&mut client, AccountStorageMode::Private, &keystore)
            .await
            .unwrap();

    // Test submitting a mint transaction
    let transaction_request = TransactionRequestBuilder::new()
        .build_mint_fungible_asset(
            FungibleAsset::new(faucet.id(), 5u64).unwrap(),
            account.id(),
            miden_objects::note::NoteType::Public,
            client.rng(),
        )
        .unwrap();

    let transaction =
        client.new_transaction(faucet.id(), transaction_request.clone()).await.unwrap();
    client.submit_transaction(transaction).await.unwrap();

    let note_id = transaction_request.expected_output_notes().next().unwrap().id();
    let note = client.get_input_note(note_id).await.unwrap().unwrap();

    let input = [(note.try_into().unwrap(), None)];
    let consume_note_request = TransactionRequestBuilder::new()
        .with_unauthenticated_input_notes(input)
        .build()
        .unwrap();
    let transaction = client
        .new_transaction(account.id(), consume_note_request.clone())
        .await
        .unwrap();
    client.submit_transaction(transaction.clone()).await.unwrap();

    let processing_notes = client.get_input_notes(NoteFilter::Processing).await.unwrap();

    assert!(matches!(
        client
            .import_note(NoteFile::NoteId(processing_notes[0].id()))
            .await
            .unwrap_err(),
        ClientError::NoteImportError { .. }
    ));
}

#[tokio::test]
async fn test_no_nonce_change_transaction_request() {
    let (mut client, _, keystore) = create_test_client().await;

    client.sync_state().await.unwrap();

    // Insert Account
    let (regular_account, _seed) =
        insert_new_wallet(&mut client, AccountStorageMode::Private, &keystore)
            .await
            .unwrap();

    // Prepare transaction

    let code = "
        begin
            push.1 push.2
            # => [1, 2]
            add push.3
            # => [1+2, 3]
            assert_eq
        end
        ";

    let tx_script = client.compile_tx_script(vec![], code).unwrap();

    let transaction_request =
        TransactionRequestBuilder::new().with_custom_script(tx_script).build().unwrap();

    let transaction_execution_result =
        client.new_transaction(regular_account.id(), transaction_request).await.unwrap();

    let result = client.testing_apply_transaction(transaction_execution_result).await;

    assert!(matches!(
        result,
        Err(ClientError::StoreError(StoreError::AccountCommitmentAlreadyExists(_)))
    ));
}

#[tokio::test]
async fn test_note_without_asset() {
    let (mut client, _rpc_api, keystore) = create_test_client().await;

    let (faucet, _seed) =
        insert_new_fungible_faucet(&mut client, AccountStorageMode::Private, &keystore)
            .await
            .unwrap();

    let (wallet, _seed) = insert_new_wallet(&mut client, AccountStorageMode::Private, &keystore)
        .await
        .unwrap();

    client.sync_state().await.unwrap();

    // Create note without assets
    let serial_num = client.rng().draw_word();
    let recipient = utils::build_p2id_recipient(wallet.id(), serial_num).unwrap();
    let tag = NoteTag::from_account_id(wallet.id(), NoteExecutionMode::Local).unwrap();
    let metadata =
        NoteMetadata::new(wallet.id(), NoteType::Private, tag, NoteExecutionHint::always(), ZERO)
            .unwrap();
    let vault = NoteAssets::new(vec![]).unwrap();

    let note = Note::new(vault.clone(), metadata, recipient.clone());

    // Create and execute transaction
    let transaction_request = TransactionRequestBuilder::new()
        .with_own_output_notes(vec![OutputNote::Full(note)])
        .build()
        .unwrap();

    let transaction = client.new_transaction(wallet.id(), transaction_request.clone()).await;

    assert!(transaction.is_ok());

    // Create the same transaction for the faucet
    let metadata =
        NoteMetadata::new(faucet.id(), NoteType::Private, tag, NoteExecutionHint::always(), ZERO)
            .unwrap();
    let note = Note::new(vault, metadata, recipient);

    let transaction_request = TransactionRequestBuilder::new()
        .with_own_output_notes(vec![OutputNote::Full(note)])
        .build()
        .unwrap();

    let error = client.new_transaction(faucet.id(), transaction_request).await.unwrap_err();

    assert!(matches!(
        error,
        ClientError::TransactionRequestError(TransactionRequestError::AccountInterfaceError(
            AccountInterfaceError::FaucetNoteWithoutAsset
        ))
    ));

    let error = TransactionRequestBuilder::new()
        .build_pay_to_id(
            PaymentTransactionData::new(vec![], faucet.id(), wallet.id()),
            None,
            NoteType::Public,
            client.rng(),
        )
        .unwrap_err();

    assert!(matches!(error, TransactionRequestError::P2IDNoteWithoutAsset));

    let error = TransactionRequestBuilder::new()
        .build_pay_to_id(
            PaymentTransactionData::new(
                vec![Asset::Fungible(FungibleAsset::new(faucet.id(), 0).unwrap())],
                faucet.id(),
                wallet.id(),
            ),
            None,
            NoteType::Public,
            client.rng(),
        )
        .unwrap_err();

    assert!(matches!(error, TransactionRequestError::P2IDNoteWithoutAsset));
}

#[tokio::test]
async fn test_execute_program() {
    let (mut client, _, keystore) = create_test_client().await;

    let (wallet, _seed) = insert_new_wallet(&mut client, AccountStorageMode::Private, &keystore)
        .await
        .unwrap();

    let code = "
        use.std::sys

        begin
            push.16
            repeat.16
                dup push.1 sub
            end
            exec.sys::truncate_stack
        end
        ";

    let tx_script = client.compile_tx_script(vec![], code).unwrap();

    let output_stack = client
        .execute_program(wallet.id(), tx_script, AdviceInputs::default(), BTreeSet::new())
        .await
        .unwrap();

    let mut expected_stack = [Felt::new(0); 16];
    for (i, element) in expected_stack.iter_mut().enumerate() {
        *element = Felt::new(i as u64);
    }

    assert_eq!(output_stack, expected_stack);
}

#[tokio::test]
async fn test_real_note_roundtrip() {
    let (mut client, _, keystore) = create_test_client().await;
    let (wallet, _seed) = insert_new_wallet(&mut client, AccountStorageMode::Private, &keystore)
        .await
        .unwrap();
    let (faucet, _seed) =
        insert_new_fungible_faucet(&mut client, AccountStorageMode::Private, &keystore)
            .await
            .unwrap();

    client.sync_state().await.unwrap();

    // Test submitting a mint transaction
    let transaction_request = TransactionRequestBuilder::new()
        .build_mint_fungible_asset(
            FungibleAsset::new(faucet.id(), 5u64).unwrap(),
            wallet.id(),
            miden_objects::note::NoteType::Public,
            client.rng(),
        )
        .unwrap();

    let note_id = transaction_request.expected_output_notes().next().unwrap().id();
    let transaction = client.new_transaction(faucet.id(), transaction_request).await.unwrap();
    client.submit_transaction(transaction).await.unwrap();

    let note = client.get_input_note(note_id).await.unwrap().unwrap();
    assert!(matches!(note.state(), &InputNoteState::Expected(_)));

    client.sync_state().await.unwrap();

    let note = client.get_input_note(note_id).await.unwrap().unwrap();
    assert!(matches!(note.state(), &InputNoteState::Committed(_)));

    // Consume note
    let transaction_request =
        TransactionRequestBuilder::new().build_consume_notes(vec![note_id]).unwrap();

    let transaction = client.new_transaction(wallet.id(), transaction_request).await.unwrap();
    client.submit_transaction(transaction).await.unwrap();

    client.sync_state().await.unwrap();

    let note = client.get_input_note(note_id).await.unwrap().unwrap();
    assert!(matches!(note.state(), &InputNoteState::ConsumedAuthenticatedLocal(_)));
}

#[tokio::test]
async fn test_added_notes() {
    let (mut client, _, authenticator) = create_test_client().await;
    wait_for_node(&mut client).await;

    let faucet_account_header =
        insert_new_fungible_faucet(&mut client, AccountStorageMode::Private, &authenticator)
            .await
            .unwrap()
            .0;

    // Mint some asset for an account not tracked by the client. It should not be stored as an
    // input note afterwards since it is not being tracked by the client
    let fungible_asset = FungibleAsset::new(faucet_account_header.id(), MINT_AMOUNT).unwrap();
    let tx_request = TransactionRequestBuilder::new()
        .build_mint_fungible_asset(
            fungible_asset,
            AccountId::try_from(ACCOUNT_ID_REGULAR).unwrap(),
            NoteType::Private,
            client.rng(),
        )
        .unwrap();
    println!("Running Mint tx...");
    execute_tx_and_sync(&mut client, faucet_account_header.id(), tx_request).await;

    // Check that no new notes were added
    println!("Fetching Committed Notes...");
    let notes = client.get_input_notes(NoteFilter::Committed).await.unwrap();
    assert!(notes.is_empty());
}

#[tokio::test]
async fn test_p2id_transfer() {
    let (mut client, _, authenticator) = create_test_client().await;
    wait_for_node(&mut client).await;

    let (first_regular_account, second_regular_account, faucet_account_header) =
        setup_two_wallets_and_faucet(&mut client, AccountStorageMode::Private, &authenticator)
            .await;

    let from_account_id = first_regular_account.id();
    let to_account_id = second_regular_account.id();
    let faucet_account_id = faucet_account_header.id();

    // First Mint necessary token
    mint_and_consume(&mut client, from_account_id, faucet_account_id, NoteType::Private).await;
    assert_account_has_single_asset(&client, from_account_id, faucet_account_id, MINT_AMOUNT).await;

    // Do a transfer from first account to second account
    let asset = FungibleAsset::new(faucet_account_id, TRANSFER_AMOUNT).unwrap();
    println!("Running P2ID tx...");
    let tx_request = TransactionRequestBuilder::new()
        .build_pay_to_id(
            PaymentTransactionData::new(
                vec![Asset::Fungible(asset)],
                from_account_id,
                to_account_id,
            ),
            None,
            NoteType::Private,
            client.rng(),
        )
        .unwrap();

    let note = tx_request.expected_output_notes().next().unwrap().clone();
    let transaction_id = execute_tx(&mut client, from_account_id, tx_request).await;

    // Check that a note tag started being tracked for this note.
    assert!(
        client
            .get_note_tags()
            .await
            .unwrap()
            .into_iter()
            .any(|tag| tag.source == NoteTagSource::Note(note.id()))
    );

    wait_for_tx(&mut client, transaction_id).await;

    // Check that the tag is not longer being tracked
    assert!(
        !client
            .get_note_tags()
            .await
            .unwrap()
            .into_iter()
            .any(|tag| tag.source == NoteTagSource::Note(note.id()))
    );

    // Check that note is committed for the second account to consume
    println!("Fetching Committed Notes...");
    let notes = client.get_input_notes(NoteFilter::Committed).await.unwrap();
    assert!(!notes.is_empty());

    // Consume P2ID note
    println!("Consuming Note...");
    let tx_request = TransactionRequestBuilder::new()
        .build_consume_notes(vec![notes[0].id()])
        .unwrap();
    execute_tx_and_sync(&mut client, to_account_id, tx_request).await;

    // Ensure we have nothing else to consume
    let current_notes = client.get_input_notes(NoteFilter::Committed).await.unwrap();
    assert!(current_notes.is_empty());

    let regular_account = client.get_account(from_account_id).await.unwrap().unwrap();
    let seed = regular_account.seed().copied();
    let regular_account: Account = regular_account.into();

    // The seed should not be retrieved due to the account not being new
    assert!(!regular_account.is_new() && seed.is_none());
    assert_eq!(regular_account.vault().assets().count(), 1);
    let asset = regular_account.vault().assets().next().unwrap();

    // Validate the transfered amounts
    if let Asset::Fungible(fungible_asset) = asset {
        assert_eq!(fungible_asset.amount(), MINT_AMOUNT - TRANSFER_AMOUNT);
    } else {
        panic!("Error: Account should have a fungible asset");
    }

    let regular_account: Account = client.get_account(to_account_id).await.unwrap().unwrap().into();
    assert_eq!(regular_account.vault().assets().count(), 1);
    let asset = regular_account.vault().assets().next().unwrap();

    if let Asset::Fungible(fungible_asset) = asset {
        assert_eq!(fungible_asset.amount(), TRANSFER_AMOUNT);
    } else {
        panic!("Error: Account should have a fungible asset");
    }

    assert_note_cannot_be_consumed_twice(&mut client, to_account_id, notes[0].id()).await;
}

#[tokio::test]
async fn test_p2id_transfer_failing_not_enough_balance() {
    let (mut client, _, authenticator) = create_test_client().await;
    wait_for_node(&mut client).await;

    let (first_regular_account, second_regular_account, faucet_account_header) =
        setup_two_wallets_and_faucet(&mut client, AccountStorageMode::Private, &authenticator)
            .await;

    let from_account_id = first_regular_account.id();
    let to_account_id = second_regular_account.id();
    let faucet_account_id = faucet_account_header.id();

    // First Mint necessary token
    mint_and_consume(&mut client, from_account_id, faucet_account_id, NoteType::Private).await;

    // Do a transfer from first account to second account
    let asset = FungibleAsset::new(faucet_account_id, MINT_AMOUNT + 1).unwrap();
    println!("Running P2ID tx...");
    let tx_request = TransactionRequestBuilder::new()
        .build_pay_to_id(
            PaymentTransactionData::new(
                vec![Asset::Fungible(asset)],
                from_account_id,
                to_account_id,
            ),
            None,
            NoteType::Private,
            client.rng(),
        )
        .unwrap();
    execute_failing_tx(
        &mut client,
        from_account_id,
        tx_request,
        ClientError::AssetError(miden_objects::AssetError::FungibleAssetAmountNotSufficient {
            minuend: MINT_AMOUNT,
            subtrahend: MINT_AMOUNT + 1,
        }),
    )
    .await;
}

#[tokio::test]
async fn test_p2idr_transfer_consumed_by_target() {
    let (mut client, _, authenticator) = create_test_client().await;
    wait_for_node(&mut client).await;

    let (first_regular_account, second_regular_account, faucet_account_header) =
        setup_two_wallets_and_faucet(&mut client, AccountStorageMode::Private, &authenticator)
            .await;

    let from_account_id = first_regular_account.id();
    let to_account_id = second_regular_account.id();
    let faucet_account_id = faucet_account_header.id();

    // First Mint necessary token
    let note = mint_note(&mut client, from_account_id, faucet_account_id, NoteType::Private).await;
    println!("about to consume");

    //Check that the note is not consumed by the target account
    assert!(matches!(
        client.get_input_note(note.id()).await.unwrap().unwrap().state(),
        InputNoteState::Committed { .. }
    ));

    consume_notes(&mut client, from_account_id, &[note.clone()]).await;
    assert_account_has_single_asset(&client, from_account_id, faucet_account_id, MINT_AMOUNT).await;

    // Check that the note is consumed by the target account
    let input_note = client.get_input_note(note.id()).await.unwrap().unwrap();
    assert!(matches!(input_note.state(), InputNoteState::ConsumedAuthenticatedLocal { .. }));
    if let InputNoteState::ConsumedAuthenticatedLocal(ConsumedAuthenticatedLocalNoteState {
        submission_data,
        ..
    }) = input_note.state()
    {
        assert_eq!(submission_data.consumer_account, from_account_id);
    } else {
        panic!("Note should be consumed");
    }

    // Do a transfer from first account to second account with Recall. In this situation we'll do
    // the happy path where the `to_account_id` consumes the note
    println!("getting balance");
    let from_account_balance = client
        .get_account(from_account_id)
        .await
        .unwrap()
        .unwrap()
        .account()
        .vault()
        .get_balance(faucet_account_id)
        .unwrap_or(0);
    let to_account_balance = client
        .get_account(to_account_id)
        .await
        .unwrap()
        .unwrap()
        .account()
        .vault()
        .get_balance(faucet_account_id)
        .unwrap_or(0);
    let current_block_num = client.get_sync_height().await.unwrap();
    let asset = FungibleAsset::new(faucet_account_id, TRANSFER_AMOUNT).unwrap();
    println!("Running P2IDR tx...");
    let tx_request = TransactionRequestBuilder::new()
        .build_pay_to_id(
            PaymentTransactionData::new(
                vec![Asset::Fungible(asset)],
                from_account_id,
                to_account_id,
            ),
            Some(current_block_num + RECALL_HEIGHT_DELTA),
            NoteType::Private,
            client.rng(),
        )
        .unwrap();
    execute_tx_and_sync(&mut client, from_account_id, tx_request.clone()).await;

    // Check that note is committed for the second account to consume
    println!("Fetching Committed Notes...");
    let notes = client.get_input_notes(NoteFilter::Committed).await.unwrap();
    assert!(!notes.is_empty());

    // Make the `to_account_id` consume P2IDR note
    let note_id = tx_request.expected_output_notes().next().unwrap().id();
    println!("Consuming Note...");
    let tx_request = TransactionRequestBuilder::new().build_consume_notes(vec![note_id]).unwrap();
    execute_tx_and_sync(&mut client, to_account_id, tx_request).await;
    let regular_account = client.get_account(from_account_id).await.unwrap().unwrap();

    // The seed should not be retrieved due to the account not being new
    assert!(!regular_account.account().is_new() && regular_account.seed().is_none());
    assert_eq!(regular_account.account().vault().assets().count(), 1);
    let asset = regular_account.account().vault().assets().next().unwrap();

    // Validate the transfered amounts
    if let Asset::Fungible(fungible_asset) = asset {
        assert_eq!(fungible_asset.amount(), from_account_balance - TRANSFER_AMOUNT);
    } else {
        panic!("Error: Account should have a fungible asset");
    }

    let regular_account: Account = client.get_account(to_account_id).await.unwrap().unwrap().into();
    assert_eq!(regular_account.vault().assets().count(), 1);
    let asset = regular_account.vault().assets().next().unwrap();

    if let Asset::Fungible(fungible_asset) = asset {
        assert_eq!(fungible_asset.amount(), to_account_balance + TRANSFER_AMOUNT);
    } else {
        panic!("Error: Account should have a fungible asset");
    }

    assert_note_cannot_be_consumed_twice(&mut client, to_account_id, note_id).await;
}

#[tokio::test]
async fn test_p2idr_transfer_consumed_by_sender() {
    let (mut client, mock_rpc_api, authenticator) = create_test_client().await;
    wait_for_node(&mut client).await;

    let (first_regular_account, second_regular_account, faucet_account_header) =
        setup_two_wallets_and_faucet(&mut client, AccountStorageMode::Private, &authenticator)
            .await;

    let from_account_id = first_regular_account.id();
    let to_account_id = second_regular_account.id();
    let faucet_account_id = faucet_account_header.id();

    // First Mint necessary token
    mint_and_consume(&mut client, from_account_id, faucet_account_id, NoteType::Private).await;

    // Do a transfer from first account to second account with Recall. In this situation we'll do
    // the happy path where the `to_account_id` consumes the note
    let from_account_balance = client
        .get_account(from_account_id)
        .await
        .unwrap()
        .unwrap()
        .account()
        .vault()
        .get_balance(faucet_account_id)
        .unwrap_or(0);
    let current_block_num = client.get_sync_height().await.unwrap();
    let asset = FungibleAsset::new(faucet_account_id, TRANSFER_AMOUNT).unwrap();
    println!("Running P2IDR tx...");
    let tx_request = TransactionRequestBuilder::new()
        .build_pay_to_id(
            PaymentTransactionData::new(
                vec![Asset::Fungible(asset)],
                from_account_id,
                to_account_id,
            ),
            Some(current_block_num + RECALL_HEIGHT_DELTA),
            NoteType::Private,
            client.rng(),
        )
        .unwrap();
    execute_tx_and_sync(&mut client, from_account_id, tx_request).await;

    // Check that note is committed
    println!("Fetching Committed Notes...");
    let notes = client.get_input_notes(NoteFilter::Committed).await.unwrap();
    assert!(!notes.is_empty());

    // Check that it's still too early to consume
    println!("Consuming Note (too early)...");
    let tx_request = TransactionRequestBuilder::new()
        .build_consume_notes(vec![notes[0].id()])
        .unwrap();
    let transaction_execution_result = client.new_transaction(from_account_id, tx_request).await;
    assert!(transaction_execution_result.is_err_and(|err| {
        matches!(
            err,
            ClientError::TransactionExecutorError(
                TransactionExecutorError::TransactionProgramExecutionFailed(_)
            )
        )
    }));

    // Wait to consume with the sender account
    println!("Waiting for note to be consumable by sender");
    mock_rpc_api.advance_blocks(RECALL_HEIGHT_DELTA);
    client.sync_state().await.unwrap();

    // Consume the note with the sender account
    println!("Consuming Note...");
    let tx_request = TransactionRequestBuilder::new()
        .build_consume_notes(vec![notes[0].id()])
        .unwrap();
    execute_tx_and_sync(&mut client, from_account_id, tx_request).await;

    let regular_account = client.get_account(from_account_id).await.unwrap().unwrap();
    // The seed should not be retrieved due to the account not being new
    assert!(!regular_account.account().is_new() && regular_account.seed().is_none());
    assert_eq!(regular_account.account().vault().assets().count(), 1);
    let asset = regular_account.account().vault().assets().next().unwrap();

    // Validate the sender hasn't lost funds
    if let Asset::Fungible(fungible_asset) = asset {
        assert_eq!(fungible_asset.amount(), from_account_balance);
    } else {
        panic!("Error: Account should have a fungible asset");
    }

    let regular_account: Account = client.get_account(to_account_id).await.unwrap().unwrap().into();
    assert_eq!(regular_account.vault().assets().count(), 0);

    // Check that the target can't consume the note anymore
    assert_note_cannot_be_consumed_twice(&mut client, to_account_id, notes[0].id()).await;
}

#[tokio::test]
async fn test_get_consumable_notes() {
    let (mut client, _, authenticator) = create_test_client().await;

    let (first_regular_account, second_regular_account, faucet_account_header) =
        setup_two_wallets_and_faucet(&mut client, AccountStorageMode::Private, &authenticator)
            .await;

    let from_account_id = first_regular_account.id();
    let to_account_id = second_regular_account.id();
    let faucet_account_id = faucet_account_header.id();

    //No consumable notes initially
    assert!(client.get_consumable_notes(None).await.unwrap().is_empty());

    // First Mint necessary token
    let note = mint_note(&mut client, from_account_id, faucet_account_id, NoteType::Private).await;

    // Check that note is consumable by the account that minted
    assert!(!client.get_consumable_notes(None).await.unwrap().is_empty());
    assert!(!client.get_consumable_notes(Some(from_account_id)).await.unwrap().is_empty());
    assert!(client.get_consumable_notes(Some(to_account_id)).await.unwrap().is_empty());

    consume_notes(&mut client, from_account_id, &[note]).await;

    //After consuming there are no more consumable notes
    assert!(client.get_consumable_notes(None).await.unwrap().is_empty());

    // Do a transfer from first account to second account
    let asset = FungibleAsset::new(faucet_account_id, TRANSFER_AMOUNT).unwrap();
    println!("Running P2IDR tx...");
    let tx_request = TransactionRequestBuilder::new()
        .build_pay_to_id(
            PaymentTransactionData::new(
                vec![Asset::Fungible(asset)],
                from_account_id,
                to_account_id,
            ),
            Some(100.into()),
            NoteType::Private,
            client.rng(),
        )
        .unwrap();
    execute_tx_and_sync(&mut client, from_account_id, tx_request).await;

    // Check that note is consumable by both accounts
    let consumable_notes = client.get_consumable_notes(None).await.unwrap();
    let relevant_accounts = &consumable_notes.first().unwrap().1;
    assert_eq!(relevant_accounts.len(), 2);
    assert!(!client.get_consumable_notes(Some(from_account_id)).await.unwrap().is_empty());
    assert!(!client.get_consumable_notes(Some(to_account_id)).await.unwrap().is_empty());

    // Check that the note is only consumable after block 100 for the account that sent the
    // transaction
    let from_account_relevance = relevant_accounts
        .iter()
        .find(|relevance| relevance.0 == from_account_id)
        .unwrap()
        .1;
    assert_eq!(from_account_relevance, NoteRelevance::After(100));

    // Check that the note is always consumable for the account that received the transaction
    let to_account_relevance = relevant_accounts
        .iter()
        .find(|relevance| relevance.0 == to_account_id)
        .unwrap()
        .1;
    assert_eq!(to_account_relevance, NoteRelevance::Now);
}

#[tokio::test]
async fn test_get_output_notes() {
    let (mut client, _, authenticator) = create_test_client().await;

    let (first_regular_account, faucet_account_header) =
        setup_wallet_and_faucet(&mut client, AccountStorageMode::Private, &authenticator).await;

    let from_account_id = first_regular_account.id();
    let faucet_account_id = faucet_account_header.id();
    let random_account_id = AccountId::try_from(ACCOUNT_ID_REGULAR).unwrap();

    // No output notes initially
    assert!(client.get_output_notes(NoteFilter::All).await.unwrap().is_empty());

    // First Mint necessary token
    let note = mint_note(&mut client, from_account_id, faucet_account_id, NoteType::Private).await;

    // Check that there was an output note but it wasn't consumed
    assert!(client.get_output_notes(NoteFilter::Consumed).await.unwrap().is_empty());
    assert!(!client.get_output_notes(NoteFilter::All).await.unwrap().is_empty());

    consume_notes(&mut client, from_account_id, &[note]).await;

    //After consuming, the note is returned when using the [NoteFilter::Consumed] filter
    assert!(!client.get_output_notes(NoteFilter::Consumed).await.unwrap().is_empty());

    // Do a transfer from first account to second account
    let asset = FungibleAsset::new(faucet_account_id, TRANSFER_AMOUNT).unwrap();
    println!("Running P2ID tx...");
    let tx_request = TransactionRequestBuilder::new()
        .build_pay_to_id(
            PaymentTransactionData::new(
                vec![Asset::Fungible(asset)],
                from_account_id,
                random_account_id,
            ),
            None,
            NoteType::Private,
            client.rng(),
        )
        .unwrap();

    let output_note_id = tx_request.expected_output_notes().next().unwrap().id();

    // Before executing, the output note is not found
    assert!(client.get_output_note(output_note_id).await.unwrap().is_none());

    execute_tx_and_sync(&mut client, from_account_id, tx_request).await;

    // After executing, the note is only found in output notes
    assert!(client.get_output_note(output_note_id).await.unwrap().is_some());
    assert!(client.get_input_note(output_note_id).await.unwrap().is_none());
}

#[tokio::test]
async fn test_stale_transactions_discarded() {
    let (mut client, mock_rpc_api, authenticator) = create_test_client().await;
    let (regular_account, faucet_account_header) =
        setup_wallet_and_faucet(&mut client, AccountStorageMode::Private, &authenticator).await;

    let account_id = regular_account.id();
    let faucet_account_id = faucet_account_header.id();

    // Mint a note
    let note = mint_note(&mut client, account_id, faucet_account_id, NoteType::Private).await;
    consume_notes(&mut client, account_id, &[note]).await;

    // Create a transaction but don't submit it to the node
    let asset = FungibleAsset::new(faucet_account_id, TRANSFER_AMOUNT).unwrap();

    let tx_request = TransactionRequestBuilder::new()
        .build_pay_to_id(
            PaymentTransactionData::new(vec![Asset::Fungible(asset)], account_id, account_id),
            None,
            NoteType::Public,
            client.rng(),
        )
        .unwrap();

    // Execute the transaction but don't submit it to the node
    let tx_result = client.new_transaction(account_id, tx_request).await.unwrap();
    let tx_id = tx_result.executed_transaction().id();
    client.testing_prove_transaction(&tx_result).await.unwrap();

    // Store the account state before applying the transaction
    let account_before_tx = client.get_account(account_id).await.unwrap().unwrap();
    let account_commitment_before_tx = account_before_tx.account().commitment();

    // Apply the transaction
    client.testing_apply_transaction(tx_result).await.unwrap();

    // Check that the account state has changed after applying the transaction
    let account_after_tx = client.get_account(account_id).await.unwrap().unwrap();
    let account_commitment_after_tx = account_after_tx.account().commitment();

    assert_ne!(
        account_commitment_before_tx, account_commitment_after_tx,
        "Account commitment should change after applying the transaction"
    );

    // Verify the transaction is in pending state
    let tx_record = client
        .get_transactions(TransactionFilter::All)
        .await
        .unwrap()
        .into_iter()
        .find(|tx| tx.id == tx_id)
        .unwrap();
    assert!(matches!(tx_record.transaction_status, TransactionStatus::Pending));

    // Sync the state, which should discard the old pending transaction
    mock_rpc_api.advance_blocks(TX_GRACEFUL_BLOCKS + 1);
    client.sync_state().await.unwrap();

    // Verify the transaction is now discarded
    let tx_record = client
        .get_transactions(TransactionFilter::All)
        .await
        .unwrap()
        .into_iter()
        .find(|tx| tx.id == tx_id)
        .unwrap();

    assert!(matches!(tx_record.transaction_status, TransactionStatus::Discarded));

    // Check that the account state has been rolled back after the transaction was discarded
    let account_after_sync = client.get_account(account_id).await.unwrap().unwrap();
    let account_commitment_after_sync = account_after_sync.account().commitment();

    assert_ne!(
        account_commitment_after_sync, account_commitment_after_tx,
        "Account commitment should change after transaction was discarded"
    );
    assert_eq!(
        account_commitment_after_sync, account_commitment_before_tx,
        "Account commitment should be rolled back to the value before the transaction"
    );
}<|MERGE_RESOLUTION|>--- conflicted
+++ resolved
@@ -44,6 +44,7 @@
 
 use crate::{
     Client, ClientError,
+    builder::ClientBuilder,
     keystore::FilesystemKeyStore,
     note::NoteRelevance,
     rpc::NodeRpcClient,
@@ -51,7 +52,7 @@
         InputNoteRecord, InputNoteState, NoteFilter, StoreError, TransactionFilter,
         input_note_states::ConsumedAuthenticatedLocalNoteState, sqlite_store::SqliteStore,
     },
-    sync::{NoteTagSource, TX_GRACEFUL_BLOCKS},
+    sync::NoteTagSource,
     testing::{
         common::{
             ACCOUNT_ID_REGULAR, MINT_AMOUNT, RECALL_HEIGHT_DELTA, TRANSFER_AMOUNT,
@@ -62,15 +63,20 @@
         mock::{MockClient, MockRpcApi},
     },
     transaction::{
-        PaymentTransactionData, TransactionRequestBuilder, TransactionRequestError,
+        DiscardCause, PaymentTransactionData, TransactionRequestBuilder, TransactionRequestError,
         TransactionStatus,
     },
 };
 
+/// Constant that represents the number of blocks until the transaction is considered
+/// stale.
+const TX_GRACEFUL_BLOCKS: u32 = 20;
+
 // HELPERS
 // ================================================================================================
 
-pub async fn create_test_client() -> (MockClient, MockRpcApi, FilesystemKeyStore<StdRng>) {
+pub async fn create_test_client_builder() -> (ClientBuilder, MockRpcApi, FilesystemKeyStore<StdRng>)
+{
     let store = SqliteStore::new(create_test_store_path()).await.unwrap();
     let store = Arc::new(store);
 
@@ -79,13 +85,27 @@
 
     let rng = RpoRandomCoin::new(coin_seed.map(Felt::new));
 
-    let keystore = FilesystemKeyStore::new(temp_dir()).unwrap();
+    let keystore_path = temp_dir();
+    let keystore = FilesystemKeyStore::new(keystore_path.clone()).unwrap();
 
     let rpc_api = MockRpcApi::new();
     let arc_rpc_api = Arc::new(rpc_api.clone());
 
-    let client =
-        MockClient::new(arc_rpc_api, Box::new(rng), store, Arc::new(keystore.clone()), true, None);
+    let builder = ClientBuilder::new()
+        .with_rpc(arc_rpc_api)
+        .with_rng(Box::new(rng))
+        .with_store(store)
+        .with_filesystem_keystore(keystore_path.to_str().unwrap())
+        .in_debug_mode(true)
+        .with_tx_graceful_blocks(None);
+
+    (builder, rpc_api, keystore)
+}
+
+pub async fn create_test_client() -> (MockClient, MockRpcApi, FilesystemKeyStore<StdRng>) {
+    let (builder, rpc_api, keystore) = create_test_client_builder().await;
+    let client = builder.build().await.unwrap();
+
     (client, rpc_api, keystore)
 }
 
@@ -409,16 +429,6 @@
         .await
         .unwrap();
 
-<<<<<<< HEAD
-    for note in rpc_api.notes.values() {
-        let note_file = NoteFile::NoteDetails {
-            details: note.note().clone().into(),
-            after_block_num: 0.into(),
-            tag: Some(note.note().metadata().tag()),
-        };
-
-        client.import_note(note_file).await.unwrap();
-=======
     let notes = rpc_api
         .get_available_notes()
         .into_iter()
@@ -434,7 +444,6 @@
             })
             .await
             .unwrap();
->>>>>>> f98ae87f
     }
 
     // sync state
@@ -490,7 +499,7 @@
     let (mut client, rpc_api, _) = create_test_client().await;
 
     // Import first mockchain note as expected
-    let expected_notes = rpc_api.notes.values().map(|n| n.note().clone()).collect::<Vec<_>>();
+    let expected_notes = rpc_api.get_available_notes();
 
     for tag in expected_notes.iter().map(|n| n.metadata().tag()) {
         client.add_note_tag(tag).await.unwrap();
@@ -503,7 +512,10 @@
     let sync_details = client.sync_state().await.unwrap();
 
     // verify that the client is synced to the latest block
-    assert_eq!(sync_details.block_num, rpc_api.blocks.last().unwrap().header().block_num());
+    assert_eq!(
+        sync_details.block_num,
+        rpc_api.get_block_header_by_number(None, false).await.unwrap().0.block_num()
+    );
 
     // as we are syncing with tags, the response should containt blocks for both notes but they
     // shouldn't be stored as they are not relevant for the client's accounts. Only the chain
@@ -1419,8 +1431,14 @@
 }
 
 #[tokio::test]
-async fn test_stale_transactions_discarded() {
-    let (mut client, mock_rpc_api, authenticator) = create_test_client().await;
+async fn test_account_rollback() {
+    let (builder, rpc_api, authenticator) = create_test_client_builder().await;
+
+    let mut client =
+        builder.with_tx_graceful_blocks(Some(TX_GRACEFUL_BLOCKS)).build().await.unwrap();
+
+    client.sync_state().await.unwrap();
+
     let (regular_account, faucet_account_header) =
         setup_wallet_and_faucet(&mut client, AccountStorageMode::Private, &authenticator).await;
 
@@ -1472,10 +1490,10 @@
         .into_iter()
         .find(|tx| tx.id == tx_id)
         .unwrap();
-    assert!(matches!(tx_record.transaction_status, TransactionStatus::Pending));
+    assert!(matches!(tx_record.status, TransactionStatus::Pending));
 
     // Sync the state, which should discard the old pending transaction
-    mock_rpc_api.advance_blocks(TX_GRACEFUL_BLOCKS + 1);
+    rpc_api.advance_blocks(TX_GRACEFUL_BLOCKS + 1);
     client.sync_state().await.unwrap();
 
     // Verify the transaction is now discarded
@@ -1487,7 +1505,7 @@
         .find(|tx| tx.id == tx_id)
         .unwrap();
 
-    assert!(matches!(tx_record.transaction_status, TransactionStatus::Discarded));
+    assert!(matches!(tx_record.status, TransactionStatus::Discarded(DiscardCause::Stale)));
 
     // Check that the account state has been rolled back after the transaction was discarded
     let account_after_sync = client.get_account(account_id).await.unwrap().unwrap();
@@ -1501,4 +1519,98 @@
         account_commitment_after_sync, account_commitment_before_tx,
         "Account commitment should be rolled back to the value before the transaction"
     );
+}
+
+#[tokio::test]
+async fn test_subsequent_discarded_transactions() {
+    let (mut client, rpc_api, keystore) = create_test_client().await;
+
+    let (regular_account, faucet_account_header) =
+        setup_wallet_and_faucet(&mut client, AccountStorageMode::Public, &keystore).await;
+
+    wait_for_node(&mut client).await;
+
+    let account_id = regular_account.id();
+    let faucet_account_id = faucet_account_header.id();
+
+    let note = mint_note(&mut client, account_id, faucet_account_id, NoteType::Private).await;
+    consume_notes(&mut client, account_id, &[note]).await;
+
+    // Create a transaction that will expire in 2 blocks
+    let asset = FungibleAsset::new(faucet_account_id, TRANSFER_AMOUNT).unwrap();
+    let tx_request = TransactionRequestBuilder::new()
+        .with_expiration_delta(2)
+        .build_pay_to_id(
+            PaymentTransactionData::new(vec![Asset::Fungible(asset)], account_id, account_id),
+            None,
+            NoteType::Public,
+            client.rng(),
+        )
+        .unwrap();
+
+    // Execute the transaction but don't submit it to the node
+    let tx_result = client.new_transaction(account_id, tx_request).await.unwrap();
+    let first_tx_id = tx_result.executed_transaction().id();
+    client.testing_prove_transaction(&tx_result).await.unwrap();
+
+    let account_before_tx = client.get_account(account_id).await.unwrap().unwrap();
+
+    client.testing_apply_transaction(tx_result).await.unwrap();
+
+    // Create a second transaction that will not expire
+    let asset = FungibleAsset::new(faucet_account_id, TRANSFER_AMOUNT).unwrap();
+    let tx_request = TransactionRequestBuilder::new()
+        .build_pay_to_id(
+            PaymentTransactionData::new(vec![Asset::Fungible(asset)], account_id, account_id),
+            None,
+            NoteType::Public,
+            client.rng(),
+        )
+        .unwrap();
+
+    // Execute the transaction but don't submit it to the node
+    let tx_result = client.new_transaction(account_id, tx_request).await.unwrap();
+    let second_tx_id = tx_result.executed_transaction().id();
+    client.testing_prove_transaction(&tx_result).await.unwrap();
+    client.testing_apply_transaction(tx_result).await.unwrap();
+
+    // Sync the state, which should discard the first transaction
+    rpc_api.advance_blocks(3);
+    client.sync_state().await.unwrap();
+
+    let account_after_sync = client.get_account(account_id).await.unwrap().unwrap();
+
+    // Verify the first transaction is now discarded
+    let first_tx_record = client
+        .get_transactions(TransactionFilter::Ids(vec![first_tx_id]))
+        .await
+        .unwrap()
+        .pop()
+        .unwrap();
+
+    assert!(matches!(
+        first_tx_record.status,
+        TransactionStatus::Discarded(DiscardCause::Expired)
+    ));
+
+    // Verify the second transaction is also discarded
+    let second_tx_record = client
+        .get_transactions(TransactionFilter::Ids(vec![second_tx_id]))
+        .await
+        .unwrap()
+        .pop()
+        .unwrap();
+
+    println!("Second tx record: {:?}", second_tx_record.status);
+
+    assert!(matches!(
+        second_tx_record.status,
+        TransactionStatus::Discarded(DiscardCause::DiscardedInitialState)
+    ));
+
+    // Check that the account state has been rolled back to the value before both transactions
+    assert_eq!(
+        account_after_sync.account().commitment(),
+        account_before_tx.account().commitment(),
+    );
 }