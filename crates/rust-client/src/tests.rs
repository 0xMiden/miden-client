use alloc::vec::Vec;

// TESTS
// ================================================================================================
use miden_lib::transaction::TransactionKernel;
use miden_objects::{
    accounts::{
        account_id::testing::{
            ACCOUNT_ID_FUNGIBLE_FAUCET_ON_CHAIN_2,
            ACCOUNT_ID_REGULAR_ACCOUNT_UPDATABLE_CODE_OFF_CHAIN,
            ACCOUNT_ID_REGULAR_ACCOUNT_UPDATABLE_CODE_ON_CHAIN,
        },
        Account, AccountCode, AccountHeader, AccountId, AccountStorageMode, AuthSecretKey,
    },
    assets::{FungibleAsset, TokenSymbol},
    crypto::dsa::rpo_falcon512::SecretKey,
    notes::{NoteFile, NoteTag},
    Felt, FieldElement, Word,
};
use miden_tx::utils::{Deserializable, Serializable};

use crate::{
    accounts::AccountTemplate,
    mock::create_test_client,
    rpc::NodeRpcClient,
<<<<<<< HEAD
    store::{InputNoteRecord, NoteFilter, Store},
    transactions::TransactionRequestBuilder,
=======
    store::{InputNoteRecord, NoteFilter, Store, StoreError},
    transactions::TransactionRequest,
>>>>>>> 1970f6c3
    ClientError,
};

#[tokio::test]
async fn test_input_notes_round_trip() {
    // generate test client with a random store name
    let (mut client, rpc_api) = create_test_client().await;

    client
        .new_account(AccountTemplate::BasicWallet {
            mutable_code: true,
            storage_mode: AccountStorageMode::Public,
        })
        .await
        .unwrap();
    // generate test data
    let available_notes = [rpc_api.get_note_at(0), rpc_api.get_note_at(1)];

    // insert notes into database
    for note in available_notes.iter() {
        client
            .import_note(NoteFile::NoteWithProof(
                note.note().clone(),
                note.proof().expect("These notes should be authenticated").clone(),
            ))
            .await
            .unwrap();
    }

    // retrieve notes from database
    // TODO: Once we get more specific filters this query should only get unverified notes.
    let retrieved_notes = client.get_input_notes(NoteFilter::All).await.unwrap();
    assert_eq!(retrieved_notes.len(), 2);

    let recorded_notes: Vec<InputNoteRecord> =
        available_notes.iter().map(|n| n.clone().into()).collect();
    // compare notes
    for (recorded_note, retrieved_note) in recorded_notes.iter().zip(retrieved_notes) {
        assert_eq!(recorded_note.id(), retrieved_note.id());
    }
}

#[tokio::test]
async fn test_get_input_note() {
    // generate test client with a random store name
    let (mut client, rpc_api) = create_test_client().await;
    // Get note from mocked RPC backend since any note works here
    let original_note = rpc_api.get_note_at(0).note().clone();

    // insert Note into database
    let note: InputNoteRecord = original_note.clone().into();
    client
        .import_note(NoteFile::NoteDetails {
            details: note.into(),
            tag: None,
            after_block_num: 0,
        })
        .await
        .unwrap();

    // retrieve note from database
    let retrieved_note = client.get_input_note(original_note.id()).await.unwrap();

    let recorded_note: InputNoteRecord = original_note.into();
    assert_eq!(recorded_note.id(), retrieved_note.id());
}

#[tokio::test]
async fn insert_basic_account() {
    // generate test client with a random store name
    let (mut client, _rpc_api) = create_test_client().await;

    let account_template = AccountTemplate::BasicWallet {
        mutable_code: true,
        storage_mode: AccountStorageMode::Private,
    };

    // Insert Account
    let account_insert_result = client.new_account(account_template).await;
    assert!(account_insert_result.is_ok());

    let (account, account_seed) = account_insert_result.unwrap();

    // Fetch Account
    let fetched_account_data = client.get_account(account.id()).await;
    assert!(fetched_account_data.is_ok());

    let fetched_account = fetched_account_data.unwrap();
    let fetched_account_seed = fetched_account.seed().cloned();
    let fetched_account: Account = fetched_account.into();

    // Validate header has matching data
    assert_eq!(account.id(), fetched_account.id());
    assert_eq!(account.nonce(), fetched_account.nonce());
    assert_eq!(account.vault(), fetched_account.vault());
    assert_eq!(account.storage().commitment(), fetched_account.storage().commitment());
    assert_eq!(account.code().commitment(), fetched_account.code().commitment());

    // Validate seed matches
    assert_eq!(account_seed, fetched_account_seed.unwrap());
}

#[tokio::test]
async fn insert_faucet_account() {
    // generate test client with a random store name
    let (mut client, _rpc_api) = create_test_client().await;

    let faucet_template = AccountTemplate::FungibleFaucet {
        token_symbol: TokenSymbol::new("TEST").unwrap(),
        decimals: 10,
        max_supply: 9999999999,
        storage_mode: AccountStorageMode::Private,
    };

    // Insert Account
    let account_insert_result = client.new_account(faucet_template).await;
    assert!(account_insert_result.is_ok());

    let (account, account_seed) = account_insert_result.unwrap();

    // Fetch Account
    let fetched_account_data = client.get_account(account.id()).await;
    assert!(fetched_account_data.is_ok());

    let fetched_account = fetched_account_data.unwrap();
    let fetched_account_seed = fetched_account.seed().cloned();
    let fetched_account: Account = fetched_account.into();

    // Validate header has matching data
    assert_eq!(account.id(), fetched_account.id());
    assert_eq!(account.nonce(), fetched_account.nonce());
    assert_eq!(account.vault(), fetched_account.vault());
    assert_eq!(account.storage(), fetched_account.storage());
    assert_eq!(account.code().commitment(), fetched_account.code().commitment());

    // Validate seed matches
    assert_eq!(account_seed, fetched_account_seed.unwrap());
}

#[tokio::test]
async fn insert_same_account_twice_fails() {
    // generate test client with a random store name
    let (mut client, _rpc_api) = create_test_client().await;

    let account = Account::mock(
        ACCOUNT_ID_FUNGIBLE_FAUCET_ON_CHAIN_2,
        Felt::new(2),
        TransactionKernel::testing_assembler(),
    );

    let key_pair = SecretKey::new();

    assert!(client
        .insert_account(
            &account,
            Some(Word::default()),
            &AuthSecretKey::RpoFalcon512(key_pair.clone())
        )
        .await
        .is_ok());
    assert!(client
        .insert_account(&account, Some(Word::default()), &AuthSecretKey::RpoFalcon512(key_pair))
        .await
        .is_err());
}

#[tokio::test]
async fn test_account_code() {
    // generate test client with a random store name
    let (mut client, _rpc_api) = create_test_client().await;

    let key_pair = SecretKey::new();

    let account = Account::mock(
        ACCOUNT_ID_REGULAR_ACCOUNT_UPDATABLE_CODE_OFF_CHAIN,
        Felt::ZERO,
        TransactionKernel::testing_assembler(),
    );

    let account_code = account.code();

    let account_code_bytes = account_code.to_bytes();

    let reconstructed_code = AccountCode::read_from_bytes(&account_code_bytes).unwrap();
    assert_eq!(*account_code, reconstructed_code);

    client
        .insert_account(&account, Some(Word::default()), &AuthSecretKey::RpoFalcon512(key_pair))
        .await
        .unwrap();
    let retrieved_acc = client.get_account(account.id()).await.unwrap();
    assert_eq!(*account.code(), *retrieved_acc.account().code());
}

#[tokio::test]
async fn test_get_account_by_id() {
    // generate test client with a random store name
    let (mut client, _rpc_api) = create_test_client().await;

    let account = Account::mock(
        ACCOUNT_ID_REGULAR_ACCOUNT_UPDATABLE_CODE_ON_CHAIN,
        Felt::new(10),
        TransactionKernel::assembler(),
    );

    let key_pair = SecretKey::new();

    client
        .insert_account(&account, Some(Word::default()), &AuthSecretKey::RpoFalcon512(key_pair))
        .await
        .unwrap();

    // Retrieving an existing account should succeed
    let (acc_from_db, _account_seed) = match client.get_account_header_by_id(account.id()).await {
        Ok(account) => account,
        Err(err) => panic!("Error retrieving account: {}", err),
    };
    assert_eq!(AccountHeader::from(account), acc_from_db);

    // Retrieving a non existing account should fail
    let hex = format!("0x{}", "1".repeat(16));
    let invalid_id = AccountId::from_hex(&hex).unwrap();
    assert!(client.get_account_header_by_id(invalid_id).await.is_err());
}

#[tokio::test]
async fn test_sync_state() {
    // generate test client with a random store name
    let (mut client, rpc_api) = create_test_client().await;

    // Import first mockchain note as expected
    let expected_note = rpc_api.get_note_at(1).note().clone();
    Store::upsert_input_notes(client.store.as_ref(), &[expected_note.clone().into()])
        .await
        .unwrap();

    // assert that we have no consumed nor expected notes prior to syncing state
    assert_eq!(client.get_input_notes(NoteFilter::Consumed).await.unwrap().len(), 0);
    assert_eq!(client.get_input_notes(NoteFilter::Expected).await.unwrap().len(), 1);
    assert_eq!(client.get_input_notes(NoteFilter::Committed).await.unwrap().len(), 0);

    let expected_notes = client.get_input_notes(NoteFilter::Expected).await.unwrap();

    // sync state
    let sync_details = client.sync_state().await.unwrap();

    // verify that the client is synced to the latest block
    assert_eq!(sync_details.block_num, rpc_api.blocks.last().unwrap().header().block_num());

    // verify that the expected note we had is now committed
    assert_ne!(client.get_input_notes(NoteFilter::Committed).await.unwrap(), expected_notes);

    // verify that we now have one consumed note after syncing state
    assert_eq!(client.get_input_notes(NoteFilter::Consumed).await.unwrap().len(), 1);
    assert_eq!(sync_details.consumed_notes.len(), 1);

    // verify that the latest block number has been updated
    assert_eq!(
        client.get_sync_height().await.unwrap(),
        rpc_api.blocks.last().unwrap().header().block_num()
    );
}

#[tokio::test]
async fn test_sync_state_mmr() {
    // generate test client with a random store name
    let (mut client, mut rpc_api) = create_test_client().await;
    // Import note and create wallet so that synced notes do not get discarded (due to being
    // irrelevant)
    client
        .new_account(AccountTemplate::BasicWallet {
            mutable_code: false,
            storage_mode: AccountStorageMode::Private,
        })
        .await
        .unwrap();

    let notes = rpc_api.notes.values().map(|n| n.note().clone().into()).collect::<Vec<_>>();
    Store::upsert_input_notes(client.store.as_ref(), &notes).await.unwrap();

    // sync state
    let sync_details = client.sync_state().await.unwrap();

    // verify that the client is synced to the latest block
    assert_eq!(sync_details.block_num, rpc_api.blocks.last().unwrap().header().block_num());

    // verify that the latest block number has been updated
    assert_eq!(
        client.get_sync_height().await.unwrap(),
        rpc_api.blocks.last().unwrap().header().block_num()
    );

    // verify that we inserted the latest block into the DB via the client
    let latest_block = client.get_sync_height().await.unwrap();
    assert_eq!(sync_details.block_num, latest_block);
    assert_eq!(
        rpc_api.blocks.last().unwrap().hash(),
        client.test_store().get_block_headers(&[latest_block]).await.unwrap()[0]
            .0
            .hash()
    );

    // Try reconstructing the chain_mmr from what's in the database
    let partial_mmr = client.build_current_partial_mmr(true).await.unwrap();
    assert_eq!(partial_mmr.forest(), 6);
    assert!(partial_mmr.open(0).unwrap().is_none());
    assert!(partial_mmr.open(1).unwrap().is_some());
    assert!(partial_mmr.open(2).unwrap().is_none());
    assert!(partial_mmr.open(3).unwrap().is_none());
    assert!(partial_mmr.open(4).unwrap().is_some());
    assert!(partial_mmr.open(5).unwrap().is_none());

    // Ensure the proofs are valid
    let mmr_proof = partial_mmr.open(1).unwrap().unwrap();
    let (block_1, _) = rpc_api.get_block_header_by_number(Some(1), false).await.unwrap();
    partial_mmr.peaks().verify(block_1.hash(), mmr_proof).unwrap();

    let mmr_proof = partial_mmr.open(4).unwrap().unwrap();
    let (block_4, _) = rpc_api.get_block_header_by_number(Some(4), false).await.unwrap();
    partial_mmr.peaks().verify(block_4.hash(), mmr_proof).unwrap();
}

#[tokio::test]
async fn test_tags() {
    // generate test client with a random store name
    let (mut client, _rpc_api) = create_test_client().await;

    // Assert that the store gets created with the tag 0 (used for notes consumable by any account)
    assert!(client.get_note_tags().await.unwrap().is_empty());

    // add a tag
    let tag_1: NoteTag = 1.into();
    let tag_2: NoteTag = 2.into();
    client.add_note_tag(tag_1).await.unwrap();
    client.add_note_tag(tag_2).await.unwrap();

    // verify that the tag is being tracked
    assert_eq!(client.get_note_tags().await.unwrap(), vec![tag_1, tag_2]);

    // attempt to add the same tag again
    client.add_note_tag(tag_1).await.unwrap();

    // verify that the tag is still being tracked only once
    assert_eq!(client.get_note_tags().await.unwrap(), vec![tag_1, tag_2]);

    // Try removing non-existent tag
    let tag_4: NoteTag = 4.into();
    client.remove_note_tag(tag_4).await.unwrap();

    // verify that the tracked tags are unchanged
    assert_eq!(client.get_note_tags().await.unwrap(), vec![tag_1, tag_2]);

    // remove second tag
    client.remove_note_tag(tag_1).await.unwrap();

    // verify that tag_1 is not tracked anymore
    assert_eq!(client.get_note_tags().await.unwrap(), vec![tag_2]);
}

#[tokio::test]
async fn test_mint_transaction() {
    // generate test client with a random store name
    let (mut client, _rpc_api) = create_test_client().await;

    // Faucet account generation
    let (faucet, _seed) = client
        .new_account(AccountTemplate::FungibleFaucet {
            token_symbol: "TST".try_into().unwrap(),
            decimals: 3,
            max_supply: 10000,
            storage_mode: AccountStorageMode::Private,
        })
        .await
        .unwrap();

    client.sync_state().await.unwrap();

    // Test submitting a mint transaction
    let transaction_request = TransactionRequestBuilder::mint_fungible_asset(
        FungibleAsset::new(faucet.id(), 5u64).unwrap(),
        AccountId::from_hex("0x168187d729b31a84").unwrap(),
        miden_objects::notes::NoteType::Private,
        client.rng(),
    )
    .unwrap()
    .build();

    let transaction = client.new_transaction(faucet.id(), transaction_request).await.unwrap();

    assert!(transaction.executed_transaction().account_delta().nonce().is_some());
}

#[tokio::test]
async fn test_get_output_notes() {
    // generate test client with a random store name
    let (mut client, _rpc_api) = create_test_client().await;
    client.sync_state().await.unwrap();

    // Faucet account generation
    let (faucet, _seed) = client
        .new_account(AccountTemplate::FungibleFaucet {
            token_symbol: "TST".try_into().unwrap(),
            decimals: 3,
            max_supply: 10000,
            storage_mode: AccountStorageMode::Private,
        })
        .await
        .unwrap();

    // Test submitting a mint transaction
    let transaction_request = TransactionRequestBuilder::mint_fungible_asset(
        FungibleAsset::new(faucet.id(), 5u64).unwrap(),
        AccountId::from_hex("0x0123456789abcdef").unwrap(),
        miden_objects::notes::NoteType::Private,
        client.rng(),
    )
    .unwrap()
    .build();

    //Before executing transaction, there are no output notes
    assert!(client.get_output_notes(NoteFilter::All).await.unwrap().is_empty());

    let transaction = client.new_transaction(faucet.id(), transaction_request).await.unwrap();
    client.submit_transaction(transaction).await.unwrap();

    // Check that there was an output note but it wasn't consumed
    assert!(client.get_output_notes(NoteFilter::Consumed).await.unwrap().is_empty());
    assert!(!client.get_output_notes(NoteFilter::All).await.unwrap().is_empty());
}

#[tokio::test]
async fn test_import_note_validation() {
    // generate test client
    let (mut client, rpc_api) = create_test_client().await;

    // generate test data
    let committed_note: InputNoteRecord = rpc_api.get_note_at(0).into();
    let expected_note: InputNoteRecord = rpc_api.get_note_at(1).note().clone().into();

    client
        .import_note(NoteFile::NoteDetails {
            details: committed_note.clone().into(),
            after_block_num: 0,
            tag: None,
        })
        .await
        .unwrap();
    assert!(client.import_note(NoteFile::NoteId(expected_note.id())).await.is_err());
    client
        .import_note(NoteFile::NoteDetails {
            details: expected_note.clone().into(),
            after_block_num: 0,
            tag: None,
        })
        .await
        .unwrap();

    assert!(expected_note.inclusion_proof().is_none());
    assert!(committed_note.inclusion_proof().is_some());
}

#[tokio::test]
async fn test_transaction_request_expiration() {
    let (mut client, _) = create_test_client().await;
    client.sync_state().await.unwrap();

    let current_height = client.get_sync_height().await.unwrap();
    let (faucet, _seed) = client
        .new_account(AccountTemplate::FungibleFaucet {
            token_symbol: "TST".try_into().unwrap(),
            decimals: 3,
            max_supply: 10000,
            storage_mode: AccountStorageMode::Private,
        })
        .await
        .unwrap();

    let transaction_request = TransactionRequestBuilder::mint_fungible_asset(
        FungibleAsset::new(faucet.id(), 5u64).unwrap(),
        AccountId::from_hex("0x168187d729b31a84").unwrap(),
        miden_objects::notes::NoteType::Private,
        client.rng(),
    )
    .unwrap()
    .with_expiration_delta(5)
    .unwrap()
    .build();

    let transaction = client.new_transaction(faucet.id(), transaction_request).await.unwrap();

    let (_, tx_outputs, ..) = transaction.executed_transaction().clone().into_parts();

    assert_eq!(tx_outputs.expiration_block_num, current_height + 5);
}

#[tokio::test]
async fn test_import_processing_note_returns_error() {
    // generate test client with a random store name
    let (mut client, _rpc_api) = create_test_client().await;
    client.sync_state().await.unwrap();

    let (account, _seed) = client
        .new_account(AccountTemplate::BasicWallet {
            mutable_code: false,
            storage_mode: AccountStorageMode::Private,
        })
        .await
        .unwrap();

    // Faucet account generation
    let (faucet, _seed) = client
        .new_account(AccountTemplate::FungibleFaucet {
            token_symbol: "TST".try_into().unwrap(),
            decimals: 3,
            max_supply: 10000,
            storage_mode: AccountStorageMode::Private,
        })
        .await
        .unwrap();

    // Test submitting a mint transaction
    let transaction_request = TransactionRequestBuilder::mint_fungible_asset(
        FungibleAsset::new(faucet.id(), 5u64).unwrap(),
        account.id(),
        miden_objects::notes::NoteType::Private,
        client.rng(),
    )
    .unwrap()
    .build();

    let transaction =
        client.new_transaction(faucet.id(), transaction_request.clone()).await.unwrap();
    client.submit_transaction(transaction).await.unwrap();

    let note_id = transaction_request.expected_output_notes().next().unwrap().id();
    let note = client.get_input_note(note_id).await.unwrap();

    let input = [(note.try_into().unwrap(), None)];
    let consume_note_request =
        TransactionRequestBuilder::new().with_unauthenticated_input_notes(input).build();
    let transaction = client
        .new_transaction(account.id(), consume_note_request.clone())
        .await
        .unwrap();
    client.submit_transaction(transaction.clone()).await.unwrap();

    let processing_notes = client.get_input_notes(NoteFilter::Processing).await.unwrap();

    assert!(matches!(
        client
            .import_note(NoteFile::NoteId(processing_notes[0].id()))
            .await
            .unwrap_err(),
        ClientError::NoteImportError { .. }
    ));
}

#[tokio::test]
async fn test_no_nonce_change_transaction_request() {
    let mut client = create_test_client().await.0;

    let account_template = AccountTemplate::BasicWallet {
        mutable_code: false,
        storage_mode: AccountStorageMode::Private,
    };

    client.sync_state().await.unwrap();

    // Insert Account
    let (regular_account, _seed) = client.new_account(account_template).await.unwrap();

    // Prepare transaction

    let code = "
        begin
            push.1 push.2
            # => [1, 2]
            add push.3
            # => [1+2, 3]
            assert_eq
        end
        ";

    let tx_script = client.compile_tx_script(vec![], code).unwrap();

    let transaction_request = TransactionRequest::new().with_custom_script(tx_script).unwrap();

    let transaction_execution_result =
        client.new_transaction(regular_account.id(), transaction_request).await.unwrap();

    let result = client.testing_apply_transaction(transaction_execution_result).await;

    assert!(matches!(
        result,
        Err(ClientError::StoreError(StoreError::AccountHashAlreadyExists(_)))
    ));
}<|MERGE_RESOLUTION|>--- conflicted
+++ resolved
@@ -23,13 +23,8 @@
     accounts::AccountTemplate,
     mock::create_test_client,
     rpc::NodeRpcClient,
-<<<<<<< HEAD
     store::{InputNoteRecord, NoteFilter, Store},
     transactions::TransactionRequestBuilder,
-=======
-    store::{InputNoteRecord, NoteFilter, Store, StoreError},
-    transactions::TransactionRequest,
->>>>>>> 1970f6c3
     ClientError,
 };
 
