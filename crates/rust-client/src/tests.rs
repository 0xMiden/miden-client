--- conflicted
+++ resolved
@@ -940,13 +940,8 @@
         )
         .unwrap();
 
-<<<<<<< HEAD
-    let note = tx_request.expected_output_notes().next().unwrap().clone();
+    let note = tx_request.expected_output_own_notes().pop().unwrap();
     let transaction_id = execute_tx(&mut client, from_account_id, tx_request).await.unwrap();
-=======
-    let note = tx_request.expected_output_own_notes().pop().unwrap();
-    let transaction_id = execute_tx(&mut client, from_account_id, tx_request).await;
->>>>>>> a4c9aed2
 
     // Check that a note tag started being tracked for this note.
     assert!(
