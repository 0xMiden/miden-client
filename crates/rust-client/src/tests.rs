use alloc::vec::Vec;
use std::{boxed::Box, collections::BTreeSet, env::temp_dir, println, sync::Arc};

// TESTS
// ================================================================================================
use miden_lib::{
    account::{
        auth::RpoFalcon512, faucets::BasicFungibleFaucet, interface::AccountInterfaceError,
        wallets::BasicWallet,
    },
    note::{utils, well_known_note::WellKnownNote},
    transaction::TransactionKernel,
};
use miden_objects::{
    EMPTY_WORD, Felt, FieldElement, ONE, Word, ZERO,
    account::{
        Account, AccountBuilder, AccountCode, AccountHeader, AccountId, AccountStorageMode,
        AccountType, AuthSecretKey,
    },
    asset::{Asset, FungibleAsset, TokenSymbol},
    crypto::{
        dsa::rpo_falcon512::{PublicKey, SecretKey},
        rand::{FeltRng, RpoRandomCoin},
    },
    note::{
        Note, NoteAssets, NoteExecutionHint, NoteFile, NoteInputs, NoteMetadata, NoteRecipient,
        NoteTag, NoteType,
    },
    testing::account_id::{
        ACCOUNT_ID_PRIVATE_SENDER, ACCOUNT_ID_PUBLIC_FUNGIBLE_FAUCET_1,
        ACCOUNT_ID_PUBLIC_FUNGIBLE_FAUCET_2, ACCOUNT_ID_REGULAR_PRIVATE_ACCOUNT_UPDATABLE_CODE,
        ACCOUNT_ID_REGULAR_PUBLIC_ACCOUNT_IMMUTABLE_CODE,
        ACCOUNT_ID_REGULAR_PUBLIC_ACCOUNT_UPDATABLE_CODE,
    },
    transaction::{InputNote, OutputNote},
    vm::AdviceInputs,
};
use miden_tx::{
    TransactionExecutorError,
    utils::{Deserializable, Serializable},
};
use rand::{Rng, RngCore, rngs::StdRng};
use uuid::Uuid;

use crate::{
    Client, ClientError,
    builder::ClientBuilder,
    keystore::FilesystemKeyStore,
    note::NoteRelevance,
    rpc::NodeRpcClient,
    store::{
        InputNoteRecord, InputNoteState, NoteFilter, TransactionFilter,
        input_note_states::ConsumedAuthenticatedLocalNoteState, sqlite_store::SqliteStore,
    },
    sync::NoteTagSource,
    testing::{
        common::{
            ACCOUNT_ID_REGULAR, MINT_AMOUNT, RECALL_HEIGHT_DELTA, TRANSFER_AMOUNT,
            assert_account_has_single_asset, assert_note_cannot_be_consumed_twice, consume_notes,
            execute_failing_tx, mint_note, setup_wallet_and_faucet, wait_for_node, wait_for_tx,
        },
        mock::{MockClient, MockRpcApi},
    },
    transaction::{
        DiscardCause, PaymentNoteDescription, SwapTransactionData, TransactionRequestBuilder,
        TransactionRequestError, TransactionStatus,
    },
};

/// Constant that represents the number of blocks until the transaction is considered
/// stale.
const TX_GRACEFUL_BLOCKS: u32 = 20;

// HELPERS
// ================================================================================================

pub async fn create_test_client_builder() -> (ClientBuilder, MockRpcApi, FilesystemKeyStore<StdRng>)
{
    let store = SqliteStore::new(create_test_store_path()).await.unwrap();
    let store = Arc::new(store);

    let mut rng = rand::rng();
    let coin_seed: [u64; 4] = rng.random();

    let rng = RpoRandomCoin::new(coin_seed.map(Felt::new));

    let keystore_path = temp_dir();
    let keystore = FilesystemKeyStore::new(keystore_path.clone()).unwrap();

    let rpc_api = MockRpcApi::new();
    let arc_rpc_api = Arc::new(rpc_api.clone());

    let builder = ClientBuilder::new()
        .rpc(arc_rpc_api)
        .rng(Box::new(rng))
        .store(store)
        .filesystem_keystore(keystore_path.to_str().unwrap())
        .in_debug_mode(true)
        .tx_graceful_blocks(None);

    (builder, rpc_api, keystore)
}

pub async fn create_test_client() -> (MockClient, MockRpcApi, FilesystemKeyStore<StdRng>) {
    let (builder, rpc_api, keystore) = create_test_client_builder().await;
    let mut client = builder.build().await.unwrap();
    client.ensure_genesis_in_place().await.unwrap();

    (client, rpc_api, keystore)
}

pub fn create_test_store_path() -> std::path::PathBuf {
    let mut temp_file = temp_dir();
    temp_file.push(format!("{}.sqlite3", Uuid::new_v4()));
    temp_file
}

async fn insert_new_wallet(
    client: &mut Client,
    storage_mode: AccountStorageMode,
    keystore: &FilesystemKeyStore<StdRng>,
) -> Result<(Account, Word), ClientError> {
    let key_pair = SecretKey::with_rng(&mut client.rng);
    let pub_key = key_pair.public_key();

    keystore.add_key(&AuthSecretKey::RpoFalcon512(key_pair)).unwrap();

    let mut init_seed = [0u8; 32];
    client.rng.fill_bytes(&mut init_seed);

    let (account, seed) = AccountBuilder::new(init_seed)
        .account_type(AccountType::RegularAccountImmutableCode)
        .storage_mode(storage_mode)
        .with_auth_component(RpoFalcon512::new(pub_key))
        .with_component(BasicWallet)
        .build()
        .unwrap();

    client.add_account(&account, Some(seed), false).await?;

    Ok((account, seed))
}

async fn insert_new_fungible_faucet(
    client: &mut Client,
    storage_mode: AccountStorageMode,
    keystore: &FilesystemKeyStore<StdRng>,
) -> Result<(Account, Word), ClientError> {
    let key_pair = SecretKey::with_rng(&mut client.rng);
    let pub_key = key_pair.public_key();

    keystore.add_key(&AuthSecretKey::RpoFalcon512(key_pair)).unwrap();

    // we need to use an initial seed to create the wallet account
    let mut init_seed = [0u8; 32];
    client.rng.fill_bytes(&mut init_seed);

    let symbol = TokenSymbol::new("TEST").unwrap();
    let max_supply = Felt::try_from(9_999_999_u64.to_le_bytes().as_slice())
        .expect("u64 can be safely converted to a field element");

    let (account, seed) = AccountBuilder::new(init_seed)
        .account_type(AccountType::FungibleFaucet)
        .storage_mode(storage_mode)
        .with_auth_component(RpoFalcon512::new(pub_key))
        .with_component(BasicFungibleFaucet::new(symbol, 10, max_supply).unwrap())
        .build()
        .unwrap();

    client.add_account(&account, Some(seed), false).await?;
    Ok((account, seed))
}

// TESTS
// ================================================================================================

#[tokio::test]
async fn input_notes_round_trip() {
    // generate test client with a random store name
    let (mut client, rpc_api, keystore) = create_test_client().await;

    insert_new_wallet(&mut client, AccountStorageMode::Private, &keystore)
        .await
        .unwrap();
    // generate test data
    let available_notes = rpc_api.get_available_notes();

    // insert notes into database
    for note in &available_notes {
        client
            .import_note(NoteFile::NoteWithProof(
                note.note().unwrap().clone(),
                note.inclusion_proof().clone(),
            ))
            .await
            .unwrap();
    }

    // retrieve notes from database
    assert_eq!(client.get_input_notes(NoteFilter::Unverified).await.unwrap().len(), 1);
    assert_eq!(client.get_input_notes(NoteFilter::Consumed).await.unwrap().len(), 1);

    let retrieved_notes = client.get_input_notes(NoteFilter::All).await.unwrap();
    assert_eq!(retrieved_notes.len(), 2);

    let recorded_notes: Vec<InputNoteRecord> = available_notes
        .into_iter()
        .map(|n| {
            let input_note: InputNote = n.try_into().unwrap();
            input_note.into()
        })
        .collect();
    // compare notes
    for (recorded_note, retrieved_note) in recorded_notes.iter().zip(retrieved_notes) {
        assert_eq!(recorded_note.id(), retrieved_note.id());
    }
}

#[tokio::test]
async fn get_input_note() {
    // generate test client with a random store name
    let (mut client, rpc_api, _) = create_test_client().await;
    // Get note from mocked RPC backend since any note works here
    let original_note = rpc_api.get_available_notes()[0].note().unwrap().clone();

    // insert Note into database
    let note: InputNoteRecord = original_note.clone().into();
    client
        .import_note(NoteFile::NoteDetails {
            details: note.into(),
            tag: None,
            after_block_num: 0.into(),
        })
        .await
        .unwrap();

    // retrieve note from database
    let retrieved_note = client.get_input_note(original_note.id()).await.unwrap().unwrap();

    let recorded_note: InputNoteRecord = original_note.into();
    assert_eq!(recorded_note.id(), retrieved_note.id());
}

#[tokio::test]
async fn insert_basic_account() {
    // generate test client with a random store name
    let (mut client, _rpc_api, keystore) = create_test_client().await;

    // Insert Account
    let account_insert_result =
        insert_new_wallet(&mut client, AccountStorageMode::Private, &keystore).await;
    assert!(account_insert_result.is_ok());

    let (account, account_seed) = account_insert_result.unwrap();

    // Fetch Account
    let fetched_account_data = client.get_account(account.id()).await;
    assert!(fetched_account_data.is_ok());

    let fetched_account = fetched_account_data.unwrap().unwrap();
    let fetched_account_seed = fetched_account.seed().copied();
    let fetched_account: Account = fetched_account.into();

    // Validate header has matching data
    assert_eq!(account.id(), fetched_account.id());
    assert_eq!(account.nonce(), fetched_account.nonce());
    assert_eq!(account.vault(), fetched_account.vault());
    assert_eq!(account.storage().commitment(), fetched_account.storage().commitment());
    assert_eq!(account.code().commitment(), fetched_account.code().commitment());

    // Validate seed matches
    assert_eq!(account_seed, fetched_account_seed.unwrap());
}

#[tokio::test]
async fn insert_faucet_account() {
    // generate test client with a random store name
    let (mut client, _rpc_api, keystore) = create_test_client().await;

    // Insert Account
    let account_insert_result =
        insert_new_fungible_faucet(&mut client, AccountStorageMode::Private, &keystore).await;
    assert!(account_insert_result.is_ok());

    let (account, account_seed) = account_insert_result.unwrap();

    // Fetch Account
    let fetched_account_data = client.get_account(account.id()).await;
    assert!(fetched_account_data.is_ok());

    let fetched_account = fetched_account_data.unwrap().unwrap();
    let fetched_account_seed = fetched_account.seed().copied();
    let fetched_account: Account = fetched_account.into();

    // Validate header has matching data
    assert_eq!(account.id(), fetched_account.id());
    assert_eq!(account.nonce(), fetched_account.nonce());
    assert_eq!(account.vault(), fetched_account.vault());
    assert_eq!(account.storage(), fetched_account.storage());
    assert_eq!(account.code().commitment(), fetched_account.code().commitment());

    // Validate seed matches
    assert_eq!(account_seed, fetched_account_seed.unwrap());
}

#[tokio::test]
async fn insert_same_account_twice_fails() {
    // generate test client with a random store name
    let (mut client, _rpc_api, _) = create_test_client().await;

    let account = Account::mock(
        ACCOUNT_ID_PUBLIC_FUNGIBLE_FAUCET_2,
        Felt::new(2),
        RpoFalcon512::new(PublicKey::new(EMPTY_WORD)),
        TransactionKernel::testing_assembler(),
    );

    assert!(client.add_account(&account, Some(Word::default()), false).await.is_ok());
    assert!(client.add_account(&account, Some(Word::default()), false).await.is_err());
}

#[tokio::test]
async fn account_code() {
    // generate test client with a random store name
    let (mut client, _rpc_api, _) = create_test_client().await;

    let account = Account::mock(
        ACCOUNT_ID_REGULAR_PRIVATE_ACCOUNT_UPDATABLE_CODE,
        Felt::ZERO,
        RpoFalcon512::new(PublicKey::new(EMPTY_WORD)),
        TransactionKernel::testing_assembler(),
    );

    let account_code = account.code();

    let account_code_bytes = account_code.to_bytes();

    let reconstructed_code = AccountCode::read_from_bytes(&account_code_bytes).unwrap();
    assert_eq!(*account_code, reconstructed_code);

    client.add_account(&account, Some(Word::default()), false).await.unwrap();
    let retrieved_acc = client.get_account(account.id()).await.unwrap().unwrap();
    assert_eq!(*account.code(), *retrieved_acc.account().code());
}

#[tokio::test]
async fn get_account_by_id() {
    // generate test client with a random store name
    let (mut client, _rpc_api, _) = create_test_client().await;

    let account = Account::mock(
        ACCOUNT_ID_REGULAR_PUBLIC_ACCOUNT_UPDATABLE_CODE,
        Felt::new(10),
        RpoFalcon512::new(PublicKey::new(EMPTY_WORD)),
        TransactionKernel::assembler(),
    );

    client.add_account(&account, Some(Word::default()), false).await.unwrap();

    // Retrieving an existing account should succeed
    let (acc_from_db, _account_seed) = match client.get_account_header_by_id(account.id()).await {
        Ok(account) => account.unwrap(),
        Err(err) => panic!("Error retrieving account: {err}"),
    };
    assert_eq!(AccountHeader::from(account), acc_from_db);

    // Retrieving a non existing account should fail
    let invalid_id = AccountId::try_from(ACCOUNT_ID_PUBLIC_FUNGIBLE_FAUCET_2).unwrap();
    assert!(client.get_account_header_by_id(invalid_id).await.unwrap().is_none());
}

#[tokio::test]
async fn sync_state() {
    // generate test client with a random store name
    let (mut client, rpc_api, _) = create_test_client().await;

    // Import first mockchain note as expected
    let expected_notes = rpc_api
        .get_available_notes()
        .into_iter()
        .map(|n| n.note().unwrap().clone())
        .collect::<Vec<Note>>();

    for note in &expected_notes {
        client
            .import_note(NoteFile::NoteDetails {
                details: note.clone().into(),
                after_block_num: 0.into(),
                tag: Some(note.metadata().tag()),
            })
            .await
            .unwrap();
    }

    // assert that we have no consumed nor expected notes prior to syncing state
    assert_eq!(client.get_input_notes(NoteFilter::Consumed).await.unwrap().len(), 0);
    assert_eq!(
        client.get_input_notes(NoteFilter::Expected).await.unwrap().len(),
        expected_notes.len()
    );
    assert_eq!(client.get_input_notes(NoteFilter::Committed).await.unwrap().len(), 0);

    // sync state
    let sync_details = client.sync_state().await.unwrap();

    // verify that the client is synced to the latest block
    assert_eq!(sync_details.block_num, rpc_api.get_chain_tip_block_num());

    // verify that we now have one committed note after syncing state
    // TODO: Review these next 3 asserts (see PR 758)
    assert_eq!(client.get_input_notes(NoteFilter::Committed).await.unwrap().len(), 1);
    assert_eq!(client.get_input_notes(NoteFilter::Consumed).await.unwrap().len(), 1);
    assert_eq!(sync_details.consumed_notes.len(), 1);

    // verify that the latest block number has been updated
    assert_eq!(client.get_sync_height().await.unwrap(), rpc_api.get_chain_tip_block_num());
}

#[tokio::test]
async fn sync_state_mmr() {
    // generate test client with a random store name
    let (mut client, rpc_api, keystore) = create_test_client().await;
    // Import note and create wallet so that synced notes do not get discarded (due to being
    // irrelevant)
    insert_new_wallet(&mut client, AccountStorageMode::Private, &keystore)
        .await
        .unwrap();

    let notes = rpc_api
        .get_available_notes()
        .into_iter()
        .map(|n| n.note().unwrap().clone())
        .collect::<Vec<Note>>();

    for note in &notes {
        client
            .import_note(NoteFile::NoteDetails {
                details: note.clone().into(),
                after_block_num: 0.into(),
                tag: Some(note.metadata().tag()),
            })
            .await
            .unwrap();
    }

    // sync state
    let sync_details = client.sync_state().await.unwrap();

    // verify that the client is synced to the latest block
    assert_eq!(sync_details.block_num, rpc_api.get_chain_tip_block_num());

    // verify that the latest block number has been updated
    assert_eq!(client.get_sync_height().await.unwrap(), rpc_api.get_chain_tip_block_num());

    // verify that we inserted the latest block into the DB via the client
    let latest_block = client.get_sync_height().await.unwrap();
    assert_eq!(sync_details.block_num, latest_block);
    assert_eq!(
        rpc_api.get_block_header_by_number(None, false).await.unwrap().0.commitment(),
        client
            .test_store()
            .get_block_headers(&[latest_block].into_iter().collect())
            .await
            .unwrap()[0]
            .0
            .commitment()
    );

    // Try reconstructing the partial_mmr from what's in the database
    let partial_mmr = client.build_current_partial_mmr().await.unwrap();
    assert_eq!(partial_mmr.forest(), 6);
    assert!(partial_mmr.open(0).unwrap().is_none());
    assert!(partial_mmr.open(1).unwrap().is_some());
    assert!(partial_mmr.open(2).unwrap().is_none());
    assert!(partial_mmr.open(3).unwrap().is_none());
    assert!(partial_mmr.open(4).unwrap().is_some());
    assert!(partial_mmr.open(5).unwrap().is_none());

    // Ensure the proofs are valid
    let mmr_proof = partial_mmr.open(1).unwrap().unwrap();
    let (block_1, _) = rpc_api.get_block_header_by_number(Some(1.into()), false).await.unwrap();
    partial_mmr.peaks().verify(block_1.commitment(), mmr_proof).unwrap();

    let mmr_proof = partial_mmr.open(4).unwrap().unwrap();
    let (block_4, _) = rpc_api.get_block_header_by_number(Some(4.into()), false).await.unwrap();
    partial_mmr.peaks().verify(block_4.commitment(), mmr_proof).unwrap();

    // the blocks for both notes should be stored as they are relevant for the client's accounts
    assert_eq!(client.test_store().get_tracked_block_headers().await.unwrap().len(), 2);
}

#[tokio::test]
async fn sync_state_tags() {
    // generate test client with a random store name
    let (mut client, rpc_api, _) = create_test_client().await;

    // Import first mockchain note as expected
    let expected_notes = rpc_api.get_available_notes();
    for tag in expected_notes.iter().map(|n| n.metadata().tag()) {
        client.add_note_tag(tag).await.unwrap();
    }

    // assert that we have no expected notes prior to syncing state
    assert!(client.get_input_notes(NoteFilter::Expected).await.unwrap().is_empty());

    // sync state
    // The mockchain API has one public note and one private note, so in the end we will have
    // the public one in the client
    let sync_details = client.sync_state().await.unwrap();

    // verify that the client is synced to the latest block
    assert_eq!(
        sync_details.block_num,
        rpc_api.get_block_header_by_number(None, false).await.unwrap().0.block_num()
    );

    assert_eq!(client.get_input_notes(NoteFilter::All).await.unwrap().len(), 1);
    // as we are syncing with tags, the response should contain blocks for both notes
    assert_eq!(client.test_store().get_tracked_block_headers().await.unwrap().len(), 1);
}

#[tokio::test]
async fn tags() {
    // generate test client with a random store name
    let (mut client, _rpc_api, _) = create_test_client().await;

    // Assert that the store gets created with the tag 0 (used for notes consumable by any account)
    assert!(client.get_note_tags().await.unwrap().is_empty());

    // add a tag
    let tag_1: NoteTag = 1.into();
    let tag_2: NoteTag = 2.into();
    client.add_note_tag(tag_1).await.unwrap();
    client.add_note_tag(tag_2).await.unwrap();

    // verify that the tag is being tracked
    assert_eq!(client.get_note_tags().await.unwrap(), vec![tag_1, tag_2]);

    // attempt to add the same tag again
    client.add_note_tag(tag_1).await.unwrap();

    // verify that the tag is still being tracked only once
    assert_eq!(client.get_note_tags().await.unwrap(), vec![tag_1, tag_2]);

    // Try removing non-existent tag
    let tag_4: NoteTag = 4.into();
    client.remove_note_tag(tag_4).await.unwrap();

    // verify that the tracked tags are unchanged
    assert_eq!(client.get_note_tags().await.unwrap(), vec![tag_1, tag_2]);

    // remove second tag
    client.remove_note_tag(tag_1).await.unwrap();

    // verify that tag_1 is not tracked anymore
    assert_eq!(client.get_note_tags().await.unwrap(), vec![tag_2]);
}

#[tokio::test]
async fn mint_transaction() {
    // generate test client with a random store name
    let (mut client, _rpc_api, keystore) = create_test_client().await;

    // Faucet account generation
    let (faucet, _seed) =
        insert_new_fungible_faucet(&mut client, AccountStorageMode::Private, &keystore)
            .await
            .unwrap();

    client.sync_state().await.unwrap();

    // Test submitting a mint transaction
    let transaction_request = TransactionRequestBuilder::new()
        .build_mint_fungible_asset(
            FungibleAsset::new(faucet.id(), 5u64).unwrap(),
            AccountId::try_from(ACCOUNT_ID_PUBLIC_FUNGIBLE_FAUCET_1).unwrap(),
            miden_objects::note::NoteType::Private,
            client.rng(),
        )
        .unwrap();

    let transaction = client.new_transaction(faucet.id(), transaction_request).await.unwrap();

    assert_eq!(transaction.executed_transaction().account_delta().nonce_delta(), ONE);
}

#[tokio::test]
async fn import_note_validation() {
    // generate test client
    let (mut client, rpc_api, _) = create_test_client().await;

    // generate test data
    let expected_note = rpc_api.get_available_notes()[0].clone();
    let consumed_note = rpc_api.get_available_notes()[1].clone();

    client
        .import_note(NoteFile::NoteWithProof(
            consumed_note.note().unwrap().clone(),
            consumed_note.inclusion_proof().clone(),
        ))
        .await
        .unwrap();

    client
        .import_note(NoteFile::NoteDetails {
            details: expected_note.note().unwrap().into(),
            after_block_num: 0.into(),
            tag: None,
        })
        .await
        .unwrap();

    let expected_note = client
        .get_input_note(expected_note.note().unwrap().id())
        .await
        .unwrap()
        .unwrap();

    let consumed_note = client
        .get_input_note(consumed_note.note().unwrap().id())
        .await
        .unwrap()
        .unwrap();

    assert!(expected_note.inclusion_proof().is_none());
    assert!(consumed_note.is_consumed());
}

#[tokio::test]
async fn transaction_request_expiration() {
    let (mut client, _, keystore) = create_test_client().await;
    client.sync_state().await.unwrap();

    let current_height = client.get_sync_height().await.unwrap();
    let (faucet, _seed) =
        insert_new_fungible_faucet(&mut client, AccountStorageMode::Private, &keystore)
            .await
            .unwrap();

    let transaction_request = TransactionRequestBuilder::new()
        .expiration_delta(5)
        .build_mint_fungible_asset(
            FungibleAsset::new(faucet.id(), 5u64).unwrap(),
            AccountId::try_from(ACCOUNT_ID_REGULAR_PUBLIC_ACCOUNT_IMMUTABLE_CODE).unwrap(),
            miden_objects::note::NoteType::Private,
            client.rng(),
        )
        .unwrap();

    let transaction = client.new_transaction(faucet.id(), transaction_request).await.unwrap();

    let (_, tx_outputs, ..) = transaction.executed_transaction().clone().into_parts();

    assert_eq!(tx_outputs.expiration_block_num, current_height + 5);
}

#[tokio::test]
async fn import_processing_note_returns_error() {
    // generate test client with a random store name
    let (mut client, _rpc_api, keystore) = create_test_client().await;
    client.sync_state().await.unwrap();

    let (account, _seed) = insert_new_wallet(&mut client, AccountStorageMode::Private, &keystore)
        .await
        .unwrap();

    // Faucet account generation
    let (faucet, _seed) =
        insert_new_fungible_faucet(&mut client, AccountStorageMode::Private, &keystore)
            .await
            .unwrap();

    // Test submitting a mint transaction
    let transaction_request = TransactionRequestBuilder::new()
        .build_mint_fungible_asset(
            FungibleAsset::new(faucet.id(), 5u64).unwrap(),
            account.id(),
            miden_objects::note::NoteType::Public,
            client.rng(),
        )
        .unwrap();

    let transaction =
        client.new_transaction(faucet.id(), transaction_request.clone()).await.unwrap();
    client.submit_transaction(transaction).await.unwrap();

    let note_id = transaction_request.expected_output_own_notes().pop().unwrap().id();
    let note = client.get_input_note(note_id).await.unwrap().unwrap();

    let input = [(note.try_into().unwrap(), None)];
    let consume_note_request = TransactionRequestBuilder::new()
        .unauthenticated_input_notes(input)
        .build()
        .unwrap();
    let transaction = client
        .new_transaction(account.id(), consume_note_request.clone())
        .await
        .unwrap();
    client.submit_transaction(transaction.clone()).await.unwrap();

    let processing_notes = client.get_input_notes(NoteFilter::Processing).await.unwrap();

    assert!(matches!(
        client
            .import_note(NoteFile::NoteId(processing_notes[0].id()))
            .await
            .unwrap_err(),
        ClientError::NoteImportError { .. }
    ));
}

#[tokio::test]
async fn note_without_asset() {
    let (mut client, _rpc_api, keystore) = create_test_client().await;

    let (faucet, _seed) =
        insert_new_fungible_faucet(&mut client, AccountStorageMode::Private, &keystore)
            .await
            .unwrap();

    let (wallet, _seed) = insert_new_wallet(&mut client, AccountStorageMode::Private, &keystore)
        .await
        .unwrap();

    client.sync_state().await.unwrap();

    // Create note without assets
    let serial_num = client.rng().draw_word();
    let recipient = utils::build_p2id_recipient(wallet.id(), serial_num).unwrap();
    let tag = NoteTag::from_account_id(wallet.id());
    let metadata =
        NoteMetadata::new(wallet.id(), NoteType::Private, tag, NoteExecutionHint::always(), ZERO)
            .unwrap();
    let vault = NoteAssets::new(vec![]).unwrap();

    let note = Note::new(vault.clone(), metadata, recipient.clone());

    // Create and execute transaction
    let transaction_request = TransactionRequestBuilder::new()
        .own_output_notes(vec![OutputNote::Full(note)])
        .build()
        .unwrap();

    let transaction = client.new_transaction(wallet.id(), transaction_request.clone()).await;

    assert!(transaction.is_ok());

    // Create the same transaction for the faucet
    let metadata =
        NoteMetadata::new(faucet.id(), NoteType::Private, tag, NoteExecutionHint::always(), ZERO)
            .unwrap();
    let note = Note::new(vault, metadata, recipient);

    let transaction_request = TransactionRequestBuilder::new()
        .own_output_notes(vec![OutputNote::Full(note)])
        .build()
        .unwrap();

    let error = client.new_transaction(faucet.id(), transaction_request).await.unwrap_err();

    assert!(matches!(
        error,
        ClientError::TransactionRequestError(TransactionRequestError::AccountInterfaceError(
            AccountInterfaceError::FaucetNoteWithoutAsset
        ))
    ));

    let error = TransactionRequestBuilder::new()
        .build_pay_to_id(
            PaymentNoteDescription::new(vec![], faucet.id(), wallet.id()),
            NoteType::Public,
            client.rng(),
        )
        .unwrap_err();

    assert!(matches!(error, TransactionRequestError::P2IDNoteWithoutAsset));

    let error = TransactionRequestBuilder::new()
        .build_pay_to_id(
            PaymentNoteDescription::new(
                vec![Asset::Fungible(FungibleAsset::new(faucet.id(), 0).unwrap())],
                faucet.id(),
                wallet.id(),
            ),
            NoteType::Public,
            client.rng(),
        )
        .unwrap_err();

    assert!(matches!(error, TransactionRequestError::P2IDNoteWithoutAsset));
}

#[tokio::test]
async fn execute_program() {
    let (mut client, _, keystore) = create_test_client().await;
    let _ = client.sync_state().await.unwrap();

    let (wallet, _seed) = insert_new_wallet(&mut client, AccountStorageMode::Private, &keystore)
        .await
        .unwrap();

    let code = "
        use.std::sys

        begin
            push.16
            repeat.16
                dup push.1 sub
            end
            exec.sys::truncate_stack
        end
        ";

    let tx_script = client.script_builder().compile_tx_script(code).unwrap();

    let output_stack = client
        .execute_program(wallet.id(), tx_script, AdviceInputs::default(), BTreeSet::new())
        .await
        .unwrap();

    let mut expected_stack = [Felt::new(0); 16];
    for (i, element) in expected_stack.iter_mut().enumerate() {
        *element = Felt::new(i as u64);
    }

    assert_eq!(output_stack, expected_stack);
}

#[tokio::test]
async fn real_note_roundtrip() {
    let (mut client, _, keystore) = create_test_client().await;
    let (wallet, _seed) = insert_new_wallet(&mut client, AccountStorageMode::Private, &keystore)
        .await
        .unwrap();
    let (faucet, _seed) =
        insert_new_fungible_faucet(&mut client, AccountStorageMode::Private, &keystore)
            .await
            .unwrap();

    client.sync_state().await.unwrap();

    // Test submitting a mint transaction
    let transaction_request = TransactionRequestBuilder::new()
        .build_mint_fungible_asset(
            FungibleAsset::new(faucet.id(), 5u64).unwrap(),
            wallet.id(),
            miden_objects::note::NoteType::Public,
            client.rng(),
        )
        .unwrap();

    let note_id = transaction_request.expected_output_own_notes().pop().unwrap().id();
    let transaction = client.new_transaction(faucet.id(), transaction_request).await.unwrap();
    client.submit_transaction(transaction).await.unwrap();

    let note = client.get_input_note(note_id).await.unwrap().unwrap();
    assert!(matches!(note.state(), &InputNoteState::Expected(_)));

    client.sync_state().await.unwrap();

    let note = client.get_input_note(note_id).await.unwrap().unwrap();
    assert!(matches!(note.state(), &InputNoteState::Committed(_)));

    // Consume note
    let transaction_request =
        TransactionRequestBuilder::new().build_consume_notes(vec![note_id]).unwrap();

    let transaction = client.new_transaction(wallet.id(), transaction_request).await.unwrap();
    client.submit_transaction(transaction).await.unwrap();

    client.sync_state().await.unwrap();

    let note = client.get_input_note(note_id).await.unwrap().unwrap();
    assert!(matches!(note.state(), &InputNoteState::ConsumedAuthenticatedLocal(_)));
}

#[tokio::test]
async fn added_notes() {
    let (mut client, _, authenticator) = create_test_client().await;

    let faucet_account_header =
        insert_new_fungible_faucet(&mut client, AccountStorageMode::Private, &authenticator)
            .await
            .unwrap()
            .0;

    // Mint some asset for an account not tracked by the client. It should not be stored as an
    // input note afterwards since it is not being tracked by the client
    let fungible_asset = FungibleAsset::new(faucet_account_header.id(), MINT_AMOUNT).unwrap();
    let tx_request = TransactionRequestBuilder::new()
        .build_mint_fungible_asset(
            fungible_asset,
            AccountId::try_from(ACCOUNT_ID_REGULAR).unwrap(),
            NoteType::Private,
            client.rng(),
        )
        .unwrap();
    println!("Running Mint tx...");
    client
        .execute_tx_and_sync(faucet_account_header.id(), tx_request)
        .await
        .unwrap();

    // Check that no new notes were added
    println!("Fetching Committed Notes...");
    let notes = client.get_input_notes(NoteFilter::Committed).await.unwrap();
    assert!(notes.is_empty());
}

#[tokio::test]
async fn p2id_transfer() {
    let (mut client, _, authenticator) = create_test_client().await;

    let (wallets, faucets) = client
        .setup_accounts_and_faucets(
            &authenticator,
            AccountStorageMode::Private,
            2,
            1,
            vec![vec![MINT_AMOUNT, 0]],
        )
        .await
        .unwrap();

    let from_account_id = wallets[0].id();
    let to_account_id = wallets[1].id();
    let faucet_account_id = faucets[0].id();

    assert_account_has_single_asset(&client, from_account_id, faucet_account_id, MINT_AMOUNT).await;

    // Do a transfer from first account to second account
    let asset = FungibleAsset::new(faucet_account_id, TRANSFER_AMOUNT).unwrap();
    println!("Running P2ID tx...");
    let tx_request = TransactionRequestBuilder::new()
        .build_pay_to_id(
            PaymentNoteDescription::new(
                vec![Asset::Fungible(asset)],
                from_account_id,
                to_account_id,
            ),
            NoteType::Private,
            client.rng(),
        )
        .unwrap();

    let note = tx_request.expected_output_own_notes().pop().unwrap();
    let transaction_id = client.execute_tx(from_account_id, tx_request).await.unwrap();

    // Check that a note tag started being tracked for this note.
    assert!(
        client
            .get_note_tags()
            .await
            .unwrap()
            .into_iter()
            .any(|tag| tag.source == NoteTagSource::Note(note.id()))
    );

    client.wait_for_tx(transaction_id).await.unwrap();

    // Check that the tag is not longer being tracked
    assert!(
        !client
            .get_note_tags()
            .await
            .unwrap()
            .into_iter()
            .any(|tag| tag.source == NoteTagSource::Note(note.id()))
    );

    // Check that note is committed for the second account to consume
    println!("Fetching Committed Notes...");
    let notes = client.get_input_notes(NoteFilter::Committed).await.unwrap();
    assert!(!notes.is_empty());

    // Consume P2ID note
    println!("Consuming Note...");
    let tx_request = TransactionRequestBuilder::new()
        .build_consume_notes(vec![notes[0].id()])
        .unwrap();
    client.execute_tx_and_sync(to_account_id, tx_request).await.unwrap();

    // Ensure we have nothing else to consume
    let current_notes = client.get_input_notes(NoteFilter::Committed).await.unwrap();
    assert!(current_notes.is_empty());

    let regular_account = client.get_account(from_account_id).await.unwrap().unwrap();
    let seed = regular_account.seed().copied();
    let regular_account: Account = regular_account.into();

    // The seed should not be retrieved due to the account not being new
    assert!(!regular_account.is_new() && seed.is_none());
    assert_eq!(regular_account.vault().assets().count(), 1);
    let asset = regular_account.vault().assets().next().unwrap();

    // Validate the transferred amounts
    if let Asset::Fungible(fungible_asset) = asset {
        assert_eq!(fungible_asset.amount(), MINT_AMOUNT - TRANSFER_AMOUNT);
    } else {
        panic!("Error: Account should have a fungible asset");
    }

    let regular_account: Account = client.get_account(to_account_id).await.unwrap().unwrap().into();
    assert_eq!(regular_account.vault().assets().count(), 1);
    let asset = regular_account.vault().assets().next().unwrap();

    if let Asset::Fungible(fungible_asset) = asset {
        assert_eq!(fungible_asset.amount(), TRANSFER_AMOUNT);
    } else {
        panic!("Error: Account should have a fungible asset");
    }

    assert_note_cannot_be_consumed_twice(&mut client, to_account_id, notes[0].id()).await;
}

#[tokio::test]
async fn p2id_transfer_failing_not_enough_balance() {
    let (mut client, _, authenticator) = create_test_client().await;

    let (wallets, faucets) = client
        .setup_accounts_and_faucets(
            &authenticator,
            AccountStorageMode::Private,
            2,
            1,
            vec![vec![MINT_AMOUNT, 0]],
        )
        .await
        .unwrap();

    let from_account_id = wallets[0].id();
    let to_account_id = wallets[1].id();
    let faucet_account_id = faucets[0].id();

    // Do a transfer from first account to second account
    let asset = FungibleAsset::new(faucet_account_id, MINT_AMOUNT + 1).unwrap();
    println!("Running P2ID tx...");
    let tx_request = TransactionRequestBuilder::new()
        .build_pay_to_id(
            PaymentNoteDescription::new(
                vec![Asset::Fungible(asset)],
                from_account_id,
                to_account_id,
            ),
            NoteType::Private,
            client.rng(),
        )
        .unwrap();
    execute_failing_tx(
        &mut client,
        from_account_id,
        tx_request,
        ClientError::AssetError(miden_objects::AssetError::FungibleAssetAmountNotSufficient {
            minuend: MINT_AMOUNT,
            subtrahend: MINT_AMOUNT + 1,
        }),
    )
    .await;
}

#[tokio::test]
async fn p2ide_transfer_consumed_by_target() {
    let (mut client, _, authenticator) = create_test_client().await;

    let (wallets, faucets) = client
        .setup_accounts_and_faucets(
            &authenticator,
            AccountStorageMode::Private,
            2,
            1,
            vec![vec![0, 0]],
        )
        .await
        .unwrap();

    let from_account_id = wallets[0].id();
    let to_account_id = wallets[1].id();
    let faucet_account_id = faucets[0].id();

    // First Mint necessary token
    let note = mint_note(&mut client, from_account_id, faucet_account_id, NoteType::Private).await;
    println!("about to consume");

    //Check that the note is not consumed by the target account
    assert!(matches!(
        client.get_input_note(note.id()).await.unwrap().unwrap().state(),
        InputNoteState::Committed { .. }
    ));

    consume_notes(&mut client, from_account_id, &[note.clone()]).await;
    assert_account_has_single_asset(&client, from_account_id, faucet_account_id, MINT_AMOUNT).await;

    // Check that the note is consumed by the target account
    let input_note = client.get_input_note(note.id()).await.unwrap().unwrap();
    assert!(matches!(input_note.state(), InputNoteState::ConsumedAuthenticatedLocal { .. }));
    if let InputNoteState::ConsumedAuthenticatedLocal(ConsumedAuthenticatedLocalNoteState {
        submission_data,
        ..
    }) = input_note.state()
    {
        assert_eq!(submission_data.consumer_account, from_account_id);
    } else {
        panic!("Note should be consumed");
    }

    // Do a transfer from first account to second account with Recall. In this situation we'll do
    // the happy path where the `to_account_id` consumes the note
    println!("getting balance");
    let from_account_balance = client
        .get_account(from_account_id)
        .await
        .unwrap()
        .unwrap()
        .account()
        .vault()
        .get_balance(faucet_account_id)
        .unwrap_or(0);
    let to_account_balance = client
        .get_account(to_account_id)
        .await
        .unwrap()
        .unwrap()
        .account()
        .vault()
        .get_balance(faucet_account_id)
        .unwrap_or(0);
    let current_block_num = client.get_sync_height().await.unwrap();
    let asset = FungibleAsset::new(faucet_account_id, TRANSFER_AMOUNT).unwrap();
    println!("Running P2IDE tx...");
    let tx_request = TransactionRequestBuilder::new()
        .build_pay_to_id(
            PaymentNoteDescription::new(
                vec![Asset::Fungible(asset)],
                from_account_id,
                to_account_id,
            )
            .with_reclaim_height(current_block_num + RECALL_HEIGHT_DELTA),
            NoteType::Private,
            client.rng(),
        )
        .unwrap();
    client.execute_tx_and_sync(from_account_id, tx_request.clone()).await.unwrap();

    // Check that note is committed for the second account to consume
    println!("Fetching Committed Notes...");
    let notes = client.get_input_notes(NoteFilter::Committed).await.unwrap();
    assert!(!notes.is_empty());

    // Make the `to_account_id` consume P2IDE note
    let note_id = tx_request.expected_output_own_notes().pop().unwrap().id();
    println!("Consuming Note...");
    let tx_request = TransactionRequestBuilder::new().build_consume_notes(vec![note_id]).unwrap();
    client.execute_tx_and_sync(to_account_id, tx_request).await.unwrap();
    let regular_account = client.get_account(from_account_id).await.unwrap().unwrap();

    // The seed should not be retrieved due to the account not being new
    assert!(!regular_account.account().is_new() && regular_account.seed().is_none());
    assert_eq!(regular_account.account().vault().assets().count(), 1);
    let asset = regular_account.account().vault().assets().next().unwrap();

    // Validate the transferred amounts
    if let Asset::Fungible(fungible_asset) = asset {
        assert_eq!(fungible_asset.amount(), from_account_balance - TRANSFER_AMOUNT);
    } else {
        panic!("Error: Account should have a fungible asset");
    }

    let regular_account: Account = client.get_account(to_account_id).await.unwrap().unwrap().into();
    assert_eq!(regular_account.vault().assets().count(), 1);
    let asset = regular_account.vault().assets().next().unwrap();

    if let Asset::Fungible(fungible_asset) = asset {
        assert_eq!(fungible_asset.amount(), to_account_balance + TRANSFER_AMOUNT);
    } else {
        panic!("Error: Account should have a fungible asset");
    }

    assert_note_cannot_be_consumed_twice(&mut client, to_account_id, note_id).await;
}

#[tokio::test]
async fn p2ide_transfer_consumed_by_sender() {
    let (mut client, mock_rpc_api, authenticator) = create_test_client().await;

    let (wallets, faucets) = client
        .setup_accounts_and_faucets(
            &authenticator,
            AccountStorageMode::Private,
            2,
            1,
            vec![vec![MINT_AMOUNT, 0]],
        )
        .await
        .unwrap();

    let from_account_id = wallets[0].id();
    let to_account_id = wallets[1].id();
    let faucet_account_id = faucets[0].id();

    // Do a transfer from first account to second account with Recall. In this situation we'll do
    // the happy path where the `to_account_id` consumes the note
    let from_account_balance = client
        .get_account(from_account_id)
        .await
        .unwrap()
        .unwrap()
        .account()
        .vault()
        .get_balance(faucet_account_id)
        .unwrap_or(0);
    let current_block_num = client.get_sync_height().await.unwrap();
    let asset = FungibleAsset::new(faucet_account_id, TRANSFER_AMOUNT).unwrap();
    println!("Running P2IDE tx...");
    let tx_request = TransactionRequestBuilder::new()
        .build_pay_to_id(
            PaymentNoteDescription::new(
                vec![Asset::Fungible(asset)],
                from_account_id,
                to_account_id,
            )
            .with_reclaim_height(current_block_num + RECALL_HEIGHT_DELTA),
            NoteType::Private,
            client.rng(),
        )
        .unwrap();
    client.execute_tx_and_sync(from_account_id, tx_request).await.unwrap();

    // Check that note is committed
    println!("Fetching Committed Notes...");
    let notes = client.get_input_notes(NoteFilter::Committed).await.unwrap();
    assert!(!notes.is_empty());

    // Check that it's still too early to consume
    println!("Consuming Note (too early)...");
    let tx_request = TransactionRequestBuilder::new()
        .build_consume_notes(vec![notes[0].id()])
        .unwrap();
    let transaction_execution_result = client.new_transaction(from_account_id, tx_request).await;
    assert!(transaction_execution_result.is_err_and(|err| {
        matches!(
            err,
            ClientError::TransactionExecutorError(
                TransactionExecutorError::TransactionProgramExecutionFailed(_)
            )
        )
    }));

    // Wait to consume with the sender account
    println!("Waiting for note to be consumable by sender");
    mock_rpc_api.advance_blocks(RECALL_HEIGHT_DELTA);
    client.sync_state().await.unwrap();

    // Consume the note with the sender account
    println!("Consuming Note...");
    let tx_request = TransactionRequestBuilder::new()
        .build_consume_notes(vec![notes[0].id()])
        .unwrap();
    client.execute_tx_and_sync(from_account_id, tx_request).await.unwrap();

    let regular_account = client.get_account(from_account_id).await.unwrap().unwrap();
    // The seed should not be retrieved due to the account not being new
    assert!(!regular_account.account().is_new() && regular_account.seed().is_none());
    assert_eq!(regular_account.account().vault().assets().count(), 1);
    let asset = regular_account.account().vault().assets().next().unwrap();

    // Validate the sender hasn't lost funds
    if let Asset::Fungible(fungible_asset) = asset {
        assert_eq!(fungible_asset.amount(), from_account_balance);
    } else {
        panic!("Error: Account should have a fungible asset");
    }

    let regular_account: Account = client.get_account(to_account_id).await.unwrap().unwrap().into();
    assert_eq!(regular_account.vault().assets().count(), 0);

    // Check that the target can't consume the note anymore
    assert_note_cannot_be_consumed_twice(&mut client, to_account_id, notes[0].id()).await;
}

#[tokio::test]
async fn p2ide_timelocked() {
    let (mut client, mock_rpc_api, authenticator) = create_test_client().await;

    let (wallets, faucets) = client
        .setup_accounts_and_faucets(
            &authenticator,
            AccountStorageMode::Private,
            2,
            1,
            vec![vec![MINT_AMOUNT, 0]],
        )
        .await
        .unwrap();

    let from_account_id = wallets[0].id();
    let to_account_id = wallets[1].id();
    let faucet_account_id = faucets[0].id();

    let current_block_num = client.get_sync_height().await.unwrap();

    let asset = FungibleAsset::new(faucet_account_id, TRANSFER_AMOUNT).unwrap();
    let tx_request = TransactionRequestBuilder::new()
        .build_pay_to_id(
            PaymentNoteDescription::new(
                vec![Asset::Fungible(asset)],
                from_account_id,
                to_account_id,
            )
            .with_timelock_height(current_block_num + RECALL_HEIGHT_DELTA)
            .with_reclaim_height(current_block_num),
            NoteType::Public,
            client.rng(),
        )
        .unwrap();
    let note = tx_request.expected_output_own_notes().pop().unwrap();

    client.execute_tx_and_sync(from_account_id, tx_request).await.unwrap();

    // Check that it's still too early to consume by both accounts
    let tx_request = TransactionRequestBuilder::new().build_consume_notes(vec![note.id()]).unwrap();
    let results = [
        client.new_transaction(from_account_id, tx_request.clone()).await,
        client.new_transaction(to_account_id, tx_request).await,
    ];
    assert!(results.iter().all(|result| {
        result.as_ref().is_err_and(|err| {
            matches!(
                err,
                ClientError::TransactionExecutorError(
                    TransactionExecutorError::TransactionProgramExecutionFailed(_)
                )
            )
        })
    }));

    // Wait to consume with the target account
    mock_rpc_api.advance_blocks(RECALL_HEIGHT_DELTA);
    client.sync_state().await.unwrap();

    // Consume the note with the target account
    let tx_request = TransactionRequestBuilder::new().build_consume_notes(vec![note.id()]).unwrap();
    client.execute_tx_and_sync(to_account_id, tx_request).await.unwrap();

    let target_account: Account = client.get_account(to_account_id).await.unwrap().unwrap().into();
    assert_eq!(target_account.vault().get_balance(faucet_account_id).unwrap(), TRANSFER_AMOUNT);
}

#[tokio::test]
async fn get_consumable_notes() {
    let (mut client, _, authenticator) = create_test_client().await;

    let (wallets, faucets) = client
        .setup_accounts_and_faucets(
            &authenticator,
            AccountStorageMode::Private,
            2,
            1,
            vec![vec![0, 0]],
        )
        .await
        .unwrap();

    let from_account_id = wallets[0].id();
    let to_account_id = wallets[1].id();
    let faucet_account_id = faucets[0].id();

    //No consumable notes initially
    assert!(client.get_consumable_notes(None).await.unwrap().is_empty());

    // First Mint necessary token
    let note = mint_note(&mut client, from_account_id, faucet_account_id, NoteType::Private).await;

    // Check that note is consumable by the account that minted
    assert!(!client.get_consumable_notes(None).await.unwrap().is_empty());
    assert!(!client.get_consumable_notes(Some(from_account_id)).await.unwrap().is_empty());
    assert!(client.get_consumable_notes(Some(to_account_id)).await.unwrap().is_empty());

    consume_notes(&mut client, from_account_id, &[note]).await;

    //After consuming there are no more consumable notes
    assert!(client.get_consumable_notes(None).await.unwrap().is_empty());

    // Do a transfer from first account to second account
    let asset = FungibleAsset::new(faucet_account_id, TRANSFER_AMOUNT).unwrap();
    println!("Running P2IDE tx...");
    let tx_request = TransactionRequestBuilder::new()
        .build_pay_to_id(
            PaymentNoteDescription::new(
                vec![Asset::Fungible(asset)],
                from_account_id,
                to_account_id,
            )
            .with_reclaim_height(100.into()),
            NoteType::Private,
            client.rng(),
        )
        .unwrap();
    client.execute_tx_and_sync(from_account_id, tx_request).await.unwrap();

    // Check that note is consumable by both accounts
    let consumable_notes = client.get_consumable_notes(None).await.unwrap();
    let relevant_accounts = &consumable_notes.first().unwrap().1;
    assert_eq!(relevant_accounts.len(), 2);
    assert!(!client.get_consumable_notes(Some(from_account_id)).await.unwrap().is_empty());
    assert!(!client.get_consumable_notes(Some(to_account_id)).await.unwrap().is_empty());

    // Check that the note is only consumable after block 100 for the account that sent the
    // transaction
    let from_account_relevance = relevant_accounts
        .iter()
        .find(|relevance| relevance.0 == from_account_id)
        .unwrap()
        .1;
    assert_eq!(from_account_relevance, NoteRelevance::After(100));

    // Check that the note is always consumable for the account that received the transaction
    let to_account_relevance = relevant_accounts
        .iter()
        .find(|relevance| relevance.0 == to_account_id)
        .unwrap()
        .1;
    assert_eq!(to_account_relevance, NoteRelevance::Now);
}

#[tokio::test]
async fn get_output_notes() {
    let (mut client, _, authenticator) = create_test_client().await;
    let _ = client.sync_state().await.unwrap();
    let (wallets, faucets) = client
        .setup_accounts_and_faucets(
            &authenticator,
            AccountStorageMode::Private,
            1,
            1,
            vec![vec![0]],
        )
        .await
        .unwrap();

    let from_account_id = wallets[0].id();
    let faucet_account_id = faucets[0].id();
    let random_account_id = AccountId::try_from(ACCOUNT_ID_REGULAR).unwrap();

    // No output notes initially
    assert!(client.get_output_notes(NoteFilter::All).await.unwrap().is_empty());

    // First Mint necessary token
    let note = mint_note(&mut client, from_account_id, faucet_account_id, NoteType::Private).await;

    // Check that there was an output note but it wasn't consumed
    assert!(client.get_output_notes(NoteFilter::Consumed).await.unwrap().is_empty());
    assert!(!client.get_output_notes(NoteFilter::All).await.unwrap().is_empty());

    consume_notes(&mut client, from_account_id, &[note]).await;

    //After consuming, the note is returned when using the [NoteFilter::Consumed] filter
    assert!(!client.get_output_notes(NoteFilter::Consumed).await.unwrap().is_empty());

    // Do a transfer from first account to second account
    let asset = FungibleAsset::new(faucet_account_id, TRANSFER_AMOUNT).unwrap();
    println!("Running P2ID tx...");
    let tx_request = TransactionRequestBuilder::new()
        .build_pay_to_id(
            PaymentNoteDescription::new(
                vec![Asset::Fungible(asset)],
                from_account_id,
                random_account_id,
            ),
            NoteType::Private,
            client.rng(),
        )
        .unwrap();

    let output_note_id = tx_request.expected_output_own_notes().pop().unwrap().id();

    // Before executing, the output note is not found
    assert!(client.get_output_note(output_note_id).await.unwrap().is_none());

    client.execute_tx_and_sync(from_account_id, tx_request).await.unwrap();

    // After executing, the note is only found in output notes
    assert!(client.get_output_note(output_note_id).await.unwrap().is_some());
    assert!(client.get_input_note(output_note_id).await.unwrap().is_none());
}

#[tokio::test]
async fn account_rollback() {
    let (builder, rpc_api, authenticator) = create_test_client_builder().await;

    let mut client = builder.tx_graceful_blocks(Some(TX_GRACEFUL_BLOCKS)).build().await.unwrap();

    client.sync_state().await.unwrap();

    let (regular_account, faucet_account_header) =
        setup_wallet_and_faucet(&mut client, AccountStorageMode::Private, &authenticator).await;

    let account_id = regular_account.id();
    let faucet_account_id = faucet_account_header.id();

    // Create a transaction but don't submit it to the node
    let asset = FungibleAsset::new(faucet_account_id, TRANSFER_AMOUNT).unwrap();

    let tx_request = TransactionRequestBuilder::new()
        .build_pay_to_id(
            PaymentNoteDescription::new(vec![Asset::Fungible(asset)], account_id, account_id),
            NoteType::Public,
            client.rng(),
        )
        .unwrap();

    // Execute the transaction but don't submit it to the node
    let tx_result = client.new_transaction(account_id, tx_request).await.unwrap();
    let tx_id = tx_result.executed_transaction().id();
    client.testing_prove_transaction(&tx_result).await.unwrap();

    // Store the account state before applying the transaction
    let account_before_tx = client.get_account(account_id).await.unwrap().unwrap();
    let account_commitment_before_tx = account_before_tx.account().commitment();

    // Apply the transaction
    client.testing_apply_transaction(tx_result).await.unwrap();

    // Check that the account state has changed after applying the transaction
    let account_after_tx = client.get_account(account_id).await.unwrap().unwrap();
    let account_commitment_after_tx = account_after_tx.account().commitment();

    assert_ne!(
        account_commitment_before_tx, account_commitment_after_tx,
        "Account commitment should change after applying the transaction"
    );

    // Verify the transaction is in pending state
    let tx_record = client
        .get_transactions(TransactionFilter::All)
        .await
        .unwrap()
        .into_iter()
        .find(|tx| tx.id == tx_id)
        .unwrap();
    assert!(matches!(tx_record.status, TransactionStatus::Pending));

    // Sync the state, which should discard the old pending transaction
    rpc_api.advance_blocks(TX_GRACEFUL_BLOCKS + 1);
    client.sync_state().await.unwrap();

    // Verify the transaction is now discarded
    let tx_record = client
        .get_transactions(TransactionFilter::All)
        .await
        .unwrap()
        .into_iter()
        .find(|tx| tx.id == tx_id)
        .unwrap();

    assert!(matches!(tx_record.status, TransactionStatus::Discarded(DiscardCause::Stale)));

    // Check that the account state has been rolled back after the transaction was discarded
    let account_after_sync = client.get_account(account_id).await.unwrap().unwrap();
    let account_commitment_after_sync = account_after_sync.account().commitment();

    assert_ne!(
        account_commitment_after_sync, account_commitment_after_tx,
        "Account commitment should change after transaction was discarded"
    );
    assert_eq!(
        account_commitment_after_sync, account_commitment_before_tx,
        "Account commitment should be rolled back to the value before the transaction"
    );
}

#[tokio::test]
async fn subsequent_discarded_transactions() {
    let (mut client, rpc_api, keystore) = create_test_client().await;

    wait_for_node(&mut client).await;

    let (regular_account, faucet_account_header) =
        setup_wallet_and_faucet(&mut client, AccountStorageMode::Public, &keystore).await;

    let account_id = regular_account.id();
    let faucet_account_id = faucet_account_header.id();

    // Create a transaction that will expire in 2 blocks
    let asset = FungibleAsset::new(faucet_account_id, TRANSFER_AMOUNT).unwrap();
    let tx_request = TransactionRequestBuilder::new()
        .expiration_delta(2)
        .build_pay_to_id(
            PaymentNoteDescription::new(vec![Asset::Fungible(asset)], account_id, account_id),
            NoteType::Public,
            client.rng(),
        )
        .unwrap();

    // Execute the transaction but don't submit it to the node
    let tx_result = client.new_transaction(account_id, tx_request).await.unwrap();
    let first_tx_id = tx_result.executed_transaction().id();
    client.testing_prove_transaction(&tx_result).await.unwrap();

    let account_before_tx = client.get_account(account_id).await.unwrap().unwrap();

    client.testing_apply_transaction(tx_result).await.unwrap();

    // Create a second transaction that will not expire
    let asset = FungibleAsset::new(faucet_account_id, TRANSFER_AMOUNT).unwrap();
    let tx_request = TransactionRequestBuilder::new()
        .build_pay_to_id(
            PaymentNoteDescription::new(vec![Asset::Fungible(asset)], account_id, account_id),
            NoteType::Public,
            client.rng(),
        )
        .unwrap();

    // Execute the transaction but don't submit it to the node
    let tx_result = client.new_transaction(account_id, tx_request).await.unwrap();
    let second_tx_id = tx_result.executed_transaction().id();
    client.testing_prove_transaction(&tx_result).await.unwrap();
    client.testing_apply_transaction(tx_result).await.unwrap();

    // Sync the state, which should discard the first transaction
    rpc_api.advance_blocks(3);
    client.sync_state().await.unwrap();

    let account_after_sync = client.get_account(account_id).await.unwrap().unwrap();

    // Verify the first transaction is now discarded
    let first_tx_record = client
        .get_transactions(TransactionFilter::Ids(vec![first_tx_id]))
        .await
        .unwrap()
        .pop()
        .unwrap();

    assert!(matches!(
        first_tx_record.status,
        TransactionStatus::Discarded(DiscardCause::Expired)
    ));

    // Verify the second transaction is also discarded
    let second_tx_record = client
        .get_transactions(TransactionFilter::Ids(vec![second_tx_id]))
        .await
        .unwrap()
        .pop()
        .unwrap();

    println!("Second tx record: {:?}", second_tx_record.status);

    assert!(matches!(
        second_tx_record.status,
        TransactionStatus::Discarded(DiscardCause::DiscardedInitialState)
    ));

    // Check that the account state has been rolled back to the value before both transactions
    assert_eq!(
        account_after_sync.account().commitment(),
        account_before_tx.account().commitment(),
    );
}

#[tokio::test]
async fn missing_recipient_digest() {
    let (mut client, _, keystore) = create_test_client().await;

    let (faucet, _seed) =
        insert_new_fungible_faucet(&mut client, AccountStorageMode::Private, &keystore)
            .await
            .unwrap();

    let dummy_recipient = NoteRecipient::new(
        Word::default(),
        WellKnownNote::SWAP.script(),
        NoteInputs::new(vec![]).unwrap(),
    );

    let dummy_recipient_digest = dummy_recipient.digest();

    let tx_request = TransactionRequestBuilder::new()
        .expected_output_recipients(vec![dummy_recipient])
        .build_mint_fungible_asset(
            FungibleAsset::new(faucet.id(), 5u64).unwrap(),
            AccountId::try_from(ACCOUNT_ID_PRIVATE_SENDER).unwrap(),
            NoteType::Public,
            client.rng(),
        )
        .unwrap();

    let error = client.new_transaction(faucet.id(), tx_request).await.unwrap_err();

    if let ClientError::MissingOutputRecipients(digests) = error {
        assert!(digests == vec![dummy_recipient_digest]);
    }
}

#[tokio::test]
async fn input_note_checks() {
    let (mut client, _, authenticator) = create_test_client().await;

    let (wallet, faucet) =
        setup_wallet_and_faucet(&mut client, AccountStorageMode::Private, &authenticator).await;

    let mut mint_notes = vec![];
    for _ in 0..10 {
        mint_notes.push(mint_note(&mut client, wallet.id(), faucet.id(), NoteType::Public).await);
    }

    let duplicate_note_tx_request = TransactionRequestBuilder::new()
        .build_consume_notes(vec![mint_notes[0].id(), mint_notes[0].id()]);

    assert!(matches!(
        duplicate_note_tx_request,
        Err(TransactionRequestError::DuplicateInputNote(note_id)) if note_id == mint_notes[0].id()
    ));

    let tx_request = TransactionRequestBuilder::new()
        .build_consume_notes(mint_notes.iter().map(InputNoteRecord::id).collect())
        .unwrap();

    let transaction = client.new_transaction(wallet.id(), tx_request).await.unwrap();

    let input_notes = transaction.executed_transaction().input_notes().iter();

    // Check that the input notes have the same order as the original notes
    for (i, input_note) in input_notes.enumerate() {
        assert_eq!(input_note.id(), mint_notes[i].id());
    }

    let tx_id = transaction.executed_transaction().id();
    client.submit_transaction(transaction).await.unwrap();
    wait_for_tx(&mut client, tx_id).await;

    // Check that using consumed notes will return an error
    let consumed_note_tx_request = TransactionRequestBuilder::new()
        .build_consume_notes(vec![mint_notes[0].id()])
        .unwrap();
    let error = client.new_transaction(wallet.id(), consumed_note_tx_request).await.unwrap_err();

    assert!(matches!(
        error,
        ClientError::TransactionRequestError(TransactionRequestError::InputNoteAlreadyConsumed(_))
    ));

    // Check that adding an authenticated note that is not tracked by the client will return an
    // error
    let missing_authenticated_note_tx_request = TransactionRequestBuilder::new()
        .build_consume_notes(vec![EMPTY_WORD.into()])
        .unwrap();
    let error = client
        .new_transaction(wallet.id(), missing_authenticated_note_tx_request)
        .await
        .unwrap_err();

    assert!(matches!(
        error,
        ClientError::TransactionRequestError(
            TransactionRequestError::MissingAuthenticatedInputNote(_)
        )
    ));
}

#[tokio::test]
async fn swap_chain_test() {
    // This test simulates a "swap chain" scenario with multiple wallets and fungible assets.
    // 1. It creates a number wallet/faucet pairs, each wallet holding an asset minted by its paired
    //    faucet.
    // 2. For each consecutive pair, it creates a swap transaction where wallet N offers its asset
    //    and requests the asset of wallet N+1.
    // 3. The last wallet, which didn't generate any swaps, holds the asset that the wallet N-1
    //    requested, which in turn was the asset requested by wallet N-2, and so on.
    // 4. The test then consumes all swap notes (in reverse order) in a single transaction against
    //    the last wallet.
    // 5. Although the last wallet doesn't contain any of the intermediate requested assets, it
    //    should be able to consume the swap notes because it will hold the requested asset for each
    //    step and gain the needed asset for the next. This can only happen if the notes are
    //    consumed in the specified order.
    // 6. Finally, it asserts that the last wallet now owns the asset originally held by the first
    //    wallet, verifying that the whole swap chain was successful.

    let (mut client, _, keystore) = create_test_client().await;

    // Generate a few account pairs with a fungible asset that can be used for swaps.
<<<<<<< HEAD
    let (wallets, faucets) = client
        .setup_accounts_and_faucets(
            &keystore,
            AccountStorageMode::Private,
            5, // Number of wallets
            5, // Number of faucets
            vec![
                // Each wallet will have a different asset
                vec![1, 0, 0, 0, 0],
                vec![0, 1, 0, 0, 0],
                vec![0, 0, 1, 0, 0],
                vec![0, 0, 0, 1, 0],
                vec![0, 0, 0, 0, 1],
            ],
        )
        .await
        .unwrap();
=======
    let mut account_pairs = vec![];
    for _ in 0..3 {
        let (wallet, faucet) =
            setup_wallet_and_faucet(&mut client, AccountStorageMode::Private, &keystore).await;
        mint_and_consume(&mut client, wallet.id(), faucet.id(), NoteType::Private).await;
        account_pairs.push((wallet, faucet));
    }
>>>>>>> 7c751ce4

    // Generate swap notes.
    // Except for the last, each wallet N will offer it's faucet N asset and request a faucet N+1
    // asset.
    let account_pairs: Vec<_> = wallets.into_iter().zip(faucets.into_iter()).collect();
    let mut swap_notes = vec![];
    for pairs in account_pairs.windows(2) {
        let tx_request = TransactionRequestBuilder::new()
            .build_swap(
                &SwapTransactionData::new(
                    pairs[0].0.id(),
                    Asset::Fungible(FungibleAsset::new(pairs[0].1.id(), 1).unwrap()),
                    Asset::Fungible(FungibleAsset::new(pairs[1].1.id(), 1).unwrap()),
                ),
                NoteType::Private,
                client.rng(),
            )
            .unwrap();

        // The notes are inserted in reverse order because the first note to be consumed will be the
        // last one generated.
        swap_notes.insert(0, tx_request.expected_output_own_notes()[0].id());
        client.execute_tx_and_sync(pairs[0].0.id(), tx_request).await.unwrap();
    }

    // The last wallet didn't generate any swap notes and has the asset needed to start the swap
    // chain.
    let last_wallet = account_pairs.last().unwrap().0.id();

    // Trying to consume the notes in another order will fail.
    let tx_request = TransactionRequestBuilder::new()
        .build_consume_notes(swap_notes.iter().rev().copied().collect())
        .unwrap();
    let error = client.new_transaction(last_wallet, tx_request).await.unwrap_err();
    assert!(matches!(
        error,
        ClientError::TransactionExecutorError(
            TransactionExecutorError::TransactionProgramExecutionFailed(_)
        )
    ));

    let tx_request = TransactionRequestBuilder::new().build_consume_notes(swap_notes).unwrap();
    client.execute_tx(last_wallet, tx_request).await.unwrap();

    // At the end, the last wallet should have the asset of the first wallet.
    let last_wallet_account = client.get_account(last_wallet).await.unwrap().unwrap();
    assert_eq!(
        last_wallet_account
            .account()
            .vault()
            .get_balance(account_pairs[0].1.id())
            .unwrap(),
        1
    );
}<|MERGE_RESOLUTION|>--- conflicted
+++ resolved
@@ -1778,33 +1778,21 @@
     let (mut client, _, keystore) = create_test_client().await;
 
     // Generate a few account pairs with a fungible asset that can be used for swaps.
-<<<<<<< HEAD
     let (wallets, faucets) = client
         .setup_accounts_and_faucets(
             &keystore,
             AccountStorageMode::Private,
-            5, // Number of wallets
-            5, // Number of faucets
+            3, // Number of wallets
+            3, // Number of faucets
             vec![
                 // Each wallet will have a different asset
-                vec![1, 0, 0, 0, 0],
-                vec![0, 1, 0, 0, 0],
-                vec![0, 0, 1, 0, 0],
-                vec![0, 0, 0, 1, 0],
-                vec![0, 0, 0, 0, 1],
+                vec![1, 0, 0],
+                vec![0, 1, 0],
+                vec![0, 0, 1],
             ],
         )
         .await
         .unwrap();
-=======
-    let mut account_pairs = vec![];
-    for _ in 0..3 {
-        let (wallet, faucet) =
-            setup_wallet_and_faucet(&mut client, AccountStorageMode::Private, &keystore).await;
-        mint_and_consume(&mut client, wallet.id(), faucet.id(), NoteType::Private).await;
-        account_pairs.push((wallet, faucet));
-    }
->>>>>>> 7c751ce4
 
     // Generate swap notes.
     // Except for the last, each wallet N will offer it's faucet N asset and request a faucet N+1
