--- conflicted
+++ resolved
@@ -946,7 +946,7 @@
 mod test {
     use miden_lib::{accounts::auth::RpoFalcon512, transaction::TransactionKernel};
     use miden_objects::{
-        accounts::{AccountBuilder, AccountComponent, AccountData, StorageMap, StorageSlot},
+        accounts::{AccountBuilder, AccountComponent, StorageMap, StorageSlot},
         assets::{Asset, FungibleAsset},
         crypto::dsa::rpo_falcon512::SecretKey,
         notes::NoteType,
@@ -956,10 +956,6 @@
                 ACCOUNT_ID_FUNGIBLE_FAUCET_OFF_CHAIN, ACCOUNT_ID_FUNGIBLE_FAUCET_ON_CHAIN,
                 ACCOUNT_ID_REGULAR_ACCOUNT_IMMUTABLE_CODE_ON_CHAIN,
             },
-<<<<<<< HEAD
-=======
-            AccountBuilder, AccountComponent, StorageMap, StorageSlot,
->>>>>>> e1040906
         },
         Word,
     };
