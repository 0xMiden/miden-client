--- conflicted
+++ resolved
@@ -33,16 +33,7 @@
         self.store.get_note_tags().await.map_err(|err| err.into())
     }
 
-<<<<<<< HEAD
-    /// Adds a note tag for the client to track.
-=======
-    /// Returns the unique note tags (without source) that the client is interested in.
-    pub async fn get_unique_note_tags(&self) -> Result<BTreeSet<NoteTag>, ClientError> {
-        self.store.get_unique_note_tags().await.map_err(|err| err.into())
-    }
-
     /// Adds a note tag for the client to track. This tag's source will be marked as `User`.
->>>>>>> b6bc161d
     pub async fn add_note_tag(&mut self, tag: NoteTag) -> Result<(), ClientError> {
         match self
             .store
