use alloc::{boxed::Box, sync::Arc, vec::Vec};
use core::{future::Future, pin::Pin};

use miden_objects::{
    account::{Account, AccountHeader, AccountId},
    block::BlockHeader,
    crypto::merkle::{InOrderIndex, MmrDelta, MmrPeaks, PartialMmr},
    note::{NoteId, NoteTag},
    Digest,
};
use tracing::info;

use super::{block_header::BlockUpdates, StateSyncUpdate};
use crate::{
    account::AccountUpdates,
    alloc::string::ToString,
    note::{NoteScreener, NoteUpdates},
    rpc::{
        domain::{note::CommittedNote, nullifier::NullifierUpdate, sync::StateSyncInfo},
        NodeRpcClient,
        RpcError::ConnectionError,
    },
    store::{InputNoteRecord, NoteFilter, OutputNoteRecord, Store, StoreError},
    transaction::TransactionUpdates,
    ClientError,
};

// SYNC CALLBACKS
// ================================================================================================

/// Callback that gets executed when a new note inclusion is received as part of the sync response.
/// It receives the committed note received from the network and the input note state and an
/// optional note record that corresponds to the state of the note in the network (only if the note
/// is public).
///
/// It returns a boolean indicating if the received note update is relevant.
/// If the return value is `false`, it gets discarded. If it is `true`, the update gets committed to
/// the client's store.
pub type OnNoteReceived = Box<
    dyn Fn(
        CommittedNote,
        Option<InputNoteRecord>,
    ) -> Pin<Box<dyn Future<Output = Result<bool, ClientError>>>>,
>;

// STATE SYNC
// ================================================================================================

/// The state sync components encompasses the client's sync logic.
///
/// When created it receives callbacks that will be executed when a new note inclusion or a
/// nullifier is received in the sync response.
///
///
///  current state of the client's relevant elements (block, accounts,
/// notes, etc). It is then used to requset updates from the node and apply them to the relevant
/// elements. The updates are then returned and can be applied to the store to persist the changes.
pub struct StateSync {
    /// The RPC client used to communicate with the node.
    rpc_api: Arc<dyn NodeRpcClient + Send>,
    /// Callback to be executed when a new note inclusion is received.
    on_note_received: OnNoteReceived,
}

impl StateSync {
    /// Creates a new instance of the state sync component.
    ///
    /// # Arguments
    ///
    /// * `rpc_api` - The RPC client used to communicate with the node.
    /// * `on_note_received` - A callback to be executed when a new note inclusion is received.
    /// * `on_nullifier_received` - A callback to be executed when a nullifier is received.
    pub fn new(rpc_api: Arc<dyn NodeRpcClient + Send>, on_note_received: OnNoteReceived) -> Self {
        Self { rpc_api, on_note_received }
    }

    /// Syncs the state of the client with the chain tip of the node, returning the updates that
    /// should be applied to the store.
    ///
    /// During the sync process, the client will go through the following steps:
    /// 1. A request is sent to the node to get the state updates. This request includes tracked
    ///    account IDs and the tags of notes that might have changed or that might be of interest to
    ///    the client.
    /// 2. A response is received with the current state of the network. The response includes
    ///    information about new/committed/consumed notes, updated accounts, and committed
    ///    transactions.
    /// 3. Tracked public accounts are updated and private accounts are validated against the node
    ///    state.
    /// 4. Tracked notes are updated with their new states. Notes might be committed or nullified
    ///    during the sync processing.
    /// 5. New notes are checked, and only relevant ones are stored. Relevance is determined by the
    ///    [`OnNoteReceived`] callback.
    /// 6. Transactions are updated with their new states. Transactions might be committed or
    ///    discarded.
    /// 7. The MMR is updated with the new peaks and authentication nodes.
    ///
    /// # Arguments
    /// * `current_partial_mmr` - The current partial MMR.
    /// * `accounts` - All the headers of tracked accounts.
    /// * `note_tags` - The note tags to be used in the sync state request.
    /// * `unspent_input_notes` - The current state of unspent input notes tracked by the client.
    /// * `unspent_output_notes` - The current state of unspent output notes tracked by the client.
    pub async fn sync_state(
        &self,
        mut current_partial_mmr: PartialMmr,
        accounts: Vec<AccountHeader>,
        note_tags: Vec<NoteTag>,
        unspent_input_notes: Vec<InputNoteRecord>,
        unspent_output_notes: Vec<OutputNoteRecord>,
    ) -> Result<StateSyncUpdate, ClientError> {
        let current_block_num: miden_objects::block::BlockNumber = (u32::try_from(
            current_partial_mmr.num_leaves() - 1,
        )
        .expect("The number of leaves in the MMR should be greater than 0 and less than 2^32"))
        .into();

        let mut state_sync_update = StateSyncUpdate {
            note_updates: NoteUpdates::new(unspent_input_notes, unspent_output_notes),
            block_num: current_block_num,
            ..Default::default()
        };

        let account_ids: Vec<AccountId> = accounts.iter().map(AccountHeader::id).collect();

        let mut stream =
            self.rpc_api.sync_state(current_block_num, &account_ids, &note_tags).await?;

        while let Some(res) = stream
            .message()
            .await
            .map_err(|e| ClientError::RpcError(ConnectionError(e.message().to_string())))?
        {
            self.sync_state_step(
                res.try_into().map_err(ClientError::RpcError)?,
                &mut state_sync_update,
                &mut current_partial_mmr,
                &accounts,
            )
            .await?;
        }

        // Check for new nullifiers for input notes that were updated
        let nullifiers_tags: Vec<u16> = state_sync_update
            .note_updates
            .updated_input_notes()
            .map(|note| note.nullifier().prefix())
            .collect();

        let new_nullifiers = self
            .rpc_api
            .check_nullifiers_by_prefix(&nullifiers_tags, current_block_num)
            .await?;

        // Process nullifiers and track the updates of local tracked transactions that were
        // discarded because the notes that they were processing were nullified by an
        // another transaction.
        let mut discarded_transactions = vec![];

        for (nullifier, block_num) in new_nullifiers {
            let nullifier_update = NullifierUpdate { nullifier, block_num };

            let discarded_transaction =
                state_sync_update.note_updates.apply_nullifiers_state_transitions(
                    &nullifier_update,
                    state_sync_update.transaction_updates.committed_transactions(),
                )?;

            if let Some(transaction_id) = discarded_transaction {
                discarded_transactions.push(transaction_id);
            }
        }
        let transaction_updates = TransactionUpdates::new(vec![], discarded_transactions);
        state_sync_update.transaction_updates.extend(transaction_updates);

        Ok(state_sync_update)
    }

    /// Executes a single step of the state sync process, returning `true` if the client should
    /// continue syncing and `false` if the client has reached the chain tip.
    ///
    /// A step in this context means a single request to the node to get the next relevant block and
    /// the changes that happened in it. This block may not be the last one in the chain and
    /// the client may need to call this method multiple times until it reaches the chain tip.
    ///
    /// The `sync_state_update` field of the struct will be updated with the new changes from this
    /// step.
    async fn sync_state_step(
        &self,
        response: StateSyncInfo,
        state_sync_update: &mut StateSyncUpdate,
        current_partial_mmr: &mut PartialMmr,
        accounts: &[AccountHeader],
<<<<<<< HEAD
    ) -> Result<(), ClientError> {
=======
        note_tags: &[NoteTag],
        _nullifiers_tags: &[u16],
    ) -> Result<bool, ClientError> {
        let current_block_num = state_sync_update.block_num;

        let account_ids: Vec<AccountId> = accounts.iter().map(AccountHeader::id).collect();

        let response = self.rpc_api.sync_state(current_block_num, &account_ids, note_tags).await?;

        // We don't need to continue if the chain has not advanced, there are no new changes
        if response.block_header.block_num() == current_block_num {
            return Ok(false);
        }

>>>>>>> 9c995790
        state_sync_update.block_num = response.block_header.block_num();

        let account_updates =
            self.account_state_sync(accounts, &response.account_hash_updates).await?;

        state_sync_update.account_updates.extend(account_updates);
        // Track the transaction updates for transactions that were committed. Some of these might
        // be tracked by the client and need to be marked as committed.
        state_sync_update
            .transaction_updates
            .extend(TransactionUpdates::new(response.transactions, vec![]));

        let found_relevant_note = self
            .note_state_sync(
                &mut state_sync_update.note_updates,
                response.note_inclusions,
<<<<<<< HEAD
=======
                response.transactions,
                vec![],
>>>>>>> 9c995790
                &response.block_header,
            )
            .await?;

        let (new_mmr_peaks, new_authentication_nodes) = apply_mmr_changes(
            &response.block_header,
            found_relevant_note,
            current_partial_mmr,
            response.mmr_delta,
        )?;

        state_sync_update.block_updates.extend(BlockUpdates::new(
            vec![(response.block_header, found_relevant_note, new_mmr_peaks)],
            new_authentication_nodes,
        ));

        Ok(())
    }

    // HELPERS
    // --------------------------------------------------------------------------------------------

    /// Compares the state of tracked accounts with the updates received from the node. The method
    /// updates the `state_sync_update` field with the details of the accounts that need to be
    /// updated.
    ///
    /// The account updates might include:
    /// * Public accounts that have been updated in the node.
    /// * Private accounts that have been marked as mismatched because the current hash doesn't
    ///   match the one received from the node. The client will need to handle these cases as they
    ///   could be a stale account state or a reason to lock the account.
    async fn account_state_sync(
        &self,
        accounts: &[AccountHeader],
        account_hash_updates: &[(AccountId, Digest)],
    ) -> Result<AccountUpdates, ClientError> {
        let (public_accounts, private_accounts): (Vec<_>, Vec<_>) =
            accounts.iter().partition(|account_header| account_header.id().is_public());

        let updated_public_accounts =
            self.get_updated_public_accounts(account_hash_updates, &public_accounts).await?;

        let mismatched_private_accounts = account_hash_updates
            .iter()
            .filter(|(account_id, digest)| {
                private_accounts
                    .iter()
                    .any(|account| account.id() == *account_id && &account.hash() != digest)
            })
            .copied()
            .collect::<Vec<_>>();

        Ok(AccountUpdates::new(updated_public_accounts, mismatched_private_accounts))
    }

    /// Queries the node for the latest state of the public accounts that don't match the current
    /// state of the client.
    async fn get_updated_public_accounts(
        &self,
        account_updates: &[(AccountId, Digest)],
        current_public_accounts: &[&AccountHeader],
    ) -> Result<Vec<Account>, ClientError> {
        let mut mismatched_public_accounts = vec![];

        for (id, hash) in account_updates {
            // check if this updated account state is tracked by the client
            if let Some(account) = current_public_accounts
                .iter()
                .find(|acc| *id == acc.id() && *hash != acc.hash())
            {
                mismatched_public_accounts.push(*account);
            }
        }

        self.rpc_api
            .get_updated_public_accounts(&mismatched_public_accounts)
            .await
            .map_err(ClientError::RpcError)
    }

    /// Applies the changes received from the sync response to the notes and transactions tracked
    /// by the client and updates the `note_updates` accordingly.
    ///
    /// This method uses the callbacks provided to the [`StateSync`] component to check if the
    /// updates received are relevant to the client.
    ///
    /// The note updates might include:
    /// * New notes that we received from the node and might be relevant to the client.
    /// * Tracked expected notes that were committed in the block.
    /// * Tracked notes that were being processed by a transaction that got committed.
    /// * Tracked notes that were nullified by an external transaction.
    async fn note_state_sync(
        &self,
        note_updates: &mut NoteUpdates,
        note_inclusions: Vec<CommittedNote>,
        block_header: &BlockHeader,
    ) -> Result<bool, ClientError> {
        let public_note_ids: Vec<NoteId> = note_inclusions
            .iter()
            .filter_map(|note| (!note.metadata().is_private()).then_some(*note.note_id()))
            .collect();

        let mut found_relevant_note = false;

        // Process note inclusions
        let new_public_notes =
            Arc::new(self.fetch_public_note_details(&public_note_ids, block_header).await?);
        for committed_note in note_inclusions {
            let public_note = new_public_notes
                .iter()
                .find(|note| &note.id() == committed_note.note_id())
                .cloned();
            if (self.on_note_received)(committed_note.clone(), public_note.clone()).await? {
                found_relevant_note = true;

                if let Some(public_note) = public_note {
                    note_updates.insert_updates(Some(public_note), None);
                }

                note_updates
                    .apply_committed_note_state_transitions(&committed_note, block_header)?;
            }
        }

        Ok(found_relevant_note)
    }

    /// Queries the node for all received notes that aren't being locally tracked in the client.
    ///
    /// The client can receive metadata for private notes that it's not tracking. In this case,
    /// notes are ignored for now as they become useless until details are imported.
    async fn fetch_public_note_details(
        &self,
        query_notes: &[NoteId],
        block_header: &BlockHeader,
    ) -> Result<Vec<InputNoteRecord>, ClientError> {
        if query_notes.is_empty() {
            return Ok(vec![]);
        }
        info!("Getting note details for notes that are not being tracked.");

        let mut return_notes = self.rpc_api.get_public_note_records(query_notes, None).await?;

        for note in &mut return_notes {
            note.block_header_received(block_header)?;
        }

        Ok(return_notes)
    }
}

// HELPERS
// ================================================================================================

/// Applies changes to the current MMR structure, returns the updated [`MmrPeaks`] and the
/// authentication nodes for leaves we track.
fn apply_mmr_changes(
    new_block: &BlockHeader,
    new_block_has_relevant_notes: bool,
    current_partial_mmr: &mut PartialMmr,
    mmr_delta: MmrDelta,
) -> Result<(MmrPeaks, Vec<(InOrderIndex, Digest)>), ClientError> {
    // Apply the MMR delta to bring MMR to forest equal to chain tip
    let mut new_authentication_nodes: Vec<(InOrderIndex, Digest)> =
        current_partial_mmr.apply(mmr_delta).map_err(StoreError::MmrError)?;

    let new_peaks = current_partial_mmr.peaks();

    new_authentication_nodes
        .append(&mut current_partial_mmr.add(new_block.hash(), new_block_has_relevant_notes));

    Ok((new_peaks, new_authentication_nodes))
}

// DEFAULT CALLBACK IMPLEMENTATIONS
// ================================================================================================

/// Default implementation of the [`OnNoteReceived`] callback. It queries the store for the
/// committed note to check if it's relevant. If the note wasn't being tracked but it came in the
/// sync response it may be a new public note, in that case we use the [`NoteScreener`] to check its
/// relevance.
pub async fn on_note_received(
    store: Arc<dyn Store>,
    committed_note: CommittedNote,
    public_note: Option<InputNoteRecord>,
) -> Result<bool, ClientError> {
    let note_id = *committed_note.note_id();
    let note_screener = NoteScreener::new(store.clone());

    if !store.get_input_notes(NoteFilter::Unique(note_id)).await?.is_empty()
        || !store.get_output_notes(NoteFilter::Unique(note_id)).await?.is_empty()
    {
        // The note is being tracked by the client so it is relevant
        Ok(true)
    } else if let Some(public_note) = public_note {
        // The note is not being tracked by the client and is public so we can screen it
        let new_note_relevance = note_screener
            .check_relevance(&public_note.try_into().expect("Public notes should contain metadata"))
            .await?;

        Ok(!new_note_relevance.is_empty())
    } else {
        // The note is not being tracked by the client and is private so we can't determine if it
        // is relevant
        Ok(false)
    }
}<|MERGE_RESOLUTION|>--- conflicted
+++ resolved
@@ -16,7 +16,7 @@
     alloc::string::ToString,
     note::{NoteScreener, NoteUpdates},
     rpc::{
-        domain::{note::CommittedNote, nullifier::NullifierUpdate, sync::StateSyncInfo},
+        domain::{note::CommittedNote, sync::StateSyncInfo},
         NodeRpcClient,
         RpcError::ConnectionError,
     },
@@ -156,9 +156,7 @@
         // another transaction.
         let mut discarded_transactions = vec![];
 
-        for (nullifier, block_num) in new_nullifiers {
-            let nullifier_update = NullifierUpdate { nullifier, block_num };
-
+        for nullifier_update in new_nullifiers {
             let discarded_transaction =
                 state_sync_update.note_updates.apply_nullifiers_state_transitions(
                     &nullifier_update,
@@ -190,24 +188,7 @@
         state_sync_update: &mut StateSyncUpdate,
         current_partial_mmr: &mut PartialMmr,
         accounts: &[AccountHeader],
-<<<<<<< HEAD
     ) -> Result<(), ClientError> {
-=======
-        note_tags: &[NoteTag],
-        _nullifiers_tags: &[u16],
-    ) -> Result<bool, ClientError> {
-        let current_block_num = state_sync_update.block_num;
-
-        let account_ids: Vec<AccountId> = accounts.iter().map(AccountHeader::id).collect();
-
-        let response = self.rpc_api.sync_state(current_block_num, &account_ids, note_tags).await?;
-
-        // We don't need to continue if the chain has not advanced, there are no new changes
-        if response.block_header.block_num() == current_block_num {
-            return Ok(false);
-        }
-
->>>>>>> 9c995790
         state_sync_update.block_num = response.block_header.block_num();
 
         let account_updates =
@@ -224,11 +205,6 @@
             .note_state_sync(
                 &mut state_sync_update.note_updates,
                 response.note_inclusions,
-<<<<<<< HEAD
-=======
-                response.transactions,
-                vec![],
->>>>>>> 9c995790
                 &response.block_header,
             )
             .await?;
