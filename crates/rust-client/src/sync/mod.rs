//! Provides the client APIs for synchronizing the client's local state with the Miden
//! network. It ensures that the client maintains a valid, up-to-date view of the chain.
//!
//! ## Overview
//!
//! This module handles the synchronization process between the local client and the Miden network.
//! The sync operation involves:
//!
//! - Querying the Miden node for state updates using tracked account IDs, note tags, and nullifier
//!   prefixes.
//! - Processing the received data to update note inclusion proofs, reconcile note state (new,
//!   committed, or consumed), and update account states.
//! - Incorporating new block headers and updating the local Merkle Mountain Range (MMR) with new
//!   peaks and authentication nodes.
//! - Aggregating transaction updates to determine which transactions have been committed or
//!   discarded.
//!
//! The result of the synchronization process is captured in a [`SyncSummary`], which provides
//! a summary of the new block number along with lists of received, committed, and consumed note
//! IDs, updated account IDs, locked accounts, and committed transaction IDs.
//!
//! Once the data is requested and retrieved, updates are persisted in the client's store.
//!
//! ## Examples
//!
//! The following example shows how to initiate a state sync and handle the resulting summary:
//!
//! ```rust
//! # use miden_client::sync::SyncSummary;
//! # use miden_client::{Client, ClientError};
//! # use miden_objects::{block::BlockHeader, Felt, Word, StarkField};
//! # use miden_objects::crypto::rand::FeltRng;
//! # async fn run_sync(client: &mut Client) -> Result<(), ClientError> {
//! // Attempt to synchronize the client's state with the Miden network.
//! // The requested data is based on the client's state: it gets updates for accounts, relevant
//! // notes, etc. For more information on the data that gets requested, see the doc comments for
//! // `sync_state()`.
//! let sync_summary: SyncSummary = client.sync_state().await?;
//!
//! println!("Synced up to block number: {}", sync_summary.block_num);
//! println!("Committed notes: {}", sync_summary.committed_notes.len());
//! println!("Consumed notes: {}", sync_summary.consumed_notes.len());
//! println!("Updated accounts: {}", sync_summary.updated_accounts.len());
//! println!("Locked accounts: {}", sync_summary.locked_accounts.len());
//! println!("Committed transactions: {}", sync_summary.committed_transactions.len());
//!
//! Ok(())
//! # }
//! ```
//!
//! The `sync_state` method loops internally until the client is fully synced to the network tip.
//!
//! For more advanced usage, refer to the individual functions (such as
//! `committed_note_updates` and `consumed_note_updates`) to understand how the sync data is
//! processed and applied to the local store.

use alloc::{boxed::Box, collections::BTreeSet, vec::Vec};
use core::cmp::max;

pub(crate) use block_header::MAX_BLOCK_NUMBER_DELTA;
use miden_objects::{
    account::AccountId,
    block::BlockNumber,
    note::{NoteId, NoteTag},
    transaction::{PartialBlockchain, TransactionId},
};
use miden_tx::utils::{Deserializable, DeserializationError, Serializable};

use crate::{
    Client, ClientError,
    store::{NoteFilter, TransactionFilter},
};
mod block_header;
<<<<<<< HEAD
=======
use block_header::apply_mmr_changes;
>>>>>>> 3e7319bb

mod tag;
pub use tag::{NoteTagRecord, NoteTagSource};

mod state_sync;
pub use state_sync::{OnNoteReceived, StateSync, on_note_received};

mod state_sync_update;
pub use state_sync_update::{AccountUpdates, BlockUpdates, StateSyncUpdate, TransactionUpdates};

/// Client synchronization methods.
impl Client {
    // SYNC STATE
    // --------------------------------------------------------------------------------------------

    /// Returns the block number of the last state sync block.
    pub async fn get_sync_height(&self) -> Result<BlockNumber, ClientError> {
        self.store.get_sync_height().await.map_err(Into::into)
    }

    /// Syncs the client's state with the current state of the Miden network and returns a
    /// [`SyncSummary`] corresponding to the local state update.
    ///
    /// The sync process is done in multiple steps:
    /// 1. A request is sent to the node to get the state updates. This request includes tracked
    ///    account IDs and the tags of notes that might have changed or that might be of interest to
    ///    the client.
    /// 2. A response is received with the current state of the network. The response includes
    ///    information about new/committed/consumed notes, updated accounts, and committed
    ///    transactions.
    /// 3. Tracked notes are updated with their new states.
    /// 4. New notes are checked, and only relevant ones are stored. Relevant notes are those that
    ///    can be consumed by accounts the client is tracking (this is checked by the
    ///    [`crate::note::NoteScreener`])
    /// 5. Transactions are updated with their new states.
    /// 6. Tracked public accounts are updated and private accounts are validated against the node
    ///    state.
    /// 7. The MMR is updated with the new peaks and authentication nodes.
    /// 8. All updates are applied to the store to be persisted.
    pub async fn sync_state(&mut self) -> Result<SyncSummary, ClientError> {
        _ = self.ensure_genesis_in_place().await?;

        let state_sync = StateSync::new(
            self.rpc_api.clone(),
            Box::new({
                let store_clone = self.store.clone();
                move |committed_note, public_note| {
                    Box::pin(on_note_received(store_clone.clone(), committed_note, public_note))
                }
            }),
            self.tx_graceful_blocks,
        );

        // Get current state of the client
        let accounts = self
            .store
            .get_account_headers()
            .await?
            .into_iter()
            .map(|(acc_header, _)| acc_header)
            .collect();

        let note_tags: Vec<NoteTag> =
            self.store.get_unique_note_tags().await?.into_iter().collect();

        let unspent_input_notes = self.store.get_input_notes(NoteFilter::Unspent).await?;
        let unspent_output_notes = self.store.get_output_notes(NoteFilter::Unspent).await?;

        let uncommitted_transactions =
            self.store.get_transactions(TransactionFilter::Uncommitted).await?;

        // Build current partial MMR
        let current_partial_mmr = self.build_current_partial_mmr().await?;

        let all_block_numbers = (0..current_partial_mmr.forest())
            .filter_map(|block_num| {
                current_partial_mmr.is_tracked(block_num).then_some(BlockNumber::from(
                    u32::try_from(block_num).expect("block number should be less than u32::MAX"),
                ))
            })
            .collect::<BTreeSet<_>>();

        let block_headers = self
            .store
            .get_block_headers(&all_block_numbers)
            .await?
            .into_iter()
            .map(|(header, _has_notes)| header);

        // Get the sync update from the network
        let state_sync_update = state_sync
            .sync_state(
                PartialBlockchain::new(current_partial_mmr, block_headers)?,
                accounts,
                note_tags,
                unspent_input_notes,
                unspent_output_notes,
                uncommitted_transactions,
            )
            .await?;

        let sync_summary: SyncSummary = (&state_sync_update).into();

        // Apply received and computed updates to the store
        self.store
            .apply_state_sync(state_sync_update)
            .await
            .map_err(ClientError::StoreError)?;

        // Remove irrelevant block headers
        self.store.prune_irrelevant_blocks().await?;

        Ok(sync_summary)
    }
}

// SYNC SUMMARY
// ================================================================================================

/// Contains stats about the sync operation.
#[derive(Debug, PartialEq)]
pub struct SyncSummary {
    /// Block number up to which the client has been synced.
    pub block_num: BlockNumber,
    /// IDs of new public notes that the client has received.
    pub new_public_notes: Vec<NoteId>,
    /// IDs of tracked notes that have been committed.
    pub committed_notes: Vec<NoteId>,
    /// IDs of notes that have been consumed.
    pub consumed_notes: Vec<NoteId>,
    /// IDs of on-chain accounts that have been updated.
    pub updated_accounts: Vec<AccountId>,
    /// IDs of private accounts that have been locked.
    pub locked_accounts: Vec<AccountId>,
    /// IDs of committed transactions.
    pub committed_transactions: Vec<TransactionId>,
}

impl SyncSummary {
    pub fn new(
        block_num: BlockNumber,
        new_public_notes: Vec<NoteId>,
        committed_notes: Vec<NoteId>,
        consumed_notes: Vec<NoteId>,
        updated_accounts: Vec<AccountId>,
        locked_accounts: Vec<AccountId>,
        committed_transactions: Vec<TransactionId>,
    ) -> Self {
        Self {
            block_num,
            new_public_notes,
            committed_notes,
            consumed_notes,
            updated_accounts,
            locked_accounts,
            committed_transactions,
        }
    }

    pub fn new_empty(block_num: BlockNumber) -> Self {
        Self {
            block_num,
            new_public_notes: vec![],
            committed_notes: vec![],
            consumed_notes: vec![],
            updated_accounts: vec![],
            locked_accounts: vec![],
            committed_transactions: vec![],
        }
    }

    pub fn is_empty(&self) -> bool {
        self.new_public_notes.is_empty()
            && self.committed_notes.is_empty()
            && self.consumed_notes.is_empty()
            && self.updated_accounts.is_empty()
            && self.locked_accounts.is_empty()
            && self.committed_transactions.is_empty()
    }

    pub fn combine_with(&mut self, mut other: Self) {
        self.block_num = max(self.block_num, other.block_num);
        self.new_public_notes.append(&mut other.new_public_notes);
        self.committed_notes.append(&mut other.committed_notes);
        self.consumed_notes.append(&mut other.consumed_notes);
        self.updated_accounts.append(&mut other.updated_accounts);
        self.locked_accounts.append(&mut other.locked_accounts);
        self.committed_transactions.append(&mut other.committed_transactions);
    }
}

impl Serializable for SyncSummary {
    fn write_into<W: miden_tx::utils::ByteWriter>(&self, target: &mut W) {
        self.block_num.write_into(target);
        self.new_public_notes.write_into(target);
        self.committed_notes.write_into(target);
        self.consumed_notes.write_into(target);
        self.updated_accounts.write_into(target);
        self.locked_accounts.write_into(target);
        self.committed_transactions.write_into(target);
    }
}

impl Deserializable for SyncSummary {
    fn read_from<R: miden_tx::utils::ByteReader>(
        source: &mut R,
    ) -> Result<Self, DeserializationError> {
        let block_num = BlockNumber::read_from(source)?;
        let new_public_notes = Vec::<NoteId>::read_from(source)?;
        let committed_notes = Vec::<NoteId>::read_from(source)?;
        let consumed_notes = Vec::<NoteId>::read_from(source)?;
        let updated_accounts = Vec::<AccountId>::read_from(source)?;
        let locked_accounts = Vec::<AccountId>::read_from(source)?;
        let committed_transactions = Vec::<TransactionId>::read_from(source)?;

        Ok(Self {
            block_num,
            new_public_notes,
            committed_notes,
            consumed_notes,
            updated_accounts,
            locked_accounts,
            committed_transactions,
        })
    }
}<|MERGE_RESOLUTION|>--- conflicted
+++ resolved
@@ -57,7 +57,6 @@
 use alloc::{boxed::Box, collections::BTreeSet, vec::Vec};
 use core::cmp::max;
 
-pub(crate) use block_header::MAX_BLOCK_NUMBER_DELTA;
 use miden_objects::{
     account::AccountId,
     block::BlockNumber,
@@ -71,10 +70,6 @@
     store::{NoteFilter, TransactionFilter},
 };
 mod block_header;
-<<<<<<< HEAD
-=======
-use block_header::apply_mmr_changes;
->>>>>>> 3e7319bb
 
 mod tag;
 pub use tag::{NoteTagRecord, NoteTagSource};
