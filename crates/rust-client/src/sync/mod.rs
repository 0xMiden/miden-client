//! Provides the client APIs for synchronizing the client's local state with the Miden
//! network. It ensures that the client maintains a valid, up-to-date view of the chain.
//!
//! ## Overview
//!
//! This module handles the synchronization process between the local client and the Miden network.
//! The sync operation involves:
//!
//! - Querying the Miden node for state updates using tracked account IDs, note tags, and nullifier
//!   prefixes.
//! - Processing the received data to update note inclusion proofs, reconcile note state (new,
//!   committed, or consumed), and update account states.
//! - Incorporating new block headers and updating the local Merkle Mountain Range (MMR) with new
//!   peaks and authentication nodes.
//! - Aggregating transaction updates to determine which transactions have been committed or
//!   discarded.
//!
//! The result of the synchronization process is captured in a [`SyncSummary`], which provides
//! a summary of the new block number along with lists of received, committed, and consumed note
//! IDs, updated account IDs, locked accounts, and committed transaction IDs.
//!
//! Once the data is requested and retrieved, updates are persisted in the client's store.
//!
//! ## Examples
//!
//! The following example shows how to initiate a state sync and handle the resulting summary:
//!
//! ```rust
//! # use miden_client::sync::SyncSummary;
//! # use miden_client::{Client, ClientError};
//! # use miden_objects::{block::BlockHeader, Felt, Word, StarkField};
//! # use miden_objects::crypto::rand::FeltRng;
//! # async fn run_sync<R: FeltRng>(client: &mut Client<R>) -> Result<(), ClientError> {
//! // Attempt to synchronize the client's state with the Miden network.
//! // The requested data is based on the client's state: it gets updates for accounts, relevant
//! // notes, etc. For more information on the data that gets requested, see the doc comments for
//! // `sync_state()`.
//! let sync_summary: SyncSummary = client.sync_state().await?;
//!
//! println!("Synced up to block number: {}", sync_summary.block_num);
//! println!("Received notes: {}", sync_summary.received_notes.len());
//! println!("Committed notes: {}", sync_summary.committed_notes.len());
//! println!("Consumed notes: {}", sync_summary.consumed_notes.len());
//! println!("Updated accounts: {}", sync_summary.updated_accounts.len());
//! println!("Locked accounts: {}", sync_summary.locked_accounts.len());
//! println!("Committed transactions: {}", sync_summary.committed_transactions.len());
//!
//! Ok(())
//! # }
//! ```
//!
//! The `sync_state` method loops internally until the client is fully synced to the network tip.
//!
//! For more advanced usage, refer to the individual functions (such as
//! `committed_note_updates` and `consumed_note_updates`) to understand how the sync data is
//! processed and applied to the local store.

use alloc::{boxed::Box, vec::Vec};
use core::cmp::max;

use miden_objects::{
<<<<<<< HEAD
    accounts::AccountId,
    crypto::rand::FeltRng,
    notes::{NoteId, NoteTag, Nullifier},
    transaction::TransactionId,
=======
    account::{Account, AccountHeader, AccountId},
    block::{BlockHeader, BlockNumber},
    crypto::{self, rand::FeltRng},
    note::{NoteId, NoteInclusionProof, NoteTag, Nullifier},
    transaction::TransactionId,
    Digest,
>>>>>>> 4ce04957
};

<<<<<<< HEAD
use crate::{notes::NoteUpdates, Client, ClientError};

mod block_headers;
=======
use crate::{
    note::NoteUpdates,
    rpc::domain::{
        note::CommittedNote, nullifier::NullifierUpdate, transaction::TransactionUpdate,
    },
    store::{AccountUpdates, InputNoteRecord, NoteFilter, OutputNoteRecord, TransactionFilter},
    Client, ClientError,
};

mod block_header;
use block_header::apply_mmr_changes;
>>>>>>> 4ce04957

mod tag;
pub use tag::{NoteTagRecord, NoteTagSource};

mod state_sync;
pub use state_sync::{
    on_note_received, on_nullifier_received, on_transaction_committed, OnNoteReceived,
    OnNullifierReceived, OnTransactionCommitted, StateSync, StateSyncUpdate, SyncStatus,
};

/// Contains stats about the sync operation.
pub struct SyncSummary {
    /// Block number up to which the client has been synced.
    pub block_num: BlockNumber,
    /// IDs of new notes received.
    pub received_notes: Vec<NoteId>,
    /// IDs of tracked notes that received inclusion proofs.
    pub committed_notes: Vec<NoteId>,
    /// IDs of notes that have been consumed.
    pub consumed_notes: Vec<NoteId>,
    /// IDs of on-chain accounts that have been updated.
    pub updated_accounts: Vec<AccountId>,
    /// IDs of private accounts that have been locked.
    pub locked_accounts: Vec<AccountId>,
    /// IDs of committed transactions.
    pub committed_transactions: Vec<TransactionId>,
}

impl SyncSummary {
    pub fn new(
        block_num: BlockNumber,
        received_notes: Vec<NoteId>,
        committed_notes: Vec<NoteId>,
        consumed_notes: Vec<NoteId>,
        updated_accounts: Vec<AccountId>,
        locked_accounts: Vec<AccountId>,
        committed_transactions: Vec<TransactionId>,
    ) -> Self {
        Self {
            block_num,
            received_notes,
            committed_notes,
            consumed_notes,
            updated_accounts,
            locked_accounts,
            committed_transactions,
        }
    }

    pub fn new_empty(block_num: BlockNumber) -> Self {
        Self {
            block_num,
            received_notes: vec![],
            committed_notes: vec![],
            consumed_notes: vec![],
            updated_accounts: vec![],
            locked_accounts: vec![],
            committed_transactions: vec![],
        }
    }

    pub fn is_empty(&self) -> bool {
        self.received_notes.is_empty()
            && self.committed_notes.is_empty()
            && self.consumed_notes.is_empty()
            && self.updated_accounts.is_empty()
            && self.locked_accounts.is_empty()
    }

    pub fn combine_with(&mut self, mut other: Self) {
        self.block_num = max(self.block_num, other.block_num);
        self.received_notes.append(&mut other.received_notes);
        self.committed_notes.append(&mut other.committed_notes);
        self.consumed_notes.append(&mut other.consumed_notes);
        self.updated_accounts.append(&mut other.updated_accounts);
        self.locked_accounts.append(&mut other.locked_accounts);
    }
}

// CONSTANTS
// ================================================================================================

/// The number of bits to shift identifiers for in use of filters.
pub(crate) const FILTER_ID_SHIFT: u8 = 48;

/// Client syncronization methods.
impl<R: FeltRng> Client<R> {
    // SYNC STATE
    // --------------------------------------------------------------------------------------------

    /// Returns the block number of the last state sync block.
    pub async fn get_sync_height(&self) -> Result<BlockNumber, ClientError> {
        self.store.get_sync_height().await.map_err(|err| err.into())
    }

    /// Syncs the client's state with the current state of the Miden network and returns a
    /// [SyncSummary] corresponding to the local state update.
    ///
    /// The sync process is done in multiple steps:
    /// 1. A request is sent to the node to get the state updates. This request includes tracked
    ///    account IDs and the tags of notes that might have changed or that might be of interest to
    ///    the client.
    /// 2. A response is received with the current state of the network. The response includes
    ///    information about new/committed/consumed notes, updated accounts, and committed
    ///    transactions.
    /// 3. Tracked notes are updated with their new states.
    /// 4. New notes are checked, and only relevant ones are stored. Relevant notes are those that
    ///    can be consumed by accounts the client is tracking (this is checked by the
    ///    [crate::note::NoteScreener])
    /// 5. Transactions are updated with their new states.
    /// 6. Tracked public accounts are updated and private accounts are validated against the node
    ///    state.
    /// 7. The MMR is updated with the new peaks and authentication nodes.
    /// 8. All updates are applied to the store to be persisted.
    pub async fn sync_state(&mut self) -> Result<SyncSummary, ClientError> {
        _ = self.ensure_genesis_in_place().await?;
<<<<<<< HEAD
=======
        let mut total_sync_summary = SyncSummary::new_empty(0.into());
        loop {
            let response = self.sync_state_once().await?;
            let is_last_block = matches!(response, SyncStatus::SyncedToLastBlock(_));
            total_sync_summary.combine_with(response.into_sync_summary());
>>>>>>> 4ce04957

        let state_sync = StateSync::new(
            self.rpc_api.clone(),
            Box::new({
                let store_clone = self.store.clone();
                move |committed_notes, block_header| {
                    Box::pin(on_note_received(store_clone.clone(), committed_notes, block_header))
                }
            }),
            Box::new({
                let store_clone = self.store.clone();
                move |transaction_update| {
                    Box::pin(on_transaction_committed(store_clone.clone(), transaction_update))
                }
            }),
            Box::new({
                let store_clone = self.store.clone();
                move |nullifier_update| {
                    Box::pin(on_nullifier_received(store_clone.clone(), nullifier_update))
                }
            }),
        );

        let current_block_num = self.store.get_sync_height().await?;
        let mut total_sync_summary = SyncSummary::new_empty(current_block_num);

<<<<<<< HEAD
        loop {
            // Get current state of the client
            let current_block_num = self.store.get_sync_height().await?;
=======
        let accounts: Vec<AccountHeader> = self
            .store
            .get_account_headers()
            .await?
            .into_iter()
            .map(|(acc_header, _)| acc_header)
            .collect();

        let note_tags: Vec<NoteTag> =
            self.store.get_unique_note_tags().await?.into_iter().collect();

        // To receive information about added nullifiers, we reduce them to the higher 16 bits
        // Note that besides filtering by nullifier prefixes, the node also filters by block number
        // (it only returns nullifiers from current_block_num until
        // response.block_header.block_num())
        let nullifiers_tags: Vec<u16> = self
            .store
            .get_unspent_input_note_nullifiers()
            .await?
            .iter()
            .map(get_nullifier_prefix)
            .collect();

        // Send request
        let account_ids: Vec<AccountId> = accounts.iter().map(|acc| acc.id()).collect();
        let response = self
            .rpc_api
            .sync_state(current_block_num, &account_ids, &note_tags, &nullifiers_tags)
            .await?;

        // We don't need to continue if the chain has not advanced, there are no new changes
        if response.block_header.block_num() == current_block_num {
            return Ok(SyncStatus::SyncedToLastBlock(SyncSummary::new_empty(current_block_num)));
        }

        let (committed_note_updates, tags_to_remove) = self
            .committed_note_updates(response.note_inclusions, &response.block_header)
            .await?;

        let incoming_block_has_relevant_notes =
            self.check_block_relevance(&committed_note_updates).await?;

        let transactions_to_commit = self.get_transactions_to_commit(response.transactions).await?;

        let (consumed_note_updates, transactions_to_discard) =
            self.consumed_note_updates(response.nullifiers, &transactions_to_commit).await?;

        let note_updates = committed_note_updates.combine_with(consumed_note_updates);

        let (public_accounts, private_accounts): (Vec<_>, Vec<_>) =
            accounts.into_iter().partition(|account_header| account_header.id().is_public());

        let updated_public_accounts = self
            .get_updated_public_accounts(&response.account_hash_updates, &public_accounts)
            .await?;

        let mismatched_private_accounts = self
            .validate_local_account_hashes(&response.account_hash_updates, &private_accounts)
            .await?;

        // Build PartialMmr with current data and apply updates
        let (new_peaks, new_authentication_nodes) = {
            let current_partial_mmr = self.build_current_partial_mmr(false).await?;

>>>>>>> 4ce04957
            let (current_block, has_relevant_notes) = self
                .store
                .get_block_header_by_num(current_block_num)
                .await?
                .expect("Current block should be in the store");

<<<<<<< HEAD
            let accounts = self
                .store
                .get_account_headers()
                .await?
                .into_iter()
                .map(|(acc_header, _)| acc_header)
=======
            apply_mmr_changes(
                current_partial_mmr,
                response.mmr_delta,
                current_block,
                has_relevant_notes,
            )?
        };

        // Store summary to return later
        let sync_summary = SyncSummary::new(
            response.block_header.block_num(),
            note_updates.new_input_notes().iter().map(|n| n.id()).collect(),
            note_updates.committed_note_ids().into_iter().collect(),
            note_updates.consumed_note_ids().into_iter().collect(),
            updated_public_accounts.iter().map(|acc| acc.id()).collect(),
            mismatched_private_accounts.iter().map(|(acc_id, _)| *acc_id).collect(),
            transactions_to_commit.iter().map(|tx| tx.transaction_id).collect(),
        );

        let state_sync_update = StateSyncUpdate {
            block_header: response.block_header,
            note_updates,
            transactions_to_commit,
            new_mmr_peaks: new_peaks,
            new_authentication_nodes,
            updated_accounts: AccountUpdates::new(
                updated_public_accounts,
                mismatched_private_accounts,
            ),
            block_has_relevant_notes: incoming_block_has_relevant_notes,
            transactions_to_discard,
            tags_to_remove,
        };

        // Apply received and computed updates to the store
        self.store
            .apply_state_sync(state_sync_update)
            .await
            .map_err(ClientError::StoreError)?;

        if response.chain_tip == response.block_header.block_num() {
            Ok(SyncStatus::SyncedToLastBlock(sync_summary))
        } else {
            Ok(SyncStatus::SyncedToBlock(sync_summary))
        }
    }

    // HELPERS
    // --------------------------------------------------------------------------------------------

    /// Returns the [NoteUpdates] containing new public note and committed input/output notes and a
    /// list or note tag records to be removed from the store.
    async fn committed_note_updates(
        &mut self,
        committed_notes: Vec<CommittedNote>,
        block_header: &BlockHeader,
    ) -> Result<(NoteUpdates, Vec<NoteTagRecord>), ClientError> {
        // We'll only pick committed notes that we are tracking as input/output notes. Since the
        // sync response contains notes matching either the provided accounts or the provided tag
        // we might get many notes when we only care about a few of those.
        let relevant_note_filter =
            NoteFilter::List(committed_notes.iter().map(|note| note.note_id()).cloned().collect());

        let mut committed_input_notes: BTreeMap<NoteId, InputNoteRecord> = self
            .store
            .get_input_notes(relevant_note_filter.clone())
            .await?
            .into_iter()
            .map(|n| (n.id(), n))
            .collect();

        let mut committed_output_notes: BTreeMap<NoteId, OutputNoteRecord> = self
            .store
            .get_output_notes(relevant_note_filter)
            .await?
            .into_iter()
            .map(|n| (n.id(), n))
            .collect();

        let mut new_public_notes = vec![];
        let mut committed_tracked_input_notes = vec![];
        let mut committed_tracked_output_notes = vec![];
        let mut removed_tags = vec![];

        for committed_note in committed_notes {
            let inclusion_proof = NoteInclusionProof::new(
                block_header.block_num(),
                committed_note.note_index(),
                committed_note.merkle_path().clone(),
            )?;

            if let Some(mut note_record) = committed_input_notes.remove(committed_note.note_id()) {
                // The note belongs to our locally tracked set of input notes

                let inclusion_proof_received = note_record
                    .inclusion_proof_received(inclusion_proof.clone(), committed_note.metadata())?;
                let block_header_received = note_record.block_header_received(*block_header)?;

                removed_tags.push((&note_record).try_into()?);

                if inclusion_proof_received || block_header_received {
                    committed_tracked_input_notes.push(note_record);
                }
            }

            if let Some(mut note_record) = committed_output_notes.remove(committed_note.note_id()) {
                // The note belongs to our locally tracked set of output notes

                if note_record.inclusion_proof_received(inclusion_proof.clone())? {
                    committed_tracked_output_notes.push(note_record);
                }
            }

            if !committed_input_notes.contains_key(committed_note.note_id())
                && !committed_output_notes.contains_key(committed_note.note_id())
            {
                // The note is public and we are not tracking it, push to the list of IDs to query
                new_public_notes.push(*committed_note.note_id());
            }
        }

        // Query the node for input note data and build the entities
        let new_public_notes =
            self.fetch_public_note_details(&new_public_notes, block_header).await?;

        Ok((
            NoteUpdates::new(
                new_public_notes,
                vec![],
                committed_tracked_input_notes,
                committed_tracked_output_notes,
            ),
            removed_tags,
        ))
    }

    /// Returns the [NoteUpdates] containing consumed input/output notes and a list of IDs of the
    /// transactions that were discarded.
    async fn consumed_note_updates(
        &mut self,
        nullifiers: Vec<NullifierUpdate>,
        committed_transactions: &[TransactionUpdate],
    ) -> Result<(NoteUpdates, Vec<TransactionId>), ClientError> {
        let nullifier_filter = NoteFilter::Nullifiers(
            nullifiers.iter().map(|nullifier_update| nullifier_update.nullifier).collect(),
        );

        let mut consumed_input_notes: BTreeMap<Nullifier, InputNoteRecord> = self
            .store
            .get_input_notes(nullifier_filter.clone())
            .await?
            .into_iter()
            .map(|n| (n.nullifier(), n))
            .collect();

        let mut consumed_output_notes: BTreeMap<Nullifier, OutputNoteRecord> = self
            .store
            .get_output_notes(nullifier_filter)
            .await?
            .into_iter()
            .map(|n| {
                (
                    n.nullifier()
                        .expect("Output notes returned by this query should have nullifiers"),
                    n,
                )
            })
            .collect();

        let mut consumed_tracked_input_notes = vec![];
        let mut consumed_tracked_output_notes = vec![];

        // Committed transactions
        for transaction_update in committed_transactions {
            let transaction_nullifiers: Vec<Nullifier> = consumed_input_notes
                .iter()
                .filter_map(|(nullifier, note_record)| {
                    if note_record.is_processing()
                        && note_record.consumer_transaction_id()
                            == Some(&transaction_update.transaction_id)
                    {
                        Some(nullifier)
                    } else {
                        None
                    }
                })
                .cloned()
>>>>>>> 4ce04957
                .collect();

            let note_tags: Vec<NoteTag> =
                self.store.get_unique_note_tags().await?.into_iter().collect();

            let unspent_nullifiers = self.store.get_unspent_input_note_nullifiers().await?;

            // Get the sync update from the network
            let status = state_sync
                .sync_state_step(
                    current_block,
                    has_relevant_notes,
                    self.build_current_partial_mmr(false).await?,
                    accounts,
                    note_tags,
                    unspent_nullifiers,
                )
                .await?;

            let (is_last_block, state_sync_update): (bool, StateSyncUpdate) = match status {
                Some(s) => (s.is_last_block(), s.into()),
                None => break,
            };

            let sync_summary: SyncSummary = (&state_sync_update).into();

            let has_relevant_notes =
                self.check_block_relevance(&state_sync_update.note_updates).await?;

            // Apply received and computed updates to the store
            self.store
                .apply_state_sync_step(state_sync_update, has_relevant_notes)
                .await
                .map_err(ClientError::StoreError)?;

            total_sync_summary.combine_with(sync_summary);

            if is_last_block {
                break;
            }
        }
        self.update_mmr_data().await?;

<<<<<<< HEAD
        Ok(total_sync_summary)
=======
        self.rpc_api
            .get_updated_public_accounts(&mismatched_public_accounts)
            .await
            .map_err(ClientError::RpcError)
    }

    /// Validates account hash updates and returns a vector with all the private account
    /// mismatches.
    ///
    /// Private account mismatches happen when the hash account of the local tracked account
    /// doesn't match the hash account of the account in the node. This would be an anomaly and may
    /// happen for two main reasons:
    /// - A different client made a transaction with the account, changing its state.
    /// - The local transaction that modified the local state didn't go through, rendering the local
    ///   account state outdated.
    async fn validate_local_account_hashes(
        &mut self,
        account_updates: &[(AccountId, Digest)],
        current_private_accounts: &[AccountHeader],
    ) -> Result<Vec<(AccountId, Digest)>, ClientError> {
        let mut mismatched_accounts = vec![];

        for (remote_account_id, remote_account_hash) in account_updates {
            // ensure that if we track that account, it has the same hash
            let mismatched_account = current_private_accounts
                .iter()
                .find(|acc| *remote_account_id == acc.id() && *remote_account_hash != acc.hash());

            // Private accounts should always have the latest known state. If we receive a stale
            // update we ignore it.
            if mismatched_account.is_some() {
                let account_by_hash =
                    self.store.get_account_header_by_hash(*remote_account_hash).await?;

                if account_by_hash.is_none() {
                    mismatched_accounts.push((*remote_account_id, *remote_account_hash));
                }
            }
        }
        Ok(mismatched_accounts)
>>>>>>> 4ce04957
    }
}

pub(crate) fn get_nullifier_prefix(nullifier: &Nullifier) -> u16 {
    (nullifier.inner()[3].as_int() >> FILTER_ID_SHIFT) as u16
}<|MERGE_RESOLUTION|>--- conflicted
+++ resolved
@@ -59,38 +59,16 @@
 use core::cmp::max;
 
 use miden_objects::{
-<<<<<<< HEAD
-    accounts::AccountId,
+    account::AccountId,
+    block::BlockNumber,
     crypto::rand::FeltRng,
-    notes::{NoteId, NoteTag, Nullifier},
+    note::{NoteId, NoteTag, Nullifier},
     transaction::TransactionId,
-=======
-    account::{Account, AccountHeader, AccountId},
-    block::{BlockHeader, BlockNumber},
-    crypto::{self, rand::FeltRng},
-    note::{NoteId, NoteInclusionProof, NoteTag, Nullifier},
-    transaction::TransactionId,
-    Digest,
->>>>>>> 4ce04957
 };
 
-<<<<<<< HEAD
-use crate::{notes::NoteUpdates, Client, ClientError};
-
-mod block_headers;
-=======
-use crate::{
-    note::NoteUpdates,
-    rpc::domain::{
-        note::CommittedNote, nullifier::NullifierUpdate, transaction::TransactionUpdate,
-    },
-    store::{AccountUpdates, InputNoteRecord, NoteFilter, OutputNoteRecord, TransactionFilter},
-    Client, ClientError,
-};
+use crate::{note::NoteUpdates, Client, ClientError};
 
 mod block_header;
-use block_header::apply_mmr_changes;
->>>>>>> 4ce04957
 
 mod tag;
 pub use tag::{NoteTagRecord, NoteTagSource};
@@ -207,14 +185,6 @@
     /// 8. All updates are applied to the store to be persisted.
     pub async fn sync_state(&mut self) -> Result<SyncSummary, ClientError> {
         _ = self.ensure_genesis_in_place().await?;
-<<<<<<< HEAD
-=======
-        let mut total_sync_summary = SyncSummary::new_empty(0.into());
-        loop {
-            let response = self.sync_state_once().await?;
-            let is_last_block = matches!(response, SyncStatus::SyncedToLastBlock(_));
-            total_sync_summary.combine_with(response.into_sync_summary());
->>>>>>> 4ce04957
 
         let state_sync = StateSync::new(
             self.rpc_api.clone(),
@@ -241,278 +211,21 @@
         let current_block_num = self.store.get_sync_height().await?;
         let mut total_sync_summary = SyncSummary::new_empty(current_block_num);
 
-<<<<<<< HEAD
         loop {
             // Get current state of the client
             let current_block_num = self.store.get_sync_height().await?;
-=======
-        let accounts: Vec<AccountHeader> = self
-            .store
-            .get_account_headers()
-            .await?
-            .into_iter()
-            .map(|(acc_header, _)| acc_header)
-            .collect();
-
-        let note_tags: Vec<NoteTag> =
-            self.store.get_unique_note_tags().await?.into_iter().collect();
-
-        // To receive information about added nullifiers, we reduce them to the higher 16 bits
-        // Note that besides filtering by nullifier prefixes, the node also filters by block number
-        // (it only returns nullifiers from current_block_num until
-        // response.block_header.block_num())
-        let nullifiers_tags: Vec<u16> = self
-            .store
-            .get_unspent_input_note_nullifiers()
-            .await?
-            .iter()
-            .map(get_nullifier_prefix)
-            .collect();
-
-        // Send request
-        let account_ids: Vec<AccountId> = accounts.iter().map(|acc| acc.id()).collect();
-        let response = self
-            .rpc_api
-            .sync_state(current_block_num, &account_ids, &note_tags, &nullifiers_tags)
-            .await?;
-
-        // We don't need to continue if the chain has not advanced, there are no new changes
-        if response.block_header.block_num() == current_block_num {
-            return Ok(SyncStatus::SyncedToLastBlock(SyncSummary::new_empty(current_block_num)));
-        }
-
-        let (committed_note_updates, tags_to_remove) = self
-            .committed_note_updates(response.note_inclusions, &response.block_header)
-            .await?;
-
-        let incoming_block_has_relevant_notes =
-            self.check_block_relevance(&committed_note_updates).await?;
-
-        let transactions_to_commit = self.get_transactions_to_commit(response.transactions).await?;
-
-        let (consumed_note_updates, transactions_to_discard) =
-            self.consumed_note_updates(response.nullifiers, &transactions_to_commit).await?;
-
-        let note_updates = committed_note_updates.combine_with(consumed_note_updates);
-
-        let (public_accounts, private_accounts): (Vec<_>, Vec<_>) =
-            accounts.into_iter().partition(|account_header| account_header.id().is_public());
-
-        let updated_public_accounts = self
-            .get_updated_public_accounts(&response.account_hash_updates, &public_accounts)
-            .await?;
-
-        let mismatched_private_accounts = self
-            .validate_local_account_hashes(&response.account_hash_updates, &private_accounts)
-            .await?;
-
-        // Build PartialMmr with current data and apply updates
-        let (new_peaks, new_authentication_nodes) = {
-            let current_partial_mmr = self.build_current_partial_mmr(false).await?;
-
->>>>>>> 4ce04957
             let (current_block, has_relevant_notes) = self
                 .store
                 .get_block_header_by_num(current_block_num)
                 .await?
                 .expect("Current block should be in the store");
 
-<<<<<<< HEAD
             let accounts = self
                 .store
                 .get_account_headers()
                 .await?
                 .into_iter()
                 .map(|(acc_header, _)| acc_header)
-=======
-            apply_mmr_changes(
-                current_partial_mmr,
-                response.mmr_delta,
-                current_block,
-                has_relevant_notes,
-            )?
-        };
-
-        // Store summary to return later
-        let sync_summary = SyncSummary::new(
-            response.block_header.block_num(),
-            note_updates.new_input_notes().iter().map(|n| n.id()).collect(),
-            note_updates.committed_note_ids().into_iter().collect(),
-            note_updates.consumed_note_ids().into_iter().collect(),
-            updated_public_accounts.iter().map(|acc| acc.id()).collect(),
-            mismatched_private_accounts.iter().map(|(acc_id, _)| *acc_id).collect(),
-            transactions_to_commit.iter().map(|tx| tx.transaction_id).collect(),
-        );
-
-        let state_sync_update = StateSyncUpdate {
-            block_header: response.block_header,
-            note_updates,
-            transactions_to_commit,
-            new_mmr_peaks: new_peaks,
-            new_authentication_nodes,
-            updated_accounts: AccountUpdates::new(
-                updated_public_accounts,
-                mismatched_private_accounts,
-            ),
-            block_has_relevant_notes: incoming_block_has_relevant_notes,
-            transactions_to_discard,
-            tags_to_remove,
-        };
-
-        // Apply received and computed updates to the store
-        self.store
-            .apply_state_sync(state_sync_update)
-            .await
-            .map_err(ClientError::StoreError)?;
-
-        if response.chain_tip == response.block_header.block_num() {
-            Ok(SyncStatus::SyncedToLastBlock(sync_summary))
-        } else {
-            Ok(SyncStatus::SyncedToBlock(sync_summary))
-        }
-    }
-
-    // HELPERS
-    // --------------------------------------------------------------------------------------------
-
-    /// Returns the [NoteUpdates] containing new public note and committed input/output notes and a
-    /// list or note tag records to be removed from the store.
-    async fn committed_note_updates(
-        &mut self,
-        committed_notes: Vec<CommittedNote>,
-        block_header: &BlockHeader,
-    ) -> Result<(NoteUpdates, Vec<NoteTagRecord>), ClientError> {
-        // We'll only pick committed notes that we are tracking as input/output notes. Since the
-        // sync response contains notes matching either the provided accounts or the provided tag
-        // we might get many notes when we only care about a few of those.
-        let relevant_note_filter =
-            NoteFilter::List(committed_notes.iter().map(|note| note.note_id()).cloned().collect());
-
-        let mut committed_input_notes: BTreeMap<NoteId, InputNoteRecord> = self
-            .store
-            .get_input_notes(relevant_note_filter.clone())
-            .await?
-            .into_iter()
-            .map(|n| (n.id(), n))
-            .collect();
-
-        let mut committed_output_notes: BTreeMap<NoteId, OutputNoteRecord> = self
-            .store
-            .get_output_notes(relevant_note_filter)
-            .await?
-            .into_iter()
-            .map(|n| (n.id(), n))
-            .collect();
-
-        let mut new_public_notes = vec![];
-        let mut committed_tracked_input_notes = vec![];
-        let mut committed_tracked_output_notes = vec![];
-        let mut removed_tags = vec![];
-
-        for committed_note in committed_notes {
-            let inclusion_proof = NoteInclusionProof::new(
-                block_header.block_num(),
-                committed_note.note_index(),
-                committed_note.merkle_path().clone(),
-            )?;
-
-            if let Some(mut note_record) = committed_input_notes.remove(committed_note.note_id()) {
-                // The note belongs to our locally tracked set of input notes
-
-                let inclusion_proof_received = note_record
-                    .inclusion_proof_received(inclusion_proof.clone(), committed_note.metadata())?;
-                let block_header_received = note_record.block_header_received(*block_header)?;
-
-                removed_tags.push((&note_record).try_into()?);
-
-                if inclusion_proof_received || block_header_received {
-                    committed_tracked_input_notes.push(note_record);
-                }
-            }
-
-            if let Some(mut note_record) = committed_output_notes.remove(committed_note.note_id()) {
-                // The note belongs to our locally tracked set of output notes
-
-                if note_record.inclusion_proof_received(inclusion_proof.clone())? {
-                    committed_tracked_output_notes.push(note_record);
-                }
-            }
-
-            if !committed_input_notes.contains_key(committed_note.note_id())
-                && !committed_output_notes.contains_key(committed_note.note_id())
-            {
-                // The note is public and we are not tracking it, push to the list of IDs to query
-                new_public_notes.push(*committed_note.note_id());
-            }
-        }
-
-        // Query the node for input note data and build the entities
-        let new_public_notes =
-            self.fetch_public_note_details(&new_public_notes, block_header).await?;
-
-        Ok((
-            NoteUpdates::new(
-                new_public_notes,
-                vec![],
-                committed_tracked_input_notes,
-                committed_tracked_output_notes,
-            ),
-            removed_tags,
-        ))
-    }
-
-    /// Returns the [NoteUpdates] containing consumed input/output notes and a list of IDs of the
-    /// transactions that were discarded.
-    async fn consumed_note_updates(
-        &mut self,
-        nullifiers: Vec<NullifierUpdate>,
-        committed_transactions: &[TransactionUpdate],
-    ) -> Result<(NoteUpdates, Vec<TransactionId>), ClientError> {
-        let nullifier_filter = NoteFilter::Nullifiers(
-            nullifiers.iter().map(|nullifier_update| nullifier_update.nullifier).collect(),
-        );
-
-        let mut consumed_input_notes: BTreeMap<Nullifier, InputNoteRecord> = self
-            .store
-            .get_input_notes(nullifier_filter.clone())
-            .await?
-            .into_iter()
-            .map(|n| (n.nullifier(), n))
-            .collect();
-
-        let mut consumed_output_notes: BTreeMap<Nullifier, OutputNoteRecord> = self
-            .store
-            .get_output_notes(nullifier_filter)
-            .await?
-            .into_iter()
-            .map(|n| {
-                (
-                    n.nullifier()
-                        .expect("Output notes returned by this query should have nullifiers"),
-                    n,
-                )
-            })
-            .collect();
-
-        let mut consumed_tracked_input_notes = vec![];
-        let mut consumed_tracked_output_notes = vec![];
-
-        // Committed transactions
-        for transaction_update in committed_transactions {
-            let transaction_nullifiers: Vec<Nullifier> = consumed_input_notes
-                .iter()
-                .filter_map(|(nullifier, note_record)| {
-                    if note_record.is_processing()
-                        && note_record.consumer_transaction_id()
-                            == Some(&transaction_update.transaction_id)
-                    {
-                        Some(nullifier)
-                    } else {
-                        None
-                    }
-                })
-                .cloned()
->>>>>>> 4ce04957
                 .collect();
 
             let note_tags: Vec<NoteTag> =
@@ -556,50 +269,7 @@
         }
         self.update_mmr_data().await?;
 
-<<<<<<< HEAD
         Ok(total_sync_summary)
-=======
-        self.rpc_api
-            .get_updated_public_accounts(&mismatched_public_accounts)
-            .await
-            .map_err(ClientError::RpcError)
-    }
-
-    /// Validates account hash updates and returns a vector with all the private account
-    /// mismatches.
-    ///
-    /// Private account mismatches happen when the hash account of the local tracked account
-    /// doesn't match the hash account of the account in the node. This would be an anomaly and may
-    /// happen for two main reasons:
-    /// - A different client made a transaction with the account, changing its state.
-    /// - The local transaction that modified the local state didn't go through, rendering the local
-    ///   account state outdated.
-    async fn validate_local_account_hashes(
-        &mut self,
-        account_updates: &[(AccountId, Digest)],
-        current_private_accounts: &[AccountHeader],
-    ) -> Result<Vec<(AccountId, Digest)>, ClientError> {
-        let mut mismatched_accounts = vec![];
-
-        for (remote_account_id, remote_account_hash) in account_updates {
-            // ensure that if we track that account, it has the same hash
-            let mismatched_account = current_private_accounts
-                .iter()
-                .find(|acc| *remote_account_id == acc.id() && *remote_account_hash != acc.hash());
-
-            // Private accounts should always have the latest known state. If we receive a stale
-            // update we ignore it.
-            if mismatched_account.is_some() {
-                let account_by_hash =
-                    self.store.get_account_header_by_hash(*remote_account_hash).await?;
-
-                if account_by_hash.is_none() {
-                    mismatched_accounts.push((*remote_account_id, *remote_account_hash));
-                }
-            }
-        }
-        Ok(mismatched_accounts)
->>>>>>> 4ce04957
     }
 }
 
