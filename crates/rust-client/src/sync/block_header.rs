use alloc::{sync::Arc, vec::Vec};

use crypto::merkle::{InOrderIndex, MmrPeaks, PartialMmr};
use miden_objects::{
    Digest,
    block::{BlockHeader, BlockNumber},
    crypto::{self, merkle::MerklePath},
};
use tracing::warn;

use crate::{
    Client, ClientError,
<<<<<<< HEAD
    rpc::NodeRpcClient,
    store::{ChainMmrNodeFilter, StoreError},
=======
    note::NoteScreener,
    store::{NoteFilter, PartialBlockchainFilter, StoreError},
>>>>>>> eab0fa5a
};

/// Maximum number of blocks the client can be behind the network for transactions and account
/// proofs to be considered valid.
pub(crate) const MAX_BLOCK_NUMBER_DELTA: u32 = 256;

/// Network information management methods.
impl Client {
    /// Attempts to retrieve the genesis block from the store. If not found,
    /// it requests it from the node and store it.
    pub async fn ensure_genesis_in_place(&mut self) -> Result<BlockHeader, ClientError> {
        let genesis = self.store.get_block_header_by_num(0.into()).await?;

        match genesis {
            Some((block, _)) => Ok(block),
            None => self.retrieve_and_store_genesis().await,
        }
    }

    /// Calls `get_block_header_by_number` requesting the genesis block and storing it
    /// in the local database.
    async fn retrieve_and_store_genesis(&mut self) -> Result<BlockHeader, ClientError> {
        let (genesis_block, _) = self
            .rpc_api
            .get_block_header_by_number(Some(BlockNumber::GENESIS), false)
            .await?;

        let blank_mmr_peaks =
            MmrPeaks::new(0, vec![]).expect("Blank MmrPeaks should not fail to instantiate");
        // We specify that we want to store the MMR data from the genesis block as we might use it
        // as an anchor for created accounts.
        self.store.insert_block_header(&genesis_block, blank_mmr_peaks, true).await?;
        Ok(genesis_block)
    }

    // HELPERS
    // --------------------------------------------------------------------------------------------

    /// Builds the current view of the chain's [`PartialMmr`]. Because we want to add all new
    /// authentication nodes that could come from applying the MMR updates, we need to track all
    /// known leaves thus far.
    ///
    /// As part of the syncing process, we add the current block number so we don't need to
    /// track it here.
    pub(crate) async fn build_current_partial_mmr(&self) -> Result<PartialMmr, ClientError> {
        let current_block_num = self.store.get_sync_height().await?;

        let tracked_nodes =
            self.store.get_partial_blockchain_nodes(PartialBlockchainFilter::All).await?;
        let current_peaks =
            self.store.get_partial_blockchain_peaks_by_block_num(current_block_num).await?;

        let track_latest = if current_block_num.as_u32() != 0 {
            match self
                .store
                .get_block_header_by_num(BlockNumber::from(current_block_num.as_u32() - 1))
                .await?
            {
                Some((_, previous_block_had_notes)) => previous_block_had_notes,
                None => false,
            }
        } else {
            false
        };

        let mut current_partial_mmr =
            PartialMmr::from_parts(current_peaks, tracked_nodes, track_latest);

        let (current_block, has_client_notes) = self
            .store
            .get_block_header_by_num(current_block_num)
            .await?
            .expect("Current block should be in the store");

        current_partial_mmr.add(current_block.commitment(), has_client_notes);

        Ok(current_partial_mmr)
    }

    /// Retrieves and stores a [`BlockHeader`] by number, and stores its authentication data as
    /// well.
    ///
    /// If the store already contains MMR data for the requested block number, the request isn't
    /// done and the stored block header is returned.
    pub(crate) async fn get_and_store_authenticated_block(
        &self,
        block_num: BlockNumber,
        current_partial_mmr: &mut PartialMmr,
    ) -> Result<BlockHeader, ClientError> {
        if current_partial_mmr.is_tracked(block_num.as_usize()) {
            warn!("Current partial MMR already contains the requested data");
            let (block_header, _) = self
                .store
                .get_block_header_by_num(block_num)
                .await?
                .expect("Block header should be tracked");
            return Ok(block_header);
        }

        // Fetch the block header and MMR proof from the node
        let (block_header, path_nodes) =
            fetch_block_header(self.rpc_api.clone(), block_num, current_partial_mmr).await?;

        // Insert header and MMR nodes
        self.store
            .insert_block_header(&block_header, current_partial_mmr.peaks(), true)
            .await?;
        self.store.insert_partial_blockchain_nodes(&path_nodes).await?;

        Ok(block_header)
    }

    /// Returns the epoch block for the specified block number.
    ///
    /// If the epoch block header is not stored, it will be retrieved and stored.
    pub async fn get_epoch_block(
        &mut self,
        block_num: BlockNumber,
    ) -> Result<BlockHeader, ClientError> {
        let epoch = block_num.block_epoch();
        let epoch_block_number = BlockNumber::from_epoch(epoch);

        if let Some((epoch_block, _)) =
            self.store.get_block_header_by_num(epoch_block_number).await?
        {
            return Ok(epoch_block);
        }

        if epoch_block_number == 0.into() {
            return self.ensure_genesis_in_place().await;
        }

        let mut current_partial_mmr = self.build_current_partial_mmr().await?;
        let anchor_block = self
            .get_and_store_authenticated_block(epoch_block_number, &mut current_partial_mmr)
            .await?;

        Ok(anchor_block)
    }

    /// Returns the epoch block for the latest tracked block.
    ///
    /// If the epoch block header is not stored, it will be retrieved and stored.
    pub async fn get_latest_epoch_block(&mut self) -> Result<BlockHeader, ClientError> {
        let current_block_num = self.store.get_sync_height().await?;
        self.get_epoch_block(current_block_num).await
    }
}

// UTILS
// --------------------------------------------------------------------------------------------

/// Returns a merkle path nodes for a specific block adjusted for a defined forest size.
/// This function trims the merkle path to include only the nodes that are relevant for
/// the MMR forest.
///
/// # Parameters
/// - `merkle_path`: Original merkle path.
/// - `block_num`: The block number for which the path is computed.
/// - `forest`: The target size of the forest.
pub(crate) fn adjust_merkle_path_for_forest(
    merkle_path: &MerklePath,
    block_num: BlockNumber,
    forest: usize,
) -> Vec<(InOrderIndex, Digest)> {
    assert!(
        forest > block_num.as_usize(),
        "Can't adjust merkle path for a forest that does not include the block number"
    );

    let rightmost_index = InOrderIndex::from_leaf_pos(forest - 1);

    let mut idx = InOrderIndex::from_leaf_pos(block_num.as_usize());
    let mut path_nodes = vec![];
    for node in merkle_path.iter() {
        idx = idx.sibling();
        // Rightmost index is always the biggest value, so if the path contains any node
        // past it, we can discard it for our version of the forest
        if idx <= rightmost_index {
            path_nodes.push((idx, *node));
        }
        idx = idx.parent();
    }

    path_nodes
}

pub(crate) async fn fetch_block_header(
    rpc_api: Arc<dyn NodeRpcClient>,
    block_num: BlockNumber,
    current_partial_mmr: &mut PartialMmr,
) -> Result<(BlockHeader, Vec<(InOrderIndex, Digest)>), ClientError> {
    let (block_header, mmr_proof) = rpc_api.get_block_header_with_proof(block_num).await?;

    // Trim merkle path to keep nodes relevant to our current PartialMmr since the node's MMR
    // might be of a forest arbitrarily higher
    let path_nodes = adjust_merkle_path_for_forest(
        &mmr_proof.merkle_path,
        block_num,
        current_partial_mmr.forest(),
    );

    let merkle_path = MerklePath::new(path_nodes.iter().map(|(_, n)| *n).collect());

    current_partial_mmr
        .track(block_num.as_usize(), block_header.commitment(), &merkle_path)
        .map_err(StoreError::MmrError)?;

    Ok((block_header, path_nodes))
}<|MERGE_RESOLUTION|>--- conflicted
+++ resolved
@@ -10,13 +10,8 @@
 
 use crate::{
     Client, ClientError,
-<<<<<<< HEAD
     rpc::NodeRpcClient,
-    store::{ChainMmrNodeFilter, StoreError},
-=======
-    note::NoteScreener,
-    store::{NoteFilter, PartialBlockchainFilter, StoreError},
->>>>>>> eab0fa5a
+    store::{PartialBlockchainFilter, StoreError},
 };
 
 /// Maximum number of blocks the client can be behind the network for transactions and account
