--- conflicted
+++ resolved
@@ -5,10 +5,7 @@
 use miden_objects::{
     AccountError, AssetError,
     account::{Account, AccountId},
-<<<<<<< HEAD
-=======
     assembly::DefaultSourceManager,
->>>>>>> f98ae87f
     note::{Note, NoteId},
     transaction::{InputNote, InputNotes},
 };
@@ -140,10 +137,7 @@
                 self.store.get_sync_height().await?,
                 input_notes,
                 tx_args,
-<<<<<<< HEAD
-=======
                 Arc::new(DefaultSourceManager::default()),
->>>>>>> f98ae87f
             )
             .await?
         {
