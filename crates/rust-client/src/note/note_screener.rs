use alloc::boxed::Box;
use alloc::sync::Arc;
use alloc::vec::Vec;
use core::fmt;

use async_trait::async_trait;
use miden_lib::account::interface::AccountInterface;
use miden_lib::note::well_known_note::WellKnownNote;
use miden_objects::account::{Account, AccountId};
use miden_objects::assembly::debuginfo::SourceManagerSync;
use miden_objects::note::{Note, NoteId};
<<<<<<< HEAD
=======
use miden_objects::transaction::InputNote;
>>>>>>> b701db47
use miden_objects::{AccountError, AssetError};
use miden_tx::auth::TransactionAuthenticator;
use miden_tx::{
    NoteCheckerError,
    NoteConsumptionChecker,
    NoteConsumptionStatus,
    TransactionExecutor,
};
use thiserror::Error;

use crate::ClientError;
use crate::rpc::domain::note::CommittedNote;
use crate::store::data_store::ClientDataStore;
use crate::store::{InputNoteRecord, NoteFilter, Store, StoreError};
use crate::sync::{NoteUpdateAction, OnNoteReceived};
use crate::transaction::{TransactionRequestBuilder, TransactionRequestError};

/// Describes the relevance of a note based on the screening.
#[derive(Debug, Copy, Clone, PartialEq, Eq, PartialOrd, Ord)]
pub enum NoteRelevance {
    /// The note can be consumed in the client's current block.
    Now,
    /// The note can be consumed after the block with the specified number.
    After(u32),
}

/// Represents the consumability of a note by a specific account.
///
/// The tuple contains the account ID that may consume the note and the moment it will become
/// relevant.
pub type NoteConsumability = (AccountId, NoteRelevance);

impl fmt::Display for NoteRelevance {
    fn fmt(&self, f: &mut fmt::Formatter<'_>) -> fmt::Result {
        match self {
            NoteRelevance::Now => write!(f, "Now"),
            NoteRelevance::After(height) => write!(f, "After block {height}"),
        }
    }
}

/// Provides functionality for testing whether a note is relevant to the client or not.
///
/// Here, relevance is based on whether the note is able to be consumed by an account that is
/// tracked in the provided `store`. This can be derived in a number of ways, such as looking
/// at the combination of script root and note inputs. For example, a P2ID note is relevant
/// for a specific account ID if this ID is its first note input.
pub struct NoteScreener<AUTH> {
    /// A reference to the client's store, used to fetch necessary data to check consumability.
    store: Arc<dyn Store>,
    /// A reference to the transaction authenticator
    authenticator: Option<Arc<AUTH>>,
    /// Shared source manager used when compiling scripts.
    source_manager: Arc<dyn SourceManagerSync>,
}

impl<AUTH> NoteScreener<AUTH>
where
    AUTH: TransactionAuthenticator + Sync,
{
    pub fn new(
        store: Arc<dyn Store>,
        authenticator: Option<Arc<AUTH>>,
        source_manager: Arc<dyn SourceManagerSync>,
    ) -> Self {
        Self { store, authenticator, source_manager }
    }

    /// Returns a vector of tuples describing the relevance of the provided note to the
    /// accounts monitored by this screener.
    ///
    /// If relevance can't be determined, the screener defaults to setting the note as consumable.
    pub async fn check_relevance(
        &self,
        note: &Note,
    ) -> Result<Vec<NoteConsumability>, NoteScreenerError> {
        let mut note_relevances = vec![];
        for id in self.store.get_account_ids().await? {
            let account_record = self
                .store
                .get_account(id)
                .await?
                .ok_or(NoteScreenerError::AccountDataNotFound(id))?;

            match self.check_standard_consumability(account_record.account(), note).await {
                Ok(Some(relevance)) => {
                    note_relevances.push((id, relevance));
                },
                Ok(None) => {
                    // The note might be consumable after a certain block height if the note is
                    // p2ide
                    let script_root = note.script().root();

                    if script_root == WellKnownNote::P2IDE.script_root()
                        && let Some(relevance) = Self::check_p2ide_recall_consumability(note, &id)?
                    {
                        note_relevances.push((id, relevance));
                    }
                },
                // If an error occurs while checking consumability, we count it as not relevant for
                // that account
                Err(_) => {},
            }
        }

        Ok(note_relevances)
    }

    /// Tries to execute a standard consume transaction to check if the note is consumable by the
    /// account.
    async fn check_standard_consumability(
        &self,
        account: &Account,
        note: &Note,
    ) -> Result<Option<NoteRelevance>, NoteScreenerError> {
        let transaction_request =
            TransactionRequestBuilder::new().build_consume_notes(vec![note.id()])?;

        let tx_script = transaction_request.build_transaction_script(
            &AccountInterface::from(account),
            crate::DebugMode::Disabled,
        )?;

<<<<<<< HEAD
        let tx_args = transaction_request.clone().into_transaction_args(tx_script);
=======
        let tx_args = transaction_request.clone().into_transaction_args(tx_script, vec![]);
>>>>>>> b701db47

        let data_store = ClientDataStore::new(self.store.clone());
        let mut transaction_executor = TransactionExecutor::new(&data_store);
        if let Some(authenticator) = &self.authenticator {
            transaction_executor = transaction_executor.with_authenticator(authenticator.as_ref());
        }
        transaction_executor =
            transaction_executor.with_source_manager(self.source_manager.clone());

        let consumption_checker = NoteConsumptionChecker::new(&transaction_executor);

        data_store.mast_store().load_account_code(account.code());
        let note_consumption_check = consumption_checker
            .can_consume(
                account.id(),
                self.store.get_sync_height().await?,
<<<<<<< HEAD
                vec![note.clone()],
=======
                InputNote::unauthenticated(note.clone()),
>>>>>>> b701db47
                tx_args,
            )
            .await?;

        let result = match note_consumption_check {
            NoteConsumptionStatus::ConsumableAfter(block_number) => {
                Some(NoteRelevance::After(block_number.as_u32()))
            },
            NoteConsumptionStatus::Consumable
            | NoteConsumptionStatus::UnconsumableWithoutAuthorization => Some(NoteRelevance::Now),
            // NOTE: NoteConsumptionStatus::Unconsumable means that state-related context does not
            // allow for consumption, so don't keep for now. In the next version, we should be more
            // careful about this
            NoteConsumptionStatus::Unconsumable | NoteConsumptionStatus::Incompatible => None,
        };
        Ok(result)
    }

    /// Special relevance check for P2IDE notes. It checks if the sender account can consume and
    /// recall the note.
    fn check_p2ide_recall_consumability(
        note: &Note,
        account_id: &AccountId,
    ) -> Result<Option<NoteRelevance>, NoteScreenerError> {
        let note_inputs = note.inputs().values();
        if note_inputs.len() != 4 {
            return Err(InvalidNoteInputsError::WrongNumInputs(note.id(), 4).into());
        }

        let recall_height_felt = note_inputs[2];

        let sender = note.metadata().sender();
        let recall_height: u32 = recall_height_felt.as_int().try_into().map_err(|_err| {
            InvalidNoteInputsError::BlockNumberError(note.id(), recall_height_felt.as_int())
        })?;

        if sender == *account_id {
            Ok(Some(NoteRelevance::After(recall_height)))
        } else {
            Ok(None)
        }
    }
}

// DEFAULT CALLBACK IMPLEMENTATIONS
// ================================================================================================

#[async_trait(?Send)]
impl<AUTH> OnNoteReceived for NoteScreener<AUTH>
where
    AUTH: TransactionAuthenticator + Sync,
{
    /// Default implementation of the [`OnNoteReceived`] callback. It queries the store for the
    /// committed note to check if it's relevant. If the note wasn't being tracked but it came in
    /// the sync response it may be a new public note, in that case we use the [`NoteScreener`]
    /// to check its relevance.
    async fn on_note_received(
        &self,
        committed_note: CommittedNote,
        public_note: Option<InputNoteRecord>,
    ) -> Result<NoteUpdateAction, ClientError> {
        let note_id = *committed_note.note_id();

        let input_note_present =
            !self.store.get_input_notes(NoteFilter::Unique(note_id)).await?.is_empty();
        let output_note_present =
            !self.store.get_output_notes(NoteFilter::Unique(note_id)).await?.is_empty();

        if input_note_present || output_note_present {
            // The note is being tracked by the client so it is relevant
            return Ok(NoteUpdateAction::Commit(committed_note));
        }

        match public_note {
            Some(public_note) => {
                // If tracked by the user, keep note regardless of inputs and extra checks
                if let Some(metadata) = public_note.metadata()
                    && self.store.get_unique_note_tags().await?.contains(&metadata.tag())
                {
                    return Ok(NoteUpdateAction::Insert(public_note));
                }

                // The note is not being tracked by the client and is public so we can screen it
                let new_note_relevance = self
                    .check_relevance(
                        &public_note
                            .clone()
                            .try_into()
                            .map_err(ClientError::NoteRecordConversionError)?,
                    )
                    .await?;
                let is_relevant = !new_note_relevance.is_empty();
                if is_relevant {
                    Ok(NoteUpdateAction::Insert(public_note))
                } else {
                    Ok(NoteUpdateAction::Discard)
                }
            },
            None => {
                // The note is not being tracked by the client and is private so we can't determine
                // if it is relevant
                Ok(NoteUpdateAction::Discard)
            },
        }
    }
}

// NOTE SCREENER ERRORS
// ================================================================================================

/// Error when screening notes to check relevance to a client.
#[derive(Debug, Error)]
pub enum NoteScreenerError {
    #[error("error while processing note inputs")]
    InvalidNoteInputsError(#[from] InvalidNoteInputsError),
    #[error("account data wasn't found for account id {0}")]
    AccountDataNotFound(AccountId),
    #[error("error while fetching data from the store")]
    StoreError(#[from] StoreError),
    #[error("error while checking note")]
    NoteCheckerError(#[from] NoteCheckerError),
    #[error("error while building transaction request")]
    TransactionRequestError(#[from] TransactionRequestError),
}

#[derive(Debug, Error)]
pub enum InvalidNoteInputsError {
    #[error("account error for note with id {0}: {1}")]
    AccountError(NoteId, AccountError),
    #[error("asset error for note with id {0}: {1}")]
    AssetError(NoteId, AssetError),
    #[error("expected {1} note inputs for note with id {0}")]
    WrongNumInputs(NoteId, usize),
    #[error("note input representing block with value {1} for note with id {0}")]
    BlockNumberError(NoteId, u64),
}<|MERGE_RESOLUTION|>--- conflicted
+++ resolved
@@ -9,10 +9,6 @@
 use miden_objects::account::{Account, AccountId};
 use miden_objects::assembly::debuginfo::SourceManagerSync;
 use miden_objects::note::{Note, NoteId};
-<<<<<<< HEAD
-=======
-use miden_objects::transaction::InputNote;
->>>>>>> b701db47
 use miden_objects::{AccountError, AssetError};
 use miden_tx::auth::TransactionAuthenticator;
 use miden_tx::{
@@ -28,7 +24,7 @@
 use crate::store::data_store::ClientDataStore;
 use crate::store::{InputNoteRecord, NoteFilter, Store, StoreError};
 use crate::sync::{NoteUpdateAction, OnNoteReceived};
-use crate::transaction::{TransactionRequestBuilder, TransactionRequestError};
+use crate::transaction::{InputNote, TransactionRequestBuilder, TransactionRequestError};
 
 /// Describes the relevance of a note based on the screening.
 #[derive(Debug, Copy, Clone, PartialEq, Eq, PartialOrd, Ord)]
@@ -136,11 +132,7 @@
             crate::DebugMode::Disabled,
         )?;
 
-<<<<<<< HEAD
         let tx_args = transaction_request.clone().into_transaction_args(tx_script);
-=======
-        let tx_args = transaction_request.clone().into_transaction_args(tx_script, vec![]);
->>>>>>> b701db47
 
         let data_store = ClientDataStore::new(self.store.clone());
         let mut transaction_executor = TransactionExecutor::new(&data_store);
@@ -157,11 +149,7 @@
             .can_consume(
                 account.id(),
                 self.store.get_sync_height().await?,
-<<<<<<< HEAD
-                vec![note.clone()],
-=======
                 InputNote::unauthenticated(note.clone()),
->>>>>>> b701db47
                 tx_args,
             )
             .await?;
@@ -171,7 +159,7 @@
                 Some(NoteRelevance::After(block_number.as_u32()))
             },
             NoteConsumptionStatus::Consumable
-            | NoteConsumptionStatus::UnconsumableWithoutAuthorization => Some(NoteRelevance::Now),
+            | NoteConsumptionStatus::ConsumableWithAuthorization => Some(NoteRelevance::Now),
             // NOTE: NoteConsumptionStatus::Unconsumable means that state-related context does not
             // allow for consumption, so don't keep for now. In the next version, we should be more
             // careful about this
