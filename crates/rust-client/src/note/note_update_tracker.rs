--- conflicted
+++ resolved
@@ -9,11 +9,7 @@
     ClientError,
     rpc::domain::{note::CommittedNote, nullifier::NullifierUpdate},
     store::{InputNoteRecord, OutputNoteRecord},
-<<<<<<< HEAD
-    sync::NoteTagRecord,
     transaction::{TransactionRecord, TransactionStatus},
-=======
->>>>>>> c7714f68
 };
 
 // NOTE UPDATE
