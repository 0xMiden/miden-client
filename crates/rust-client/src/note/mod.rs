//! Contains the Client APIs related to notes. Notes can contain assets and scripts that are
//! executed as part of transactions.
//!
//! This module enables the tracking, retrieval, and processing of notes.
//! It offers methods to query input and output notes from the store, check their consumability,
//! compile note scripts, and retrieve notes based on partial ID matching.
//!
//! ## Overview
//!
//! The module exposes APIs to:
//!
//! - Retrieve input notes and output notes.
//! - Determine the consumability of notes using the [`NoteScreener`].
//! - Compile note scripts from source code with `compile_note_script`.
//! - Retrieve an input note by a prefix of its ID using the helper function
//!   [`get_input_note_with_id_prefix`].
//!
//! ## Example
//!
//! ```rust
//! use miden_client::{
//!     Client,
//!     note::{get_input_note_with_id_prefix, NoteScreener},
//!     store::NoteFilter,
//!     crypto::FeltRng,
//! };
//! use miden_objects::account::AccountId;
//!
//! # async fn example(client: &Client<impl FeltRng>) -> Result<(), Box<dyn std::error::Error>> {
//! // Retrieve all committed input notes
//! let input_notes = client.get_input_notes(NoteFilter::Committed).await?;
//! println!("Found {} committed input notes.", input_notes.len());
//!
//! // Check consumability for a specific note
//! if let Some(note) = input_notes.first() {
//!     let consumability = client.get_note_consumability(note.clone()).await?;
//!     println!("Note consumability: {:?}", consumability);
//! }
//!
//! // Retrieve an input note by a partial ID match
//! let note_prefix = "0x70b7ec";
//! match get_input_note_with_id_prefix(client, note_prefix).await {
//!     Ok(note) => println!("Found note with matching prefix: {}", note.id().to_hex()),
//!     Err(err) => println!("Error retrieving note: {err:?}"),
//! }
//!
//! // Compile the note script
//! let script_src = "begin push.9 push.12 add end";
//! let note_script = client.compile_note_script(script_src)?;
//! println!("Compiled note script successfully.");
//!
//! # Ok(())
//! # }
//! ```
//!
//! For more details on the API and error handling, see the documentation for the specific functions
//! and types in this module.

use alloc::{
    collections::{BTreeMap, BTreeSet},
    string::ToString,
    vec::Vec,
};

use miden_lib::transaction::TransactionKernel;
use miden_objects::{account::AccountId, crypto::rand::FeltRng};

use crate::{
    store::{InputNoteRecord, NoteFilter, OutputNoteRecord},
    Client, ClientError, IdPrefixFetchError,
};

pub mod script_roots;

mod import;
mod note_screener;

// RE-EXPORTS
// ================================================================================================

pub use miden_lib::note::{
    create_p2id_note, create_p2idr_note, create_swap_note,
    utils::{build_p2id_recipient, build_swap_tag},
};
pub use miden_objects::{
    block::BlockNumber,
    note::{
        Note, NoteAssets, NoteExecutionHint, NoteExecutionMode, NoteFile, NoteId,
        NoteInclusionProof, NoteInputs, NoteMetadata, NoteRecipient, NoteScript, NoteTag, NoteType,
        Nullifier,
    },
    NoteError,
};
pub use note_screener::{NoteConsumability, NoteRelevance, NoteScreener, NoteScreenerError};

/// Contains functions to simplify standard note scripts creation.
pub mod scripts {
    pub use miden_lib::note::scripts::{p2id, p2idr, swap};
}

/// Note retrieval methods.
impl<R: FeltRng> Client<R> {
    // INPUT NOTE DATA RETRIEVAL
    // --------------------------------------------------------------------------------------------

    /// Retrieves the input notes managed by the client from the store.
    ///
    /// # Errors
    ///
    /// Returns a [`ClientError::StoreError`] if the filter is [`NoteFilter::Unique`] and there is
    /// no Note with the provided ID.
    pub async fn get_input_notes(
        &self,
        filter: NoteFilter,
    ) -> Result<Vec<InputNoteRecord>, ClientError> {
        self.store.get_input_notes(filter).await.map_err(Into::into)
    }

    /// Returns the input notes and their consumability.
    ///
    /// If `account_id` is None then all consumable input notes are returned.
    pub async fn get_consumable_notes(
        &self,
        account_id: Option<AccountId>,
    ) -> Result<Vec<(InputNoteRecord, Vec<NoteConsumability>)>, ClientError> {
        let commited_notes = self.store.get_input_notes(NoteFilter::Committed).await?;

        let note_screener = NoteScreener::new(self.store.clone());

        let mut relevant_notes = Vec::new();
        for input_note in commited_notes {
            let mut account_relevance =
                note_screener.check_relevance(&input_note.clone().try_into()?).await?;

            if let Some(account_id) = account_id {
                account_relevance.retain(|(id, _)| *id == account_id);
            }

            if account_relevance.is_empty() {
                continue;
            }

            relevant_notes.push((input_note, account_relevance));
        }

        Ok(relevant_notes)
    }

    /// Returns the consumability of the provided note.
    pub async fn get_note_consumability(
        &self,
        note: InputNoteRecord,
    ) -> Result<Vec<NoteConsumability>, ClientError> {
        let note_screener = NoteScreener::new(self.store.clone());
        note_screener
            .check_relevance(&note.clone().try_into()?)
            .await
            .map_err(Into::into)
    }

    /// Retrieves the input note given a [`NoteId`]. Returns `None` if the note is not found.
    pub async fn get_input_note(
        &self,
        note_id: NoteId,
    ) -> Result<Option<InputNoteRecord>, ClientError> {
        Ok(self.store.get_input_notes(NoteFilter::Unique(note_id)).await?.pop())
    }

    // OUTPUT NOTE DATA RETRIEVAL
    // --------------------------------------------------------------------------------------------

    /// Returns output notes managed by this client.
    pub async fn get_output_notes(
        &self,
        filter: NoteFilter,
    ) -> Result<Vec<OutputNoteRecord>, ClientError> {
        self.store.get_output_notes(filter).await.map_err(Into::into)
    }

    /// Retrieves the output note given a [`NoteId`]. Returns `None` if the note is not found.
    pub async fn get_output_note(
        &self,
        note_id: NoteId,
    ) -> Result<Option<OutputNoteRecord>, ClientError> {
        Ok(self.store.get_output_notes(NoteFilter::Unique(note_id)).await?.pop())
    }

    /// Compiles the provided program into a [`NoteScript`].
    ///
    /// The assembler uses the debug mode if the client was instantiated with debug mode on.
    pub fn compile_note_script(&self, note_script: &str) -> Result<NoteScript, ClientError> {
        let assembler = TransactionKernel::assembler().with_debug_mode(self.in_debug_mode);
        NoteScript::compile(note_script, assembler).map_err(ClientError::NoteError)
    }
}

/// Returns the client input note whose ID starts with `note_id_prefix`.
///
/// # Errors
///
/// - Returns [`IdPrefixFetchError::NoMatch`] if we were unable to find any note where
///   `note_id_prefix` is a prefix of its ID.
/// - Returns [`IdPrefixFetchError::MultipleMatches`] if there were more than one note found where
///   `note_id_prefix` is a prefix of its ID.
pub async fn get_input_note_with_id_prefix<R: FeltRng>(
    client: &Client<R>,
    note_id_prefix: &str,
) -> Result<InputNoteRecord, IdPrefixFetchError> {
    let mut input_note_records = client
        .get_input_notes(NoteFilter::All)
        .await
        .map_err(|err| {
            tracing::error!("Error when fetching all notes from the store: {err}");
            IdPrefixFetchError::NoMatch(format!("note ID prefix {note_id_prefix}").to_string())
        })?
        .into_iter()
        .filter(|note_record| note_record.id().to_hex().starts_with(note_id_prefix))
        .collect::<Vec<_>>();

    if input_note_records.is_empty() {
        return Err(IdPrefixFetchError::NoMatch(
            format!("note ID prefix {note_id_prefix}").to_string(),
        ));
    }
    if input_note_records.len() > 1 {
        let input_note_record_ids =
            input_note_records.iter().map(InputNoteRecord::id).collect::<Vec<_>>();
        tracing::error!(
            "Multiple notes found for the prefix {}: {:?}",
            note_id_prefix,
            input_note_record_ids
        );
        return Err(IdPrefixFetchError::MultipleMatches(
            format!("note ID prefix {note_id_prefix}").to_string(),
        ));
    }

    Ok(input_note_records
        .pop()
        .expect("input_note_records should always have one element"))
}

// NOTE UPDATES
// ------------------------------------------------------------------------------------------------

/// Contains note changes to apply to the store.
#[derive(Clone, Debug, Default)]
pub struct NoteUpdates {
    /// A map of new and updated input note records to be upserted in the store.
    updated_input_notes: BTreeMap<NoteId, InputNoteRecord>,
    /// A map of updated output note records to be upserted in the store.
    updated_output_notes: BTreeMap<NoteId, OutputNoteRecord>,
}

impl NoteUpdates {
    /// Creates a [`NoteUpdates`].
    pub fn new(
<<<<<<< HEAD
        updated_input_notes: Vec<InputNoteRecord>,
        updated_output_notes: Vec<OutputNoteRecord>,
=======
        updated_input_notes: impl IntoIterator<Item = InputNoteRecord>,
        updated_output_notes: impl IntoIterator<Item = OutputNoteRecord>,
>>>>>>> 47096e6e
    ) -> Self {
        Self {
            updated_input_notes: updated_input_notes
                .into_iter()
                .map(|note| (note.id(), note))
                .collect(),
            updated_output_notes: updated_output_notes
                .into_iter()
                .map(|note| (note.id(), note))
                .collect(),
        }
    }

    /// Returns all input note records that have been updated.
<<<<<<< HEAD
=======
    /// This may include:
    /// - New notes that have been created that should be inserted.
    /// - Existing tracked notes that should be updated.
>>>>>>> 47096e6e
    pub fn updated_input_notes(&self) -> impl Iterator<Item = &InputNoteRecord> {
        self.updated_input_notes.values()
    }

<<<<<<< HEAD
    /// Returns all updated output note records that have been updated.
=======
    /// Returns all output note records that have been updated.
    /// This may include:
    /// - New notes that have been created that should be inserted.
    /// - Existing tracked notes that should be updated.
>>>>>>> 47096e6e
    pub fn updated_output_notes(&self) -> impl Iterator<Item = &OutputNoteRecord> {
        self.updated_output_notes.values()
    }

    /// Returns whether no new note-related information has been retrieved.
    pub fn is_empty(&self) -> bool {
        self.updated_input_notes.is_empty() && self.updated_output_notes.is_empty()
    }

    /// Returns any note that has been committed into the chain in this update (either new or
    /// already locally tracked)
    pub fn committed_input_notes(&self) -> impl Iterator<Item = &InputNoteRecord> {
        self.updated_input_notes.values().filter(|note| note.is_committed())
    }

<<<<<<< HEAD
    /// Returns the IDs of all notes that have been committed (previously locally tracked).
=======
    /// Returns the IDs of all notes that have been committed in this update.
    /// This includes both new notes and tracked expected notes that were committed in this update.
>>>>>>> 47096e6e
    pub fn committed_note_ids(&self) -> BTreeSet<NoteId> {
        let committed_output_note_ids = self
            .updated_output_notes
            .values()
            .filter_map(|note_record| note_record.is_committed().then_some(note_record.id()));

        let committed_input_note_ids = self
            .updated_input_notes
            .values()
            .filter_map(|note_record| note_record.is_committed().then_some(note_record.id()));

        committed_input_note_ids
            .chain(committed_output_note_ids)
            .collect::<BTreeSet<_>>()
    }

    /// Returns the IDs of all notes that have been consumed.
<<<<<<< HEAD
=======
    /// This includes both notes that have been consumed locally or externally in this update.
>>>>>>> 47096e6e
    pub fn consumed_note_ids(&self) -> BTreeSet<NoteId> {
        let consumed_output_note_ids = self
            .updated_output_notes
            .values()
            .filter_map(|note_record| note_record.is_consumed().then_some(note_record.id()));

        let consumed_input_note_ids = self
            .updated_input_notes
            .values()
            .filter_map(|note_record| note_record.is_consumed().then_some(note_record.id()));

        consumed_input_note_ids.chain(consumed_output_note_ids).collect::<BTreeSet<_>>()
    }

    /// Extends this note update information with `other`. If the two contain updates to the same
    /// note (i.e. their IDs match), the updates from `other` will overwrite the updates in
    /// `self`.
    pub(crate) fn extend(&mut self, other: NoteUpdates) {
        self.updated_input_notes.extend(other.updated_input_notes);
        self.updated_output_notes.extend(other.updated_output_notes);
    }

    pub fn extend(&mut self, other: NoteUpdates) {
        self.updated_input_notes.extend(other.updated_input_notes);
        self.updated_output_notes.extend(other.updated_output_notes);
    }

    pub fn insert_updates(
        &mut self,
        input_note: Option<InputNoteRecord>,
        output_note: Option<OutputNoteRecord>,
    ) {
        if let Some(input_note) = input_note {
            self.updated_input_notes.insert(input_note.id(), input_note);
        }
        if let Some(output_note) = output_note {
            self.updated_output_notes.insert(output_note.id(), output_note);
        }
    }

    /// Returns a mutable reference to the input note record with the provided ID if it exists.
    pub fn get_input_note_by_id(&mut self, note_id: NoteId) -> Option<&mut InputNoteRecord> {
        self.updated_input_notes.get_mut(&note_id)
    }

    /// Returns a mutable reference to the output note record with the provided ID if it exists.
    pub fn get_output_note_by_id(&mut self, note_id: NoteId) -> Option<&mut OutputNoteRecord> {
        self.updated_output_notes.get_mut(&note_id)
    }

    /// Returns a mutable reference to the input note record with the provided nullifier if it
    /// exists.
    pub fn get_input_note_by_nullifier(
        &mut self,
        nullifier: Nullifier,
    ) -> Option<&mut InputNoteRecord> {
        self.updated_input_notes.values_mut().find(|note| note.nullifier() == nullifier)
    }

    /// Returns a mutable reference to the output note record with the provided nullifier if it
    /// exists.
    pub fn get_output_note_by_nullifier(
        &mut self,
        nullifier: Nullifier,
    ) -> Option<&mut OutputNoteRecord> {
        self.updated_output_notes
            .values_mut()
            .find(|note| note.nullifier() == Some(nullifier))
    }
}<|MERGE_RESOLUTION|>--- conflicted
+++ resolved
@@ -255,13 +255,8 @@
 impl NoteUpdates {
     /// Creates a [`NoteUpdates`].
     pub fn new(
-<<<<<<< HEAD
-        updated_input_notes: Vec<InputNoteRecord>,
-        updated_output_notes: Vec<OutputNoteRecord>,
-=======
         updated_input_notes: impl IntoIterator<Item = InputNoteRecord>,
         updated_output_notes: impl IntoIterator<Item = OutputNoteRecord>,
->>>>>>> 47096e6e
     ) -> Self {
         Self {
             updated_input_notes: updated_input_notes
@@ -276,24 +271,17 @@
     }
 
     /// Returns all input note records that have been updated.
-<<<<<<< HEAD
-=======
     /// This may include:
     /// - New notes that have been created that should be inserted.
     /// - Existing tracked notes that should be updated.
->>>>>>> 47096e6e
     pub fn updated_input_notes(&self) -> impl Iterator<Item = &InputNoteRecord> {
         self.updated_input_notes.values()
     }
 
-<<<<<<< HEAD
-    /// Returns all updated output note records that have been updated.
-=======
     /// Returns all output note records that have been updated.
     /// This may include:
     /// - New notes that have been created that should be inserted.
     /// - Existing tracked notes that should be updated.
->>>>>>> 47096e6e
     pub fn updated_output_notes(&self) -> impl Iterator<Item = &OutputNoteRecord> {
         self.updated_output_notes.values()
     }
@@ -309,12 +297,8 @@
         self.updated_input_notes.values().filter(|note| note.is_committed())
     }
 
-<<<<<<< HEAD
-    /// Returns the IDs of all notes that have been committed (previously locally tracked).
-=======
     /// Returns the IDs of all notes that have been committed in this update.
     /// This includes both new notes and tracked expected notes that were committed in this update.
->>>>>>> 47096e6e
     pub fn committed_note_ids(&self) -> BTreeSet<NoteId> {
         let committed_output_note_ids = self
             .updated_output_notes
@@ -332,10 +316,7 @@
     }
 
     /// Returns the IDs of all notes that have been consumed.
-<<<<<<< HEAD
-=======
     /// This includes both notes that have been consumed locally or externally in this update.
->>>>>>> 47096e6e
     pub fn consumed_note_ids(&self) -> BTreeSet<NoteId> {
         let consumed_output_note_ids = self
             .updated_output_notes
@@ -350,20 +331,9 @@
         consumed_input_note_ids.chain(consumed_output_note_ids).collect::<BTreeSet<_>>()
     }
 
-    /// Extends this note update information with `other`. If the two contain updates to the same
-    /// note (i.e. their IDs match), the updates from `other` will overwrite the updates in
-    /// `self`.
-    pub(crate) fn extend(&mut self, other: NoteUpdates) {
-        self.updated_input_notes.extend(other.updated_input_notes);
-        self.updated_output_notes.extend(other.updated_output_notes);
-    }
-
-    pub fn extend(&mut self, other: NoteUpdates) {
-        self.updated_input_notes.extend(other.updated_input_notes);
-        self.updated_output_notes.extend(other.updated_output_notes);
-    }
-
-    pub fn insert_updates(
+    /// Inserts new or updated input and output notes. If an update with the same note ID already
+    /// exists, it will be replaced.
+    pub(crate) fn insert_updates(
         &mut self,
         input_note: Option<InputNoteRecord>,
         output_note: Option<OutputNoteRecord>,
@@ -377,18 +347,21 @@
     }
 
     /// Returns a mutable reference to the input note record with the provided ID if it exists.
-    pub fn get_input_note_by_id(&mut self, note_id: NoteId) -> Option<&mut InputNoteRecord> {
+    pub(crate) fn get_input_note_by_id(&mut self, note_id: NoteId) -> Option<&mut InputNoteRecord> {
         self.updated_input_notes.get_mut(&note_id)
     }
 
     /// Returns a mutable reference to the output note record with the provided ID if it exists.
-    pub fn get_output_note_by_id(&mut self, note_id: NoteId) -> Option<&mut OutputNoteRecord> {
+    pub(crate) fn get_output_note_by_id(
+        &mut self,
+        note_id: NoteId,
+    ) -> Option<&mut OutputNoteRecord> {
         self.updated_output_notes.get_mut(&note_id)
     }
 
     /// Returns a mutable reference to the input note record with the provided nullifier if it
     /// exists.
-    pub fn get_input_note_by_nullifier(
+    pub(crate) fn get_input_note_by_nullifier(
         &mut self,
         nullifier: Nullifier,
     ) -> Option<&mut InputNoteRecord> {
@@ -397,7 +370,7 @@
 
     /// Returns a mutable reference to the output note record with the provided nullifier if it
     /// exists.
-    pub fn get_output_note_by_nullifier(
+    pub(crate) fn get_output_note_by_nullifier(
         &mut self,
         nullifier: Nullifier,
     ) -> Option<&mut OutputNoteRecord> {
