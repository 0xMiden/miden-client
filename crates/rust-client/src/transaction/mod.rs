--- conflicted
+++ resolved
@@ -346,18 +346,11 @@
 }
 
 /// Represents the cause of the discarded transaction.
-<<<<<<< HEAD
 #[derive(Debug, Clone, Copy, PartialEq)]
 pub enum DiscardCause {
     Expired,
     InputConsumed,
     DiscardedInitialState,
-=======
-#[derive(Debug, Clone, PartialEq)]
-pub enum DiscardCause {
-    Expired,
-    InputConsumed,
->>>>>>> 5b984789
     Stale,
 }
 
@@ -366,10 +359,7 @@
         match cause {
             "Expired" => Ok(DiscardCause::Expired),
             "InputConsumed" => Ok(DiscardCause::InputConsumed),
-<<<<<<< HEAD
-            "InvalidInitialAccountState" => Ok(DiscardCause::DiscardedInitialState),
-=======
->>>>>>> 5b984789
+            "DiscardedInitialState" => Ok(DiscardCause::DiscardedInitialState),
             "Stale" => Ok(DiscardCause::Stale),
             _ => Err(DeserializationError::InvalidValue(format!("Invalid discard cause: {cause}"))),
         }
@@ -381,10 +371,7 @@
         match self {
             DiscardCause::Expired => write!(f, "Expired"),
             DiscardCause::InputConsumed => write!(f, "InputConsumed"),
-<<<<<<< HEAD
-            DiscardCause::DiscardedInitialState => write!(f, "InvalidInitialAccountState"),
-=======
->>>>>>> 5b984789
+            DiscardCause::DiscardedInitialState => write!(f, "DiscardedInitialState"),
             DiscardCause::Stale => write!(f, "Stale"),
         }
     }
@@ -395,12 +382,8 @@
         match self {
             DiscardCause::Expired => target.write_u8(0),
             DiscardCause::InputConsumed => target.write_u8(1),
-<<<<<<< HEAD
             DiscardCause::DiscardedInitialState => target.write_u8(2),
             DiscardCause::Stale => target.write_u8(3),
-=======
-            DiscardCause::Stale => target.write_u8(2),
->>>>>>> 5b984789
         }
     }
 }
@@ -410,12 +393,8 @@
         match source.read_u8()? {
             0 => Ok(DiscardCause::Expired),
             1 => Ok(DiscardCause::InputConsumed),
-<<<<<<< HEAD
             2 => Ok(DiscardCause::DiscardedInitialState),
             3 => Ok(DiscardCause::Stale),
-=======
-            2 => Ok(DiscardCause::Stale),
->>>>>>> 5b984789
             _ => Err(DeserializationError::InvalidValue("Invalid discard cause".to_string())),
         }
     }
