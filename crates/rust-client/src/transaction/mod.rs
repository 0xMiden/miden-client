--- conflicted
+++ resolved
@@ -290,32 +290,9 @@
     /// Proves the specified transaction using the prover configured for this client.
     pub async fn prove_transaction(
         &mut self,
-<<<<<<< HEAD
         tx_result: &TransactionResult,
     ) -> Result<ProvenTransaction, ClientError> {
         self.prove_transaction_with(tx_result, self.tx_prover.clone()).await
-=======
-        tx_result: TransactionResult,
-    ) -> Result<(), ClientError> {
-        self.submit_transaction_with_prover(tx_result, self.tx_prover.clone()).await
-    }
-
-    /// Proves the specified transaction using the provided prover, submits it to the network, and
-    /// saves the transaction into the local database for tracking.
-    pub async fn submit_transaction_with_prover(
-        &mut self,
-        tx_result: TransactionResult,
-        tx_prover: Arc<dyn TransactionProver>,
-    ) -> Result<(), ClientError> {
-        let proven_transaction = self.prove_transaction(&tx_result, tx_prover).await?;
-        let block_num = self
-            .submit_proven_transaction(
-                proven_transaction,
-                tx_result.executed_transaction().tx_inputs().clone(),
-            )
-            .await?;
-        self.apply_transaction(block_num, tx_result).await
->>>>>>> e0f2737d
     }
 
     /// Proves the specified transaction using the provided prover.
@@ -839,37 +816,6 @@
     }
 }
 
-<<<<<<< HEAD
-=======
-// TESTING HELPERS
-// ================================================================================================
-
-#[cfg(feature = "testing")]
-impl<AUTH: TransactionAuthenticator + Sync + 'static> Client<AUTH> {
-    pub async fn testing_prove_transaction(
-        &mut self,
-        tx_result: &TransactionResult,
-    ) -> Result<ProvenTransaction, ClientError> {
-        self.prove_transaction(tx_result, self.tx_prover.clone()).await
-    }
-
-    pub async fn testing_submit_proven_transaction(
-        &mut self,
-        proven_transaction: ProvenTransaction,
-        tx_inputs: TransactionInputs,
-    ) -> Result<BlockNumber, ClientError> {
-        self.submit_proven_transaction(proven_transaction, tx_inputs).await
-    }
-
-    pub async fn testing_apply_transaction(
-        &self,
-        tx_result: TransactionResult,
-    ) -> Result<(), ClientError> {
-        self.apply_transaction(self.get_sync_height().await.unwrap(), tx_result).await
-    }
-}
-
->>>>>>> e0f2737d
 // HELPERS
 // ================================================================================================
 
