--- conflicted
+++ resolved
@@ -473,67 +473,6 @@
     }
 }
 
-<<<<<<< HEAD
-=======
-/// Contains transaction changes to apply to the store.
-#[derive(Default)]
-pub struct TransactionUpdates {
-    /// Transaction updates for any transaction that was committed between the sync request's block
-    /// number and the response's block number.
-    committed: Vec<TransactionUpdate>,
-    /// Transaction IDs for any transactions that were discarded in the sync.
-    discarded: Vec<TransactionId>,
-    /// Transactions that were pending before the sync and were not committed.
-    ///
-    /// These transactions have been pending for more than [`TX_GRACEFUL_BLOCKS`] blocks and can be
-    /// assumed to have been rejected by the network. They will be marked as discarded in the
-    /// store.
-    stale: Vec<TransactionRecord>,
-}
-
-impl TransactionUpdates {
-    /// Creates a new [`TransactionUpdate`]
-    pub fn new(
-        committed_transactions: Vec<TransactionUpdate>,
-        discarded_transactions: Vec<TransactionId>,
-        stale_transactions: Vec<TransactionRecord>,
-    ) -> Self {
-        Self {
-            committed: committed_transactions,
-            discarded: discarded_transactions,
-            stale: stale_transactions,
-        }
-    }
-
-    /// Extends the transaction update information with `other`.
-    pub fn extend(&mut self, other: Self) {
-        self.committed.extend(other.committed);
-        self.discarded.extend(other.discarded);
-        self.stale.extend(other.stale);
-    }
-
-    /// Returns a reference to committed transactions.
-    pub fn committed_transactions(&self) -> &[TransactionUpdate] {
-        &self.committed
-    }
-
-    /// Returns a reference to discarded transactions.
-    pub fn discarded_transactions(&self) -> &[TransactionId] {
-        &self.discarded
-    }
-
-    /// Inserts a discarded transaction into the transaction updates.
-    pub fn insert_discarded_transaction(&mut self, transaction_id: TransactionId) {
-        self.discarded.push(transaction_id);
-    }
-
-    /// Returns a reference to stale transactions.
-    pub fn stale_transactions(&self) -> &[TransactionRecord] {
-        &self.stale
-    }
-}
-
->>>>>>> 2d0f340c
 /// Transaction management methods
 impl Client {
     // TRANSACTION DATA RETRIEVAL
