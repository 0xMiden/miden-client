--- conflicted
+++ resolved
@@ -85,11 +85,7 @@
 use crate::{
     ClientError,
     note::{NoteScreener, NoteUpdateTracker},
-<<<<<<< HEAD
     rpc::domain::account::AccountProof,
-=======
-    rpc::domain::{account::AccountProof, transaction::TransactionUpdate},
->>>>>>> e3d22c85
     store::{
         InputNoteRecord, InputNoteState, NoteFilter, OutputNoteRecord, StoreError,
         TransactionFilter, input_note_states::ExpectedNoteState,
@@ -261,11 +257,7 @@
 }
 
 impl TransactionRecord {
-<<<<<<< HEAD
     /// Creates a new [`TransactionRecord`] instance.
-=======
-    /// Creates a new instance of [`TransactionRecord`].
->>>>>>> e3d22c85
     pub fn new(
         id: TransactionId,
         details: TransactionDetails,
@@ -274,7 +266,6 @@
     ) -> TransactionRecord {
         TransactionRecord { id, details, script, status }
     }
-<<<<<<< HEAD
 
     /// Updates (if necessary) the transaction status to signify that the transaction was
     /// committed. Will return true if the record was modified, false otherwise.
@@ -299,8 +290,6 @@
             TransactionStatus::Discarded(_) | TransactionStatus::Committed(_) => false,
         }
     }
-=======
->>>>>>> e3d22c85
 }
 
 /// Describes the details associated with a transaction.
@@ -353,7 +342,6 @@
             block_num,
             expiration_block_num,
         })
-<<<<<<< HEAD
     }
 }
 
@@ -404,8 +392,6 @@
             2 => Ok(DiscardCause::Stale),
             _ => Err(DeserializationError::InvalidValue("Invalid discard cause".to_string())),
         }
-=======
->>>>>>> e3d22c85
     }
 }
 
