--- conflicted
+++ resolved
@@ -23,11 +23,7 @@
 //! use miden_client::{
 //!     Client,
 //!     crypto::FeltRng,
-<<<<<<< HEAD
-//!     transaction::{ExecutedTransaction, PaymentTransactionData, TransactionRequestBuilder},
-=======
-//!     transaction::{PaymentNoteDescription, TransactionRequestBuilder, TransactionResult},
->>>>>>> ab99c3cc
+//!     transaction::{ExecutedTransaction, PaymentNoteDescription, TransactionRequestBuilder},
 //! };
 //! use miden_objects::{account::AccountId, asset::FungibleAsset, note::NoteType};
 //! # use std::error::Error;
@@ -1161,16 +1157,8 @@
         },
     };
 
-<<<<<<< HEAD
-    use super::PaymentTransactionData;
+    use super::PaymentNoteDescription;
     use crate::{tests::create_test_client, transaction::TransactionRequestBuilder};
-=======
-    use super::PaymentNoteDescription;
-    use crate::{
-        tests::create_test_client,
-        transaction::{TransactionRequestBuilder, TransactionResult},
-    };
->>>>>>> ab99c3cc
 
     #[tokio::test]
     async fn transaction_creates_two_notes() {
