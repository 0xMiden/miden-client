--- conflicted
+++ resolved
@@ -98,14 +98,8 @@
 use super::{Client, FeltRng};
 use crate::{
     ClientError,
-<<<<<<< HEAD
-    account::procedure_roots::RPO_FALCON_512_AUTH,
     note::{NoteScreener, NoteUpdateTracker},
     rpc::domain::account::AccountProof,
-=======
-    note::{NoteScreener, NoteUpdates},
-    rpc::domain::{account::AccountProof, transaction::TransactionUpdate},
->>>>>>> 072908be
     store::{
         InputNoteRecord, InputNoteState, NoteFilter, OutputNoteRecord, StoreError,
         TransactionFilter, input_note_states::ExpectedNoteState,
