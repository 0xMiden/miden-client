--- conflicted
+++ resolved
@@ -71,16 +71,12 @@
 use alloc::vec::Vec;
 use core::fmt::{self};
 
-<<<<<<< HEAD
-use miden_objects::account::{Account, AccountCode, AccountId};
-=======
-use miden_objects::account::{Account, AccountDelta, AccountId};
+use miden_objects::account::{Account, AccountId};
 use miden_objects::asset::{Asset, NonFungibleAsset};
->>>>>>> 95d40ca8
 use miden_objects::block::BlockNumber;
-use miden_objects::note::{Note, NoteDetails, NoteId, NoteTag};
+use miden_objects::note::{Note, NoteDetails, NoteId, NoteRecipient, NoteTag};
 use miden_objects::transaction::AccountInputs;
-use miden_objects::{Felt, Word};
+use miden_objects::{AssetError, Felt, Word};
 use miden_remote_prover_client::remote_prover::tx_prover::RemoteTransactionProver;
 use miden_tx::utils::{ByteReader, ByteWriter, Deserializable, DeserializationError, Serializable};
 use miden_tx::{DataStore, TransactionExecutor};
@@ -800,9 +796,6 @@
             new_output_notes,
         ))
     }
-
-<<<<<<< HEAD
-=======
     /// Helper to get the account outgoing assets.
     ///
     /// Any outgoing assets resulting from executing note scripts but not present in expected output
@@ -1011,8 +1004,6 @@
 
         Ok(AccountInterface::from(&account))
     }
-
->>>>>>> 95d40ca8
     /// Returns foreign account inputs for the required foreign accounts specified by the
     /// transaction request.
     ///
@@ -1128,100 +1119,6 @@
         })
 }
 
-<<<<<<< HEAD
-#[cfg(test)]
-mod test {
-    use alloc::boxed::Box;
-
-    use miden_lib::account::auth::AuthRpoFalcon512;
-    use miden_lib::transaction::TransactionKernel;
-    use miden_objects::Word;
-    use miden_objects::account::{
-        AccountBuilder,
-        AccountComponent,
-        AuthSecretKey,
-        StorageMap,
-        StorageSlot,
-    };
-    use miden_objects::asset::{Asset, FungibleAsset};
-    use miden_objects::crypto::dsa::rpo_falcon512::SecretKey;
-    use miden_objects::note::NoteType;
-    use miden_objects::testing::account_id::{
-        ACCOUNT_ID_PRIVATE_FUNGIBLE_FAUCET,
-        ACCOUNT_ID_PUBLIC_FUNGIBLE_FAUCET,
-        ACCOUNT_ID_REGULAR_PUBLIC_ACCOUNT_IMMUTABLE_CODE,
-    };
-
-    use super::PaymentNoteDescription;
-    use crate::tests::create_test_client;
-    use crate::transaction::TransactionRequestBuilder;
-
-    #[tokio::test]
-    async fn transaction_creates_two_notes() {
-        let (mut client, _, keystore) = Box::pin(create_test_client()).await;
-        let asset_1: Asset =
-            FungibleAsset::new(ACCOUNT_ID_PRIVATE_FUNGIBLE_FAUCET.try_into().unwrap(), 123)
-                .unwrap()
-                .into();
-        let asset_2: Asset =
-            FungibleAsset::new(ACCOUNT_ID_PUBLIC_FUNGIBLE_FAUCET.try_into().unwrap(), 500)
-                .unwrap()
-                .into();
-
-        let secret_key = SecretKey::new();
-        let pub_key = secret_key.public_key();
-        keystore.add_key(&AuthSecretKey::RpoFalcon512(secret_key)).unwrap();
-
-        let wallet_component = AccountComponent::compile(
-            "
-                export.::miden::contracts::wallets::basic::receive_asset
-                export.::miden::contracts::wallets::basic::move_asset_to_note
-            ",
-            TransactionKernel::assembler(),
-            vec![StorageSlot::Value(Word::default()), StorageSlot::Map(StorageMap::default())],
-        )
-        .unwrap()
-        .with_supports_all_types();
-
-        let account = AccountBuilder::new(Default::default())
-            .with_component(wallet_component)
-            .with_auth_component(AuthRpoFalcon512::new(pub_key))
-            .with_assets([asset_1, asset_2])
-            .build_existing()
-            .unwrap();
-
-        client.add_account(&account, None, false).await.unwrap();
-        client.sync_state().await.unwrap();
-        let tx_request = TransactionRequestBuilder::new()
-            .build_pay_to_id(
-                PaymentNoteDescription::new(
-                    vec![asset_1, asset_2],
-                    account.id(),
-                    ACCOUNT_ID_REGULAR_PUBLIC_ACCOUNT_IMMUTABLE_CODE.try_into().unwrap(),
-                ),
-                NoteType::Private,
-                client.rng(),
-            )
-            .unwrap();
-
-        let (executed_tx, transaction_pipeline) =
-            Box::pin(client.execute_transaction(account.id(), tx_request.clone()))
-                .await
-                .unwrap();
-
-        assert!(
-            executed_tx
-                .output_notes()
-                .get_note(0)
-                .assets()
-                .is_some_and(|assets| assets.num_assets() == 2)
-        );
-
-        // Prove and apply transaction
-        transaction_pipeline
-            .get_transaction_update(client.get_sync_height().await.unwrap(), executed_tx);
-    }
-=======
 /// Validates that the executed transaction's output recipients match what was expected in the
 /// transaction request.
 fn validate_executed_transaction(
@@ -1247,5 +1144,25 @@
     }
 
     Ok(())
->>>>>>> 95d40ca8
+}
+
+fn collect_assets<'a>(
+    assets: impl Iterator<Item = &'a Asset>,
+) -> (BTreeMap<AccountId, u64>, BTreeSet<NonFungibleAsset>) {
+    let mut fungible_balance_map = BTreeMap::new();
+    let mut non_fungible_set = BTreeSet::new();
+
+    assets.for_each(|asset| match asset {
+        Asset::Fungible(fungible) => {
+            fungible_balance_map
+                .entry(fungible.faucet_id())
+                .and_modify(|balance| *balance += fungible.amount())
+                .or_insert(fungible.amount());
+        },
+        Asset::NonFungible(non_fungible) => {
+            non_fungible_set.insert(*non_fungible);
+        },
+    });
+
+    (fungible_balance_map, non_fungible_set)
 }