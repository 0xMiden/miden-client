//! Provides APIs for creating, executing, proving, and submitting transactions to the Miden
//! network.
//!
//! ## Overview
//!
//! This module enables clients to:
//!
//! - Build transaction requests using the [`TransactionRequestBuilder`].
//!   - [`TransactionRequestBuilder`] contains simple builders for standard transaction types, such
//!     as `p2id` (pay-to-id)
//! - Execute transactions via the local transaction executor and generate a [`TransactionResult`]
//!   that includes execution details and relevant notes for state tracking.
//! - Prove transactions (locally or remotely) using a [`TransactionProver`] and submit the proven
//!   transactions to the network.
//! - Track and update the state of transactions, including their status (e.g., `Pending`,
//!   `Committed`, or `Discarded`).
//!
//! ## Example
//!
//! The following example demonstrates how to create and submit a transaction:
//!
//! ```rust
//! use miden_client::{
//!     Client,
//!     crypto::FeltRng,
//!     transaction::{PaymentTransactionData, TransactionRequestBuilder, TransactionResult},
//! };
//! use miden_objects::{account::AccountId, asset::FungibleAsset, note::NoteType};
//! # use std::error::Error;
//!
//! /// Executes, proves and submits a P2ID transaction.
//! ///
//! /// This transaction is executed by `sender_id`, and creates an output note
//! /// containing 100 tokens of `faucet_id`'s fungible asset.
//! async fn create_and_submit_transaction<R: rand::Rng>(
//!     client: &mut Client<impl FeltRng>,
//!     sender_id: AccountId,
//!     target_id: AccountId,
//!     faucet_id: AccountId,
//! ) -> Result<(), Box<dyn Error>> {
//!     // Create an asset representing the amount to be transferred.
//!     let asset = FungibleAsset::new(faucet_id, 100)?;
//!
//!     // Build a transaction request for a pay-to-id transaction.
//!     let tx_request = TransactionRequestBuilder::pay_to_id(
//!         PaymentTransactionData::new(vec![asset.into()], sender_id, target_id),
//!         None, // No recall height
//!         NoteType::Private,
//!         client.rng(),
//!     )?
//!     .build()?;
//!
//!     // Execute the transaction. This returns a TransactionResult.
//!     let tx_result: TransactionResult = client.new_transaction(sender_id, tx_request).await?;
//!
//!     // Prove and submit the transaction, persisting its details to the local store.
//!     client.submit_transaction(tx_result).await?;
//!
//!     Ok(())
//! }
//! ```
//!
//! For more detailed information about each function and error type, refer to the specific API
//! documentation.

use alloc::{
    collections::{BTreeMap, BTreeSet},
    string::ToString,
    sync::Arc,
    vec::Vec,
};
use core::fmt::{self};

pub use miden_lib::{
    account::interface::{AccountComponentInterface, AccountInterface},
    transaction::TransactionKernel,
};
use miden_objects::{
<<<<<<< HEAD
    AccountError, AssetError, Digest, Felt, Word, ZERO,
    account::{Account, AccountCode, AccountDelta, AccountId, AccountType},
=======
    AssetError, Digest, Felt, Word, ZERO,
    account::{Account, AccountCode, AccountDelta, AccountId},
>>>>>>> 93708294
    asset::{Asset, NonFungibleAsset},
    block::BlockNumber,
    crypto::merkle::MerklePath,
    note::{Note, NoteDetails, NoteId, NoteTag},
    transaction::{InputNotes, TransactionArgs},
    vm::AdviceInputs,
};
pub use miden_tx::{
    LocalTransactionProver, ProvingOptions, TransactionProver, TransactionProverError,
    auth::TransactionAuthenticator,
};
use miden_tx::{
    TransactionExecutor,
    utils::{ByteReader, ByteWriter, Deserializable, DeserializationError, Serializable},
};
<<<<<<< HEAD
use script_builder::{AccountCapabilities, AccountInterface, AuthTypes};
=======
>>>>>>> 93708294
use tracing::info;

use super::{Client, FeltRng};
use crate::{
    ClientError,
    note::{NoteScreener, NoteUpdates},
    rpc::domain::account::AccountProof,
    store::{
        InputNoteRecord, InputNoteState, NoteFilter, OutputNoteRecord, StoreError,
        TransactionFilter, input_note_states::ExpectedNoteState,
    },
    sync::NoteTagRecord,
};

mod request;
pub use miden_objects::transaction::{
    ExecutedTransaction, InputNote, OutputNote, OutputNotes, ProvenTransaction, TransactionId,
    TransactionScript,
};
pub use miden_tx::{DataStoreError, TransactionExecutorError};
pub use request::{
    ForeignAccount, ForeignAccountInputs, NoteArgs, PaymentTransactionData, SwapTransactionData,
    TransactionRequest, TransactionRequestBuilder, TransactionRequestError,
    TransactionScriptTemplate,
};

// TRANSACTION RESULT
// ================================================================================================

/// Represents the result of executing a transaction by the client.
///
/// It contains an [`ExecutedTransaction`], and a list of `relevant_notes` that contains the
/// `output_notes` that the client has to store as input notes, based on the `NoteScreener`
/// output from filtering the transaction's output notes or some partial note we expect to receive
/// in the future (you can check at swap notes for an example of this).
#[derive(Clone, Debug, PartialEq)]
pub struct TransactionResult {
    transaction: ExecutedTransaction,
    relevant_notes: Vec<InputNoteRecord>,
}

impl TransactionResult {
    /// Screens the output notes to store and track the relevant ones, and instantiates a
    /// [`TransactionResult`].
    pub async fn new(
        transaction: ExecutedTransaction,
        note_screener: NoteScreener,
        partial_notes: Vec<(NoteDetails, NoteTag)>,
        current_block_num: BlockNumber,
        current_timestamp: Option<u64>,
    ) -> Result<Self, ClientError> {
        let mut relevant_notes = vec![];

        for note in notes_from_output(transaction.output_notes()) {
            let account_relevance = note_screener.check_relevance(note).await?;
            if !account_relevance.is_empty() {
                let metadata = *note.metadata();
                relevant_notes.push(InputNoteRecord::new(
                    note.into(),
                    current_timestamp,
                    ExpectedNoteState {
                        metadata: Some(metadata),
                        after_block_num: current_block_num,
                        tag: Some(metadata.tag()),
                    }
                    .into(),
                ));
            }
        }

        // Include partial output notes into the relevant notes
        relevant_notes.extend(partial_notes.iter().map(|(note_details, tag)| {
            InputNoteRecord::new(
                note_details.clone(),
                None,
                ExpectedNoteState {
                    metadata: None,
                    after_block_num: current_block_num,
                    tag: Some(*tag),
                }
                .into(),
            )
        }));

        let tx_result = Self { transaction, relevant_notes };

        Ok(tx_result)
    }

    /// Returns the [`ExecutedTransaction`].
    pub fn executed_transaction(&self) -> &ExecutedTransaction {
        &self.transaction
    }

    /// Returns the output notes that were generated as a result of the transaction execution.
    pub fn created_notes(&self) -> &OutputNotes {
        self.transaction.output_notes()
    }

    /// Returns the list of notes that are relevant to the client, based on [`NoteScreener`].
    pub fn relevant_notes(&self) -> &[InputNoteRecord] {
        &self.relevant_notes
    }

    /// Returns the block against which the transaction was executed.
    pub fn block_num(&self) -> BlockNumber {
        self.transaction.block_header().block_num()
    }

    /// Returns transaction's [`TransactionArgs`].
    pub fn transaction_arguments(&self) -> &TransactionArgs {
        self.transaction.tx_args()
    }

    /// Returns the [`AccountDelta`] that describes the change of state for the executing [Account].
    pub fn account_delta(&self) -> &AccountDelta {
        self.transaction.account_delta()
    }

    /// Returns input notes that were consumed as part of the transaction.
    pub fn consumed_notes(&self) -> &InputNotes<InputNote> {
        self.transaction.tx_inputs().input_notes()
    }
}

impl From<TransactionResult> for ExecutedTransaction {
    fn from(tx_result: TransactionResult) -> ExecutedTransaction {
        tx_result.transaction
    }
}

impl Serializable for TransactionResult {
    fn write_into<W: ByteWriter>(&self, target: &mut W) {
        self.transaction.write_into(target);
        self.relevant_notes.write_into(target);
    }
}

impl Deserializable for TransactionResult {
    fn read_from<R: ByteReader>(source: &mut R) -> Result<Self, DeserializationError> {
        let transaction = ExecutedTransaction::read_from(source)?;
        let relevant_notes = Vec::<InputNoteRecord>::read_from(source)?;

        Ok(Self { transaction, relevant_notes })
    }
}

// TRANSACTION RECORD
// ================================================================================================

/// Describes a transaction that has been executed and is being tracked on the Client.
///
/// Currently, the `commit_height` (and `committed` status) is set based on the height
/// at which the transaction's output notes are committed.
#[derive(Debug, Clone)]
pub struct TransactionRecord {
    pub id: TransactionId,
    pub account_id: AccountId,
    pub init_account_state: Digest,
    pub final_account_state: Digest,
    pub input_note_nullifiers: Vec<Digest>,
    pub output_notes: OutputNotes,
    pub transaction_script: Option<TransactionScript>,
    pub block_num: BlockNumber,
    pub transaction_status: TransactionStatus,
}

impl TransactionRecord {
    #[allow(clippy::too_many_arguments)]
    pub fn new(
        id: TransactionId,
        account_id: AccountId,
        init_account_state: Digest,
        final_account_state: Digest,
        input_note_nullifiers: Vec<Digest>,
        output_notes: OutputNotes,
        transaction_script: Option<TransactionScript>,
        block_num: BlockNumber,
        transaction_status: TransactionStatus,
    ) -> TransactionRecord {
        TransactionRecord {
            id,
            account_id,
            init_account_state,
            final_account_state,
            input_note_nullifiers,
            output_notes,
            transaction_script,
            block_num,
            transaction_status,
        }
    }
}

/// Represents the status of a transaction.
#[derive(Debug, Clone, PartialEq)]
pub enum TransactionStatus {
    /// Transaction has been submitted but not yet committed.
    Pending,
    /// Transaction has been committed and included at the specified block number.
    Committed(BlockNumber),
    /// Transaction has been discarded and isn't included in the node.
    Discarded,
}

impl fmt::Display for TransactionStatus {
    fn fmt(&self, f: &mut fmt::Formatter<'_>) -> fmt::Result {
        match self {
            TransactionStatus::Pending => write!(f, "Pending"),
            TransactionStatus::Committed(block_number) => {
                write!(f, "Committed (Block: {block_number})")
            },
            TransactionStatus::Discarded => write!(f, "Discarded"),
        }
    }
}

// TRANSACTION STORE UPDATE
// ================================================================================================

/// Represents the changes that need to be applied to the client store as a result of a
/// transaction execution.
pub struct TransactionStoreUpdate {
    /// Details of the executed transaction to be inserted.
    executed_transaction: ExecutedTransaction,
    /// Updated account state after the [`AccountDelta`] has been applied.
    updated_account: Account,
    /// Information about note changes after the transaction execution.
    note_updates: NoteUpdates,
    /// New note tags to be tracked.
    new_tags: Vec<NoteTagRecord>,
}

impl TransactionStoreUpdate {
    /// Creates a new [`TransactionStoreUpdate`] instance.
    pub fn new(
        executed_transaction: ExecutedTransaction,
        updated_account: Account,
        created_input_notes: Vec<InputNoteRecord>,
        created_output_notes: Vec<OutputNoteRecord>,
        updated_input_notes: Vec<InputNoteRecord>,
        new_tags: Vec<NoteTagRecord>,
    ) -> Self {
        Self {
            executed_transaction,
            updated_account,
            note_updates: NoteUpdates::new(
                created_input_notes,
                created_output_notes,
                updated_input_notes,
                vec![],
            ),
            new_tags,
        }
    }

    /// Returns the executed transaction.
    pub fn executed_transaction(&self) -> &ExecutedTransaction {
        &self.executed_transaction
    }

    /// Returns the updated account.
    pub fn updated_account(&self) -> &Account {
        &self.updated_account
    }

    /// Returns the note updates that need to be applied after the transaction execution.
    pub fn note_updates(&self) -> &NoteUpdates {
        &self.note_updates
    }

    /// Returns the new tags that were created as part of the transaction.
    pub fn new_tags(&self) -> &[NoteTagRecord] {
        &self.new_tags
    }
}

/// Transaction management methods
impl<R: FeltRng> Client<R> {
    // TRANSACTION DATA RETRIEVAL
    // --------------------------------------------------------------------------------------------

    /// Retrieves tracked transactions, filtered by [`TransactionFilter`].
    pub async fn get_transactions(
        &self,
        filter: TransactionFilter,
    ) -> Result<Vec<TransactionRecord>, ClientError> {
        self.store.get_transactions(filter).await.map_err(Into::into)
    }

    // TRANSACTION
    // --------------------------------------------------------------------------------------------

    /// Creates and executes a transaction specified by the request against the specified account,
    /// but doesn't change the local database.
    ///
    /// If the transaction utilizes foreign account data, there is a chance that the client doesn't
    /// have the required block header in the local database. In these scenarios, a sync to
    /// the chain tip is performed, and the required block header is retrieved.
    ///
    /// # Errors
    ///
    /// - Returns [`ClientError::MissingOutputNotes`] if the [`TransactionRequest`] ouput notes are
    ///   not a subset of executor's output notes.
    /// - Returns a [`ClientError::TransactionExecutorError`] if the execution fails.
    /// - Returns a [`ClientError::TransactionRequestError`] if the request is invalid.
    pub async fn new_transaction(
        &mut self,
        account_id: AccountId,
        transaction_request: TransactionRequest,
    ) -> Result<TransactionResult, ClientError> {
        // Validates the transaction request before executing
        self.validate_request(account_id, &transaction_request).await?;

        // Ensure authenticated notes have their inclusion proofs (a.k.a they're in a committed
        // state). TODO: we should consider refactoring this in a way we can handle this in
        // `get_transaction_inputs`
        let authenticated_input_note_ids: Vec<NoteId> =
            transaction_request.authenticated_input_note_ids().collect::<Vec<_>>();

        let authenticated_note_records = self
            .store
            .get_input_notes(NoteFilter::List(authenticated_input_note_ids))
            .await?;

        for authenticated_note_record in authenticated_note_records {
            if !authenticated_note_record.is_authenticated() {
                return Err(ClientError::TransactionRequestError(
                    TransactionRequestError::InputNoteNotAuthenticated,
                ));
            }
        }

        // If tx request contains unauthenticated_input_notes we should insert them
        let unauthenticated_input_notes = transaction_request
            .unauthenticated_input_notes()
            .iter()
            .cloned()
            .map(Into::into)
            .collect::<Vec<_>>();

        self.store.upsert_input_notes(&unauthenticated_input_notes).await?;

        let note_ids = transaction_request.get_input_note_ids();

        let output_notes: Vec<Note> =
            transaction_request.expected_output_notes().cloned().collect();

        let future_notes: Vec<(NoteDetails, NoteTag)> =
            transaction_request.expected_future_notes().cloned().collect();

        let tx_script = transaction_request.build_transaction_script(
            &self.get_account_interface(account_id).await?,
            self.in_debug_mode,
        )?;

        let foreign_accounts = transaction_request.foreign_accounts().clone();
        let mut tx_args = transaction_request.into_transaction_args(tx_script);

        // Inject state and code of foreign accounts
        let fpi_block_num =
            self.inject_foreign_account_inputs(foreign_accounts, &mut tx_args).await?;

        let block_num = if let Some(block_num) = fpi_block_num {
            block_num
        } else {
            self.store.get_sync_height().await?
        };

        // Execute the transaction and get the witness
        let executed_transaction = self
            .tx_executor
            .execute_transaction(account_id, block_num, &note_ids, tx_args)
            .await?;

        // Check that the expected output notes matches the transaction outcome.
        // We compare authentication commitments where possible since that involves note IDs +
        // metadata (as opposed to just note ID which remains the same regardless of
        // metadata) We also do the check for partial output notes

        let tx_note_auth_commitments: BTreeSet<Digest> =
            notes_from_output(executed_transaction.output_notes())
                .map(Note::commitment)
                .collect();

        let missing_note_ids: Vec<NoteId> = output_notes
            .iter()
            .filter_map(|n| (!tx_note_auth_commitments.contains(&n.commitment())).then_some(n.id()))
            .collect();

        if !missing_note_ids.is_empty() {
            return Err(ClientError::MissingOutputNotes(missing_note_ids));
        }

        let screener = NoteScreener::new(self.store.clone());

        TransactionResult::new(
            executed_transaction,
            screener,
            future_notes,
            self.get_sync_height().await?,
            self.store.get_current_timestamp(),
        )
        .await
    }

    /// Proves the specified transaction using a local prover, submits it to the network, and saves
    /// the transaction into the local database for tracking.
    pub async fn submit_transaction(
        &mut self,
        tx_result: TransactionResult,
    ) -> Result<(), ClientError> {
        self.submit_transaction_with_prover(tx_result, self.tx_prover.clone()).await
    }

    /// Proves the specified transaction using the provided prover, submits it to the network, and
    /// saves the transaction into the local database for tracking.
    pub async fn submit_transaction_with_prover(
        &mut self,
        tx_result: TransactionResult,
        tx_prover: Arc<dyn TransactionProver>,
    ) -> Result<(), ClientError> {
        let proven_transaction = self.prove_transaction(&tx_result, tx_prover).await?;
        self.submit_proven_transaction(proven_transaction).await?;
        self.apply_transaction(tx_result).await
    }

    /// Proves the specified transaction result using the provided prover.
    async fn prove_transaction(
        &mut self,
        tx_result: &TransactionResult,
        tx_prover: Arc<dyn TransactionProver>,
    ) -> Result<ProvenTransaction, ClientError> {
        info!("Proving transaction...");

        let proven_transaction =
            tx_prover.prove(tx_result.executed_transaction().clone().into()).await?;

        info!("Transaction proven.");

        Ok(proven_transaction)
    }

    async fn submit_proven_transaction(
        &mut self,
        proven_transaction: ProvenTransaction,
    ) -> Result<(), ClientError> {
        info!("Submitting transaction to the network...");
        self.rpc_api.submit_proven_transaction(proven_transaction).await?;
        info!("Transaction submitted.");

        Ok(())
    }

    async fn apply_transaction(&self, tx_result: TransactionResult) -> Result<(), ClientError> {
        let transaction_id = tx_result.executed_transaction().id();
        let sync_height = self.get_sync_height().await?;

        // Transaction was proven and submitted to the node correctly, persist note details and
        // update account
        info!("Applying transaction to the local store...");

        let account_id = tx_result.executed_transaction().account_id();
        let account_delta = tx_result.account_delta();
        let account_record = self.try_get_account(account_id).await?;

        if account_record.is_locked() {
            return Err(ClientError::AccountLocked(account_id));
        }

        let mut account: Account = account_record.into();
        account.apply_delta(account_delta)?;

        if self
            .store
            .get_account_header_by_commitment(account.commitment())
            .await?
            .is_some()
        {
            return Err(ClientError::StoreError(StoreError::AccountCommitmentAlreadyExists(
                account.commitment(),
            )));
        }

        // Save only input notes that we care for (based on the note screener assessment)
        let created_input_notes = tx_result.relevant_notes().to_vec();
        let new_tags = created_input_notes
            .iter()
            .filter_map(|note| {
                if let InputNoteState::Expected(ExpectedNoteState { tag: Some(tag), .. }) =
                    note.state()
                {
                    Some(NoteTagRecord::with_note_source(*tag, note.id()))
                } else {
                    None
                }
            })
            .collect();

        // Save all output notes
        let created_output_notes = tx_result
            .created_notes()
            .iter()
            .cloned()
            .filter_map(|output_note| {
                OutputNoteRecord::try_from_output_note(output_note, sync_height).ok()
            })
            .collect::<Vec<_>>();

        let consumed_note_ids = tx_result.consumed_notes().iter().map(InputNote::id).collect();
        let consumed_notes = self.get_input_notes(NoteFilter::List(consumed_note_ids)).await?;

        let mut updated_input_notes = vec![];
        for mut input_note_record in consumed_notes {
            if input_note_record.consumed_locally(
                account_id,
                transaction_id,
                self.store.get_current_timestamp(),
            )? {
                updated_input_notes.push(input_note_record);
            }
        }

        let tx_update = TransactionStoreUpdate::new(
            tx_result.into(),
            account,
            created_input_notes,
            created_output_notes,
            updated_input_notes,
            new_tags,
        );

        self.store.apply_transaction(tx_update).await?;
        info!("Transaction stored.");
        Ok(())
    }

    /// Compiles the provided transaction script source and inputs into a [`TransactionScript`].
    pub fn compile_tx_script<T>(
        &self,
        inputs: T,
        program: &str,
    ) -> Result<TransactionScript, ClientError>
    where
        T: IntoIterator<Item = (Word, Vec<Felt>)>,
    {
        let assembler = TransactionKernel::assembler().with_debug_mode(self.in_debug_mode);
        TransactionScript::compile(program, inputs, assembler)
            .map_err(ClientError::TransactionScriptError)
    }

    // HELPERS
    // --------------------------------------------------------------------------------------------

    /// Helper to get the account outgoing assets.
    ///
    /// Any outgoing assets resulting from executing note scripts but not present in expected output
    /// notes wouldn't be included.
    fn get_outgoing_assets(
        transaction_request: &TransactionRequest,
    ) -> (BTreeMap<AccountId, u64>, BTreeSet<NonFungibleAsset>) {
        // Get own notes assets
        let mut own_notes_assets = match transaction_request.script_template() {
            Some(TransactionScriptTemplate::SendNotes(notes)) => {
                notes.iter().map(|note| (note.id(), note.assets())).collect::<BTreeMap<_, _>>()
            },
            _ => BTreeMap::default(),
        };
        // Get transaction output notes assets
        let mut output_notes_assets = transaction_request
            .expected_output_notes()
            .map(|note| (note.id(), note.assets()))
            .collect::<BTreeMap<_, _>>();

        // Merge with own notes assets and delete duplicates
        output_notes_assets.append(&mut own_notes_assets);

        // Create a map of the fungible and non-fungible assets in the output notes
        let outgoing_assets =
            output_notes_assets.values().flat_map(|note_assets| note_assets.iter());

        collect_assets(outgoing_assets)
    }

    /// Helper to get the account incoming assets.
    async fn get_incoming_assets(
        &self,
        transaction_request: &TransactionRequest,
    ) -> Result<(BTreeMap<AccountId, u64>, BTreeSet<NonFungibleAsset>), TransactionRequestError>
    {
        // Get incoming asset notes excluding unauthenticated ones
        let incoming_notes_ids: Vec<_> = transaction_request
            .input_notes()
            .iter()
            .filter_map(|(note_id, _)| {
                if transaction_request
                    .unauthenticated_input_notes()
                    .iter()
                    .any(|note| note.id() == *note_id)
                {
                    None
                } else {
                    Some(*note_id)
                }
            })
            .collect();

        let store_input_notes = self
            .get_input_notes(NoteFilter::List(incoming_notes_ids))
            .await
            .map_err(|err| TransactionRequestError::NoteNotFound(err.to_string()))?;

        let all_incoming_assets =
            store_input_notes.iter().flat_map(|note| note.assets().iter()).chain(
                transaction_request
                    .unauthenticated_input_notes()
                    .iter()
                    .flat_map(|note| note.assets().iter()),
            );

        Ok(collect_assets(all_incoming_assets))
    }

    async fn validate_basic_account_request(
        &self,
        transaction_request: &TransactionRequest,
        account: &Account,
    ) -> Result<(), ClientError> {
        // Get outgoing assets
        let (fungible_balance_map, non_fungible_set) =
            <Client<R>>::get_outgoing_assets(transaction_request);

        // Get incoming assets
        let (incoming_fungible_balance_map, incoming_non_fungible_balance_set) =
            self.get_incoming_assets(transaction_request).await?;

        // Check if the account balance plus incoming assets is greater than or equal to the
        // outgoing fungible assets
        for (faucet_id, amount) in fungible_balance_map {
            let account_asset_amount = account.vault().get_balance(faucet_id).unwrap_or(0);
            let incoming_balance = incoming_fungible_balance_map.get(&faucet_id).unwrap_or(&0);
            if account_asset_amount + incoming_balance < amount {
                return Err(ClientError::AssetError(
                    AssetError::FungibleAssetAmountNotSufficient {
                        minuend: account_asset_amount,
                        subtrahend: amount,
                    },
                ));
            }
        }

        // Check if the account balance plus incoming assets is greater than or equal to the
        // outgoing non fungible assets
        for non_fungible in non_fungible_set {
            match account.vault().has_non_fungible_asset(non_fungible) {
                Ok(true) => (),
                Ok(false) => {
                    // Check if the non fungible asset is in the incoming assets
                    if !incoming_non_fungible_balance_set.contains(&non_fungible) {
                        return Err(ClientError::AssetError(
                            AssetError::NonFungibleFaucetIdTypeMismatch(
                                non_fungible.faucet_id_prefix(),
                            ),
                        ));
                    }
                },
                _ => {
                    return Err(ClientError::AssetError(
                        AssetError::NonFungibleFaucetIdTypeMismatch(
                            non_fungible.faucet_id_prefix(),
                        ),
                    ));
                },
            }
        }

        Ok(())
    }

    /// Validates that the specified transaction request can be executed by the specified account.
    ///
    /// This function checks that the account has enough balance to cover the outgoing assets. This
    /// does't guarantee that the transaction will succeed, but it's useful to avoid submitting
    /// transactions that are guaranteed to fail.
    pub async fn validate_request(
        &self,
        account_id: AccountId,
        transaction_request: &TransactionRequest,
    ) -> Result<(), ClientError> {
        let account: Account = self.try_get_account(account_id).await?.into();

        if account.is_faucet() {
            // TODO(SantiagoPittella): Add faucet validations.
            Ok(())
        } else {
            self.validate_basic_account_request(transaction_request, &account).await
        }
    }

    /// Retrieves the account interface for the specified account.
    async fn get_account_interface(
        &mut self,
        account_id: AccountId,
    ) -> Result<AccountInterface, ClientError> {
        let account: Account = self.try_get_account(account_id).await?.into();

<<<<<<< HEAD
        // TODO: we should check if the account actually exposes the interfaces we're trying to use
        let interfaces = match account.account_type() {
            AccountType::FungibleFaucet => AccountInterface::BasicFungibleFaucet,
            AccountType::NonFungibleFaucet => todo!("Non fungible faucet not supported yet"),
            AccountType::RegularAccountImmutableCode | AccountType::RegularAccountUpdatableCode => {
                AccountInterface::BasicWallet
            },
        };

        let auth = if account
            .code()
            .procedure_roots()
            .any(|root| root.to_hex() == RPO_FALCON_512_AUTH)
        {
            AuthTypes::RpoFalcon512
        } else {
            return Err(ClientError::AccountError(AccountError::AssumptionViolated(
                "Account doesn't have authentication procedure".to_string(),
            )));
        };

        Ok(AccountCapabilities { account_id, auth, interfaces })
=======
        Ok(AccountInterface::from(&account))
>>>>>>> 93708294
    }

    /// Injects foreign account data inputs into `tx_args` (account proof, code commitment and
    /// storage data). Additionally loads the account code into the transaction executor.
    ///
    /// For any [`ForeignAccount::Public`] in `foreing_accounts`, these pieces of data are retrieved
    /// from the network. For any [`ForeignAccount::Private`] account, inner data is used.
    ///
    /// Account data is retrieved for the node's current chain tip, so we need to check whether we
    /// currently have the corresponding block header data. Otherwise, we additionally need to
    /// retrieve it.
    async fn inject_foreign_account_inputs(
        &mut self,
        foreign_accounts: BTreeSet<ForeignAccount>,
        tx_args: &mut TransactionArgs,
    ) -> Result<Option<BlockNumber>, ClientError> {
        if foreign_accounts.is_empty() {
            return Ok(None);
        }

        let account_ids = foreign_accounts.iter().map(ForeignAccount::account_id);
        let known_account_codes =
            self.store.get_foreign_account_code(account_ids.collect()).await?;

        let known_account_codes: Vec<AccountCode> = known_account_codes.into_values().collect();

        // Fetch account proofs
        let (block_num, account_proofs) =
            self.rpc_api.get_account_proofs(&foreign_accounts, known_account_codes).await?;

        let mut account_proofs: BTreeMap<AccountId, AccountProof> =
            account_proofs.into_iter().map(|proof| (proof.account_id(), proof)).collect();

        for foreign_account in &foreign_accounts {
            let (foreign_account_inputs, merkle_path) = match foreign_account {
                ForeignAccount::Public(account_id, ..) => {
                    let account_proof = account_proofs
                        .remove(account_id)
                        .expect("Proof was requested and received");

                    let (foreign_account_inputs, merkle_path) = account_proof.try_into()?;

                    // Update  our foreign account code cache
                    self.store
                        .upsert_foreign_account_code(
                            *account_id,
                            foreign_account_inputs.account_code().clone(),
                        )
                        .await?;

                    (foreign_account_inputs, merkle_path)
                },
                ForeignAccount::Private(foreign_account_inputs) => {
                    let account_id = foreign_account_inputs.account_header().id();
                    let proof = account_proofs
                        .remove(&account_id)
                        .expect("Proof was requested and received");
                    let merkle_path = proof.merkle_proof();

                    (foreign_account_inputs.clone(), merkle_path.clone())
                },
            };

            extend_advice_inputs_for_foreign_account(
                tx_args,
                &mut self.tx_executor,
                foreign_account_inputs,
                &merkle_path,
            )?;
        }

        // Optionally retrieve block header if we don't have it
        if self.store.get_block_headers(&[block_num]).await?.is_empty() {
            info!(
                "Getting current block header data to execute transaction with foreign account requirements"
            );
            let summary = self.sync_state().await?;

            if summary.block_num != block_num {
                let mut current_partial_mmr = self.build_current_partial_mmr(true).await?;
                self.get_and_store_authenticated_block(block_num, &mut current_partial_mmr)
                    .await?;
            }
        }

        Ok(Some(block_num))
    }

    /// Executes the provided transaction script against the specified account, and returns the
    /// resulting stack. Advice inputs and foreign accounts can be provided for the execution.
    ///
    /// The transaction will use the current sync height as the block reference.
    pub async fn execute_program(
        &mut self,
        account_id: AccountId,
        tx_script: TransactionScript,
        advice_inputs: AdviceInputs,
        foreign_accounts: BTreeSet<ForeignAccount>,
    ) -> Result<[Felt; 16], ClientError> {
        let block_ref = self.get_sync_height().await?;

        let mut tx_args =
            TransactionArgs::with_tx_script(tx_script).with_advice_inputs(advice_inputs);
        self.inject_foreign_account_inputs(foreign_accounts, &mut tx_args).await?;

        Ok(self
            .tx_executor
            .execute_tx_view_script(
                account_id,
                block_ref,
                tx_args.tx_script().expect("Transaction script should be present").clone(),
                tx_args.advice_inputs().clone(),
            )
            .await?)
    }
}

// TESTING HELPERS
// ================================================================================================

#[cfg(feature = "testing")]
impl<R: FeltRng> Client<R> {
    pub async fn testing_prove_transaction(
        &mut self,
        tx_result: &TransactionResult,
    ) -> Result<ProvenTransaction, ClientError> {
        self.prove_transaction(tx_result, self.tx_prover.clone()).await
    }

    pub async fn testing_submit_proven_transaction(
        &mut self,
        proven_transaction: ProvenTransaction,
    ) -> Result<(), ClientError> {
        self.submit_proven_transaction(proven_transaction).await
    }

    pub async fn testing_apply_transaction(
        &self,
        tx_result: TransactionResult,
    ) -> Result<(), ClientError> {
        self.apply_transaction(tx_result).await
    }
}

/// Extends the advice inputs with account data and Merkle proofs, and loads the necessary
/// [code](AccountCode) in `tx_executor`.
fn extend_advice_inputs_for_foreign_account(
    tx_args: &mut TransactionArgs,
    tx_executor: &mut TransactionExecutor,
    foreign_account_inputs: ForeignAccountInputs,
    merkle_path: &MerklePath,
) -> Result<(), ClientError> {
    let (account_header, storage_header, account_code, proofs) =
        foreign_account_inputs.into_parts();

    let account_id = account_header.id();
    let foreign_id_root =
        Digest::from([account_id.suffix(), account_id.prefix().as_felt(), ZERO, ZERO]);

    // Extend the advice inputs with the new data
    tx_args.extend_advice_map([
        // ACCOUNT_ID -> [ID_AND_NONCE, VAULT_ROOT, STORAGE_ROOT, CODE_ROOT]
        (foreign_id_root, account_header.as_elements()),
        // STORAGE_ROOT -> [STORAGE_SLOT_DATA]
        (account_header.storage_commitment(), storage_header.as_elements()),
        // CODE_ROOT -> [ACCOUNT_CODE_DATA]
        (account_header.code_commitment(), account_code.as_elements()),
    ]);

    // Load merkle nodes for storage maps
    for proof in proofs {
        // Extend the merkle store and map with the storage maps
        tx_args.extend_merkle_store(
            proof.path().inner_nodes(proof.leaf().index().value(), proof.leaf().hash())?,
        );
        // Populate advice map with Sparse Merkle Tree leaf nodes
        tx_args
            .extend_advice_map(core::iter::once((proof.leaf().hash(), proof.leaf().to_elements())));
    }

    // Extend the advice inputs with Merkle store data
    tx_args.extend_merkle_store(
        merkle_path.inner_nodes(account_id.prefix().as_u64(), account_header.commitment())?,
    );

    tx_executor.load_account_code(&account_code);

    Ok(())
}

// HELPERS
// ================================================================================================

fn collect_assets<'a>(
    assets: impl Iterator<Item = &'a Asset>,
) -> (BTreeMap<AccountId, u64>, BTreeSet<NonFungibleAsset>) {
    let mut fungible_balance_map = BTreeMap::new();
    let mut non_fungible_set = BTreeSet::new();

    assets.for_each(|asset| match asset {
        Asset::Fungible(fungible) => {
            fungible_balance_map
                .entry(fungible.faucet_id())
                .and_modify(|balance| *balance += fungible.amount())
                .or_insert(fungible.amount());
        },
        Asset::NonFungible(non_fungible) => {
            non_fungible_set.insert(*non_fungible);
        },
    });

    (fungible_balance_map, non_fungible_set)
}

/// Extracts notes from [`OutputNotes`].
/// Used for:
/// - Checking the relevance of notes to save them as input notes.
/// - Validate hashes versus expected output notes after a transaction is executed.
pub fn notes_from_output(output_notes: &OutputNotes) -> impl Iterator<Item = &Note> {
    output_notes
        .iter()
        .filter(|n| matches!(n, OutputNote::Full(_)))
        .map(|n| match n {
            OutputNote::Full(n) => n,
            // The following todo!() applies until we have a way to support flows where we have
            // partial details of the note
            OutputNote::Header(_) | OutputNote::Partial(_) => {
                todo!("For now, all details should be held in OutputNote::Fulls")
            },
        })
}

#[cfg(test)]
mod test {
    use miden_lib::{account::auth::RpoFalcon512, transaction::TransactionKernel};
    use miden_objects::{
        Word,
        account::{AccountBuilder, AccountComponent, AuthSecretKey, StorageMap, StorageSlot},
        asset::{Asset, FungibleAsset},
        crypto::dsa::rpo_falcon512::SecretKey,
        note::NoteType,
        testing::{
            account_component::BASIC_WALLET_CODE,
            account_id::{
                ACCOUNT_ID_PRIVATE_FUNGIBLE_FAUCET, ACCOUNT_ID_PUBLIC_FUNGIBLE_FAUCET,
                ACCOUNT_ID_REGULAR_PUBLIC_ACCOUNT_IMMUTABLE_CODE,
            },
        },
    };
    use miden_tx::utils::{Deserializable, Serializable};

    use super::PaymentTransactionData;
    use crate::{
        mock::create_test_client,
        transaction::{TransactionRequestBuilder, TransactionResult},
    };

    #[tokio::test]
    async fn test_transaction_creates_two_notes() {
        let (mut client, _, keystore) = create_test_client().await;
        let asset_1: Asset =
            FungibleAsset::new(ACCOUNT_ID_PRIVATE_FUNGIBLE_FAUCET.try_into().unwrap(), 123)
                .unwrap()
                .into();
        let asset_2: Asset =
            FungibleAsset::new(ACCOUNT_ID_PUBLIC_FUNGIBLE_FAUCET.try_into().unwrap(), 500)
                .unwrap()
                .into();

        let secret_key = SecretKey::new();
        let pub_key = secret_key.public_key();
        keystore.add_key(&AuthSecretKey::RpoFalcon512(secret_key)).unwrap();

        let wallet_component = AccountComponent::compile(
            BASIC_WALLET_CODE,
            TransactionKernel::assembler(),
            vec![StorageSlot::Value(Word::default()), StorageSlot::Map(StorageMap::default())],
        )
        .unwrap()
        .with_supports_all_types();

        let anchor_block = client.get_latest_epoch_block().await.unwrap();

        let account = AccountBuilder::new(Default::default())
            .anchor((&anchor_block).try_into().unwrap())
            .with_component(wallet_component)
            .with_component(RpoFalcon512::new(pub_key))
            .with_assets([asset_1, asset_2])
            .build_existing()
            .unwrap();

        client.add_account(&account, None, false).await.unwrap();
        client.sync_state().await.unwrap();
        let tx_request = TransactionRequestBuilder::pay_to_id(
            PaymentTransactionData::new(
                vec![asset_1, asset_2],
                account.id(),
                ACCOUNT_ID_REGULAR_PUBLIC_ACCOUNT_IMMUTABLE_CODE.try_into().unwrap(),
            ),
            None,
            NoteType::Private,
            client.rng(),
        )
        .unwrap()
        .build()
        .unwrap();

        let tx_result = client.new_transaction(account.id(), tx_request).await.unwrap();
        assert!(
            tx_result
                .created_notes()
                .get_note(0)
                .assets()
                .is_some_and(|assets| assets.num_assets() == 2)
        );
        // Prove and apply transaction
        client.testing_apply_transaction(tx_result.clone()).await.unwrap();

        // Test serialization
        let bytes: std::vec::Vec<u8> = tx_result.to_bytes();
        let decoded = TransactionResult::read_from_bytes(&bytes).unwrap();

        assert_eq!(tx_result, decoded);
    }
}<|MERGE_RESOLUTION|>--- conflicted
+++ resolved
@@ -76,13 +76,8 @@
     transaction::TransactionKernel,
 };
 use miden_objects::{
-<<<<<<< HEAD
-    AccountError, AssetError, Digest, Felt, Word, ZERO,
-    account::{Account, AccountCode, AccountDelta, AccountId, AccountType},
-=======
     AssetError, Digest, Felt, Word, ZERO,
     account::{Account, AccountCode, AccountDelta, AccountId},
->>>>>>> 93708294
     asset::{Asset, NonFungibleAsset},
     block::BlockNumber,
     crypto::merkle::MerklePath,
@@ -98,10 +93,6 @@
     TransactionExecutor,
     utils::{ByteReader, ByteWriter, Deserializable, DeserializationError, Serializable},
 };
-<<<<<<< HEAD
-use script_builder::{AccountCapabilities, AccountInterface, AuthTypes};
-=======
->>>>>>> 93708294
 use tracing::info;
 
 use super::{Client, FeltRng};
@@ -808,32 +799,7 @@
     ) -> Result<AccountInterface, ClientError> {
         let account: Account = self.try_get_account(account_id).await?.into();
 
-<<<<<<< HEAD
-        // TODO: we should check if the account actually exposes the interfaces we're trying to use
-        let interfaces = match account.account_type() {
-            AccountType::FungibleFaucet => AccountInterface::BasicFungibleFaucet,
-            AccountType::NonFungibleFaucet => todo!("Non fungible faucet not supported yet"),
-            AccountType::RegularAccountImmutableCode | AccountType::RegularAccountUpdatableCode => {
-                AccountInterface::BasicWallet
-            },
-        };
-
-        let auth = if account
-            .code()
-            .procedure_roots()
-            .any(|root| root.to_hex() == RPO_FALCON_512_AUTH)
-        {
-            AuthTypes::RpoFalcon512
-        } else {
-            return Err(ClientError::AccountError(AccountError::AssumptionViolated(
-                "Account doesn't have authentication procedure".to_string(),
-            )));
-        };
-
-        Ok(AccountCapabilities { account_id, auth, interfaces })
-=======
         Ok(AccountInterface::from(&account))
->>>>>>> 93708294
     }
 
     /// Injects foreign account data inputs into `tx_args` (account proof, code commitment and
