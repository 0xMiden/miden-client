//! Contains structures and functions related to transaction creation.
use alloc::{collections::BTreeMap, string::ToString, vec::Vec};

use miden_lib::note::{create_p2id_note, create_p2idr_note, create_swap_note};
use miden_objects::{
    Digest, Felt, FieldElement,
    account::AccountId,
    asset::{Asset, FungibleAsset},
    block::BlockNumber,
    crypto::merkle::{InnerNodeInfo, MerkleStore},
    note::{Note, NoteDetails, NoteExecutionMode, NoteId, NoteTag, NoteType, PartialNote},
    transaction::{OutputNote, TransactionScript},
    vm::AdviceMap,
};

use super::{
    ForeignAccount, NoteArgs, TransactionRequest, TransactionRequestError,
    TransactionScriptTemplate,
};
use crate::ClientRng;

// TRANSACTION REQUEST BUILDER
// ================================================================================================

/// A builder for a [`TransactionRequest`].
///
/// Use this builder to construct a [`TransactionRequest`] by adding input notes, specifying
/// scripts, and setting other transaction parameters.
#[derive(Clone, Debug)]
pub struct TransactionRequestBuilder {
    /// Notes to be consumed by the transaction that aren't authenticated.
    unauthenticated_input_notes: Vec<Note>,
    /// Notes to be consumed by the transaction together with their (optional) arguments. This
    /// includes both authenticated and unauthenticated notes.
    input_notes: BTreeMap<NoteId, Option<NoteArgs>>,
    /// Notes to be created by the transaction. This includes both full and partial output notes.
    /// The transaction script will be generated based on these notes.
    own_output_notes: Vec<OutputNote>,
    /// A map of expected full output notes to be generated by the transaction.
    expected_output_notes: BTreeMap<NoteId, Note>,
    /// A map of details and tags of notes we expect to be created as part of future transactions
    /// with their respective tags.
    ///
    /// For example, after a swap note is consumed, a payback note is expected to be created.
    expected_future_notes: BTreeMap<NoteId, (NoteDetails, NoteTag)>,
    /// Custom transaction script to be used.
    custom_script: Option<TransactionScript>,
    /// Initial state of the `AdviceMap` that provides data during runtime.
    advice_map: AdviceMap,
    /// Initial state of the `MerkleStore` that provides data during runtime.
    merkle_store: MerkleStore,
    /// Foreign account data requirements. At execution time, account data will be retrieved from
    /// the network, and injected as advice inputs. Additionally, the account's code will be
    /// added to the executor and prover.
    foreign_accounts: BTreeMap<AccountId, ForeignAccount>,
    /// The number of blocks in relation to the transaction's reference block after which the
    /// transaction will expire.
    expiration_delta: Option<u16>,
}

impl TransactionRequestBuilder {
    // CONSTRUCTORS
    // --------------------------------------------------------------------------------------------

    /// Creates a new, empty [`TransactionRequestBuilder`].
    pub fn new() -> Self {
        Self {
            unauthenticated_input_notes: vec![],
            input_notes: BTreeMap::new(),
            own_output_notes: Vec::new(),
            expected_output_notes: BTreeMap::new(),
            expected_future_notes: BTreeMap::new(),
            custom_script: None,
            advice_map: AdviceMap::default(),
            merkle_store: MerkleStore::default(),
            expiration_delta: None,
            foreign_accounts: BTreeMap::default(),
        }
    }

    /// Adds the specified notes as unauthenticated input notes to the transaction request.
    #[must_use]
    pub fn with_unauthenticated_input_notes(
        mut self,
        notes: impl IntoIterator<Item = (Note, Option<NoteArgs>)>,
    ) -> Self {
        for (note, argument) in notes {
            self.input_notes.insert(note.id(), argument);
            self.unauthenticated_input_notes.push(note);
        }
        self
    }

    /// Adds the specified notes as authenticated input notes to the transaction request.
    #[must_use]
    pub fn with_authenticated_input_notes(
        mut self,
        notes: impl IntoIterator<Item = (NoteId, Option<NoteArgs>)>,
    ) -> Self {
        for (note_id, argument) in notes {
            self.input_notes.insert(note_id, argument);
        }
        self
    }

    /// Specifies the output notes that should be created in the transaction script and will
    /// be used as a transaction script template. These notes will also be added to the expected
    /// output notes of the transaction.
    ///
    /// If a transaction script template is already set (e.g. by calling `with_custom_script`), the
    /// [`TransactionRequestBuilder::build`] method will return an error.
    #[must_use]
    pub fn with_own_output_notes(mut self, notes: impl IntoIterator<Item = OutputNote>) -> Self {
        for note in notes {
            if let OutputNote::Full(note) = &note {
                self.expected_output_notes.insert(note.id(), note.clone());
            }

            self.own_output_notes.push(note);
        }

        self
    }

    /// Specifies a custom transaction script to be used.
    ///
    /// If a script template is already set (e.g. by calling `with_own_output_notes`), the
    /// [`TransactionRequestBuilder::build`] method will return an error.
    #[must_use]
    pub fn with_custom_script(mut self, script: TransactionScript) -> Self {
        self.custom_script = Some(script);
        self
    }

    /// Specifies one or more foreign accounts (public or private) that contain data
    /// utilized by the transaction.
    ///
    /// At execution, the client queries the node and retrieves the appropriate data,
    /// depending on whether each foreign account is public or private:
    ///
    /// - **Public accounts**: the node retrieves the state and code for the account and injects
    ///   them as advice inputs.
    /// - **Private accounts**: the node retrieves a proof of the account's existence and injects
    ///   that as advice inputs.
    #[must_use]
    pub fn with_foreign_accounts(
        mut self,
        foreign_accounts: impl IntoIterator<Item = impl Into<ForeignAccount>>,
    ) -> Self {
        for account in foreign_accounts {
            let foreign_account: ForeignAccount = account.into();
            self.foreign_accounts.insert(foreign_account.account_id(), foreign_account);
        }

        self
    }

    /// Specifies a transaction's expected output notes.
    ///
    /// The set of specified notes is treated as a subset of the notes that may be created by a
    /// transaction. That is, the transaction must create all the specified expected notes, but it
    /// may also create other notes which aren't included in the set of expected notes.
    #[must_use]
    pub fn with_expected_output_notes(mut self, notes: Vec<Note>) -> Self {
        self.expected_output_notes =
            notes.into_iter().map(|note| (note.id(), note)).collect::<BTreeMap<_, _>>();
        self
    }

    /// Specifies a set of notes which may be created when a transaction's output notes are
    /// consumed.
    ///
    /// For example, after a SWAP note is consumed, a payback note is expected to be created. This
    /// allows the client to track this note accordingly.
    #[must_use]
    pub fn with_expected_future_notes(mut self, notes: Vec<(NoteDetails, NoteTag)>) -> Self {
        self.expected_future_notes =
            notes.into_iter().map(|note| (note.0.id(), note)).collect::<BTreeMap<_, _>>();
        self
    }

    /// Extends the advice map with the specified `([Digest], Vec<[Felt]>)` pairs.
    #[must_use]
    pub fn extend_advice_map<T: IntoIterator<Item = (Digest, Vec<Felt>)>>(
        mut self,
        iter: T,
    ) -> Self {
        self.advice_map.extend(iter);
        self
    }

    /// Extends the merkle store with the specified [`InnerNodeInfo`] elements.
    #[must_use]
    pub fn extend_merkle_store<T: IntoIterator<Item = InnerNodeInfo>>(mut self, iter: T) -> Self {
        self.merkle_store.extend(iter);
        self
    }

    /// The number of blocks in relation to the transaction's reference block after which the
    /// transaction will expire.
    ///
    /// Setting transaction expiration delta defines an upper bound for transaction expiration,
    /// but other code executed during the transaction may impose an even smaller transaction
    /// expiration delta.
    #[must_use]
    pub fn with_expiration_delta(mut self, expiration_delta: u16) -> Self {
        self.expiration_delta = Some(expiration_delta);
        self
    }

    // STANDARDIZED REQUESTS
    // --------------------------------------------------------------------------------------------

    /// Returns a new built [`TransactionRequest`] for a transaction to consume the specified
    /// notes.
    ///
    /// - `note_ids` is a list of note IDs to be consumed.
    pub fn build_consume_notes(
        note_ids: Vec<NoteId>,
    ) -> Result<TransactionRequest, TransactionRequestError> {
        let input_notes = note_ids.into_iter().map(|id| (id, None));
        Self::new().with_authenticated_input_notes(input_notes).build()
    }

    /// Returns a new built [`TransactionRequest`] for a transaction to mint fungible assets. This
    /// request must be executed against a fungible faucet account.
    ///
    /// - `asset` is the fungible asset to be minted.
    /// - `target_id` is the account ID of the account to receive the minted asset.
    /// - `note_type` determines the visibility of the note to be created.
    /// - `rng` is the random number generator used to generate the serial number for the created
    ///   note.
    pub fn build_mint_fungible_asset(
        asset: FungibleAsset,
        target_id: AccountId,
        note_type: NoteType,
<<<<<<< HEAD
        rng: &mut impl FeltRng,
    ) -> Result<TransactionRequest, TransactionRequestError> {
=======
        rng: &mut ClientRng,
    ) -> Result<Self, TransactionRequestError> {
>>>>>>> f2689683
        let created_note = create_p2id_note(
            asset.faucet_id(),
            target_id,
            vec![asset.into()],
            note_type,
            Felt::ZERO,
            rng,
        )?;

        Self::new().with_own_output_notes(vec![OutputNote::Full(created_note)]).build()
    }

    /// Returns a new built [`TransactionRequest`] for a transaction to send a P2ID or P2IDR note.
    /// This request must be executed against the wallet sender account.
    ///
    /// - `payment_data` is the data for the payment transaction that contains the asset to be
    ///   transferred, the sender account ID, and the target account ID.
    /// - `recall_height` is the block height after which the sender can recall the assets. If None,
    ///   a P2ID note is created. If `Some()`, a P2IDR note is created.
    /// - `note_type` determines the visibility of the note to be created.
    /// - `rng` is the random number generator used to generate the serial number for the created
    ///   note.
    pub fn build_pay_to_id(
        payment_data: PaymentTransactionData,
        recall_height: Option<BlockNumber>,
        note_type: NoteType,
<<<<<<< HEAD
        rng: &mut impl FeltRng,
    ) -> Result<TransactionRequest, TransactionRequestError> {
=======
        rng: &mut ClientRng,
    ) -> Result<Self, TransactionRequestError> {
>>>>>>> f2689683
        let PaymentTransactionData {
            assets,
            sender_account_id,
            target_account_id,
        } = payment_data;

        if assets
            .iter()
            .all(|asset| asset.is_fungible() && asset.unwrap_fungible().amount() == 0)
        {
            return Err(TransactionRequestError::P2IDNoteWithoutAsset);
        }

        let created_note = if let Some(recall_height) = recall_height {
            create_p2idr_note(
                sender_account_id,
                target_account_id,
                assets,
                note_type,
                Felt::ZERO,
                recall_height,
                rng,
            )?
        } else {
            create_p2id_note(
                sender_account_id,
                target_account_id,
                assets,
                note_type,
                Felt::ZERO,
                rng,
            )?
        };

        Self::new().with_own_output_notes(vec![OutputNote::Full(created_note)]).build()
    }

    /// Returns a new built [`TransactionRequest`] for a transaction to send a SWAP note. This
    /// request must be executed against the wallet sender account.
    ///
    /// - `swap_data` is the data for the swap transaction that contains the sender account ID, the
    ///   offered asset, and the requested asset.
    /// - `note_type` determines the visibility of the note to be created.
    /// - `rng` is the random number generator used to generate the serial number for the created
    ///   note.
    pub fn build_swap(
        swap_data: &SwapTransactionData,
        note_type: NoteType,
<<<<<<< HEAD
        rng: &mut impl FeltRng,
    ) -> Result<TransactionRequest, TransactionRequestError> {
=======
        rng: &mut ClientRng,
    ) -> Result<Self, TransactionRequestError> {
>>>>>>> f2689683
        // The created note is the one that we need as the output of the tx, the other one is the
        // one that we expect to receive and consume eventually.
        let (created_note, payback_note_details) = create_swap_note(
            swap_data.account_id(),
            swap_data.offered_asset(),
            swap_data.requested_asset(),
            note_type,
            Felt::ZERO,
            rng,
        )?;

        let payback_tag =
            NoteTag::from_account_id(swap_data.account_id(), NoteExecutionMode::Local)?;

        Self::new()
            .with_expected_future_notes(vec![(payback_note_details, payback_tag)])
            .with_own_output_notes(vec![OutputNote::Full(created_note)])
            .build()
    }

    // FINALIZE BUILDER
    // --------------------------------------------------------------------------------------------

    /// Consumes the builder and returns a [`TransactionRequest`].
    ///
    /// # Errors
    /// - If both a custom script and own output notes are set.
    /// - If an expiration delta is set when a custom script is set.
    /// - If an invalid note variant is encountered in the own output notes.
    pub fn build(self) -> Result<TransactionRequest, TransactionRequestError> {
        let script_template = match (self.custom_script, self.own_output_notes.is_empty()) {
            (Some(_), false) => {
                return Err(TransactionRequestError::ScriptTemplateError(
                    "Cannot set both a custom script and own output notes".to_string(),
                ));
            },
            (Some(script), true) => {
                if self.expiration_delta.is_some() {
                    return Err(TransactionRequestError::ScriptTemplateError(
                        "Cannot set expiration delta when a custom script is set".to_string(),
                    ));
                }

                Some(TransactionScriptTemplate::CustomScript(script))
            },
            (None, false) => {
                let partial_notes = self
                    .own_output_notes
                    .into_iter()
                    .map(|note| match note {
                        OutputNote::Header(_) => Err(TransactionRequestError::InvalidNoteVariant),
                        OutputNote::Partial(note) => Ok(note),
                        OutputNote::Full(note) => Ok(note.into()),
                    })
                    .collect::<Result<Vec<PartialNote>, _>>()?;

                Some(TransactionScriptTemplate::SendNotes(partial_notes))
            },
            (None, true) => None,
        };

        Ok(TransactionRequest {
            unauthenticated_input_notes: self.unauthenticated_input_notes,
            input_notes: self.input_notes,
            script_template,
            expected_output_notes: self.expected_output_notes,
            expected_future_notes: self.expected_future_notes,
            advice_map: self.advice_map,
            merkle_store: self.merkle_store,
            foreign_accounts: self.foreign_accounts.into_values().collect(),
            expiration_delta: self.expiration_delta,
        })
    }
}

// PAYMENT TRANSACTION DATA
// ================================================================================================

/// Contains information about a payment transaction.
#[derive(Clone, Debug)]
pub struct PaymentTransactionData {
    /// Assets that are meant to be sent to the target account.
    assets: Vec<Asset>,
    /// Account ID of the sender account.
    sender_account_id: AccountId,
    /// Account ID of the receiver account.
    target_account_id: AccountId,
}

impl PaymentTransactionData {
    // CONSTRUCTORS
    // --------------------------------------------------------------------------------------------

    /// Creates a new [`PaymentTransactionData`].
    pub fn new(
        assets: Vec<Asset>,
        sender_account_id: AccountId,
        target_account_id: AccountId,
    ) -> PaymentTransactionData {
        PaymentTransactionData {
            assets,
            sender_account_id,
            target_account_id,
        }
    }

    /// Returns the executor [`AccountId`].
    pub fn account_id(&self) -> AccountId {
        self.sender_account_id
    }

    /// Returns the target [`AccountId`].
    pub fn target_account_id(&self) -> AccountId {
        self.target_account_id
    }

    /// Returns the transaction's list of [`Asset`].
    pub fn assets(&self) -> &Vec<Asset> {
        &self.assets
    }
}

// SWAP TRANSACTION DATA
// ================================================================================================

/// Contains information related to a swap transaction.
///
/// A swap transaction involves creating a SWAP note, which will carry the offered asset and which,
/// when consumed, will create a payback note that carries the requested asset taken from the
/// consumer account's vault.
#[derive(Clone, Debug)]
pub struct SwapTransactionData {
    /// Account ID of the sender account.
    sender_account_id: AccountId,
    /// Asset that is offered in the swap.
    offered_asset: Asset,
    /// Asset that is expected in the payback note generated as a result of the swap.
    requested_asset: Asset,
}

impl SwapTransactionData {
    // CONSTRUCTORS
    // --------------------------------------------------------------------------------------------

    /// Creates a new [`SwapTransactionData`].
    pub fn new(
        sender_account_id: AccountId,
        offered_asset: Asset,
        requested_asset: Asset,
    ) -> SwapTransactionData {
        SwapTransactionData {
            sender_account_id,
            offered_asset,
            requested_asset,
        }
    }

    /// Returns the executor [`AccountId`].
    pub fn account_id(&self) -> AccountId {
        self.sender_account_id
    }

    /// Returns the transaction offered [`Asset`].
    pub fn offered_asset(&self) -> Asset {
        self.offered_asset
    }

    /// Returns the transaction requested [`Asset`].
    pub fn requested_asset(&self) -> Asset {
        self.requested_asset
    }
}<|MERGE_RESOLUTION|>--- conflicted
+++ resolved
@@ -234,13 +234,8 @@
         asset: FungibleAsset,
         target_id: AccountId,
         note_type: NoteType,
-<<<<<<< HEAD
-        rng: &mut impl FeltRng,
-    ) -> Result<TransactionRequest, TransactionRequestError> {
-=======
         rng: &mut ClientRng,
     ) -> Result<Self, TransactionRequestError> {
->>>>>>> f2689683
         let created_note = create_p2id_note(
             asset.faucet_id(),
             target_id,
@@ -267,13 +262,8 @@
         payment_data: PaymentTransactionData,
         recall_height: Option<BlockNumber>,
         note_type: NoteType,
-<<<<<<< HEAD
-        rng: &mut impl FeltRng,
-    ) -> Result<TransactionRequest, TransactionRequestError> {
-=======
         rng: &mut ClientRng,
     ) -> Result<Self, TransactionRequestError> {
->>>>>>> f2689683
         let PaymentTransactionData {
             assets,
             sender_account_id,
@@ -322,13 +312,8 @@
     pub fn build_swap(
         swap_data: &SwapTransactionData,
         note_type: NoteType,
-<<<<<<< HEAD
-        rng: &mut impl FeltRng,
-    ) -> Result<TransactionRequest, TransactionRequestError> {
-=======
         rng: &mut ClientRng,
     ) -> Result<Self, TransactionRequestError> {
->>>>>>> f2689683
         // The created note is the one that we need as the output of the tx, the other one is the
         // one that we expect to receive and consume eventually.
         let (created_note, payback_note_details) = create_swap_note(
