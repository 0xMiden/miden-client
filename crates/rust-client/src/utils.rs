--- conflicted
+++ resolved
@@ -119,21 +119,12 @@
     for auth in interface.auth() {
         match auth {
             AuthScheme::NoAuth | AuthScheme::Unknown => {},
-<<<<<<< HEAD
-            AuthScheme::RpoFalcon512 { pub_key } | AuthScheme::EcdsaK256Keccak { pub_key } => {
-                words.push(Word::from(*pub_key));
-            },
-            AuthScheme::RpoFalcon512Multisig { pub_keys, .. } => {
-                words.extend(pub_keys.iter().map(|k| Word::from(*k)));
-            },
-=======
             AuthScheme::RpoFalcon512Multisig { pub_keys, .. } => {
                 words.extend(pub_keys.iter().map(|k| Word::from(*k)));
             },
             AuthScheme::RpoFalcon512 { pub_key } | AuthScheme::EcdsaK256Keccak { pub_key } => {
                 words.push(Word::from(*pub_key));
             },
->>>>>>> da761c59
             AuthScheme::EcdsaK256KeccakMultisig { pub_keys, .. } => {
                 words.extend(pub_keys.iter().map(|k| Word::from(*k)));
             },
