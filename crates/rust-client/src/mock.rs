use alloc::{
    collections::{BTreeMap, BTreeSet},
    sync::Arc,
    vec::Vec,
};
use std::env::temp_dir;

use async_trait::async_trait;
use miden_lib::transaction::TransactionKernel;
use miden_objects::{
    account::{AccountCode, AccountDelta, AccountId},
    asset::{FungibleAsset, NonFungibleAsset},
    block::{BlockHeader, BlockNumber, ProvenBlock},
    crypto::{
        merkle::{Mmr, MmrProof, SmtProof},
        rand::RpoRandomCoin,
    },
    note::{Note, NoteId, NoteLocation, NoteTag, Nullifier},
    testing::{
        account_id::{ACCOUNT_ID_NON_FUNGIBLE_FAUCET_OFF_CHAIN, ACCOUNT_ID_OFF_CHAIN_SENDER},
        note::NoteBuilder,
    },
    transaction::{InputNote, ProvenTransaction},
    Felt, Word,
};
use miden_tx::testing::MockChain;
use rand::Rng;
use tonic::Response;
use uuid::Uuid;

use crate::{
    authenticator::{keystore::FilesystemKeyStore, ClientAuthenticator},
    rpc::{
        domain::{
            account::{AccountDetails, AccountProofs},
            note::{NetworkNote, NoteSyncInfo},
            nullifier::NullifierUpdate,
            sync::StateSyncInfo,
        },
        generated::{
            merkle::MerklePath,
            note::NoteSyncRecord,
            responses::{SyncNoteResponse, SyncStateResponse},
        },
        NodeRpcClient, RpcError,
    },
    store::sqlite_store::SqliteStore,
    transaction::ForeignAccount,
    Client,
};

pub type MockClient = Client<RpoRandomCoin>;

/// Mock RPC API
///
/// This struct implements the RPC API used by the client to communicate with the node. It is
/// intended to be used for testing purposes only.
#[derive(Clone)]
pub struct MockRpcApi {
    pub notes: BTreeMap<NoteId, InputNote>,
    pub blocks: Vec<ProvenBlock>,
    pub mock_chain: MockChain,
}
impl Default for MockRpcApi {
    fn default() -> Self {
        Self::new()
    }
}
impl MockRpcApi {
    /// Creates a new `MockRpcApi` instance with pre-populated blocks and notes.
    pub fn new() -> Self {
        let mock_chain = MockChain::empty();
        let mut api = Self {
            notes: BTreeMap::new(),
            blocks: vec![],
            mock_chain,
        };

        let note_first = NoteBuilder::new(
            ACCOUNT_ID_OFF_CHAIN_SENDER.try_into().unwrap(),
            RpoRandomCoin::new(Word::default()),
        )
        .add_assets([FungibleAsset::mock(20)])
        .build(&TransactionKernel::testing_assembler())
        .unwrap();

        let note_second = NoteBuilder::new(
            ACCOUNT_ID_NON_FUNGIBLE_FAUCET_OFF_CHAIN.try_into().unwrap(),
            RpoRandomCoin::new(Word::default()),
        )
        .add_assets([NonFungibleAsset::mock(&[1, 2, 3])])
        .build(&TransactionKernel::testing_assembler())
        .unwrap();

        api.seal_block(vec![], vec![]); // Block 0
        api.seal_block(vec![note_first], vec![]); // Block 1 - First note
        api.seal_block(vec![], vec![]); // Block 2
        api.seal_block(vec![], vec![]); // Block 3
        api.seal_block(vec![note_second.clone()], vec![]); // Block 4 - Second note
        api.seal_block(vec![], vec![note_second.nullifier()]); // Block 5 - Second note nullifier

        // Collect the notes from the mock_chain
        api.notes = api.mock_chain.available_notes().iter().map(|n| (n.id(), n.clone())).collect();

        api
    }

    /// Seals a block with the given notes and nullifiers.
    fn seal_block(&mut self, notes: Vec<Note>, nullifiers: Vec<miden_objects::note::Nullifier>) {
        for note in notes {
            self.mock_chain.add_pending_note(note);
        }

        for nullifier in nullifiers {
            self.mock_chain.add_nullifier(nullifier);
        }

        let block = self.mock_chain.seal_block(None);
        self.blocks.push(block);
    }

    /// Returns the current MMR of the blockchain.
    pub fn get_mmr(&self) -> Mmr {
        self.blocks.iter().map(ProvenBlock::hash).into()
    }

    /// Retrieves the note at the specified position.
    pub fn get_note_at(&self, pos: usize) -> InputNote {
        self.notes.values().nth(pos).cloned().unwrap()
    }

    /// Returns the chain tip block number.
    fn get_chain_tip_block_num(&self) -> BlockNumber {
        self.blocks.last().map(|b| b.header().block_num()).unwrap()
    }

    /// Retrieves a block by its block number.
    fn get_block_by_num(&self, block_num: BlockNumber) -> Option<&ProvenBlock> {
        self.blocks.get(block_num.as_usize())
    }

    /// Generates a sync state response based on the request block number.
    pub fn get_sync_state_request(&self, request_block_num: BlockNumber) -> SyncStateResponse {
        // Determine the next block number to sync
        let next_block_num = self
            .notes
            .values()
            .filter_map(|n| n.location().map(NoteLocation::block_num))
            .filter(|&n| n > request_block_num)
            .min()
            .unwrap_or_else(|| self.get_chain_tip_block_num());

        // Retrieve the next block
        let Some(next_block) = self.get_block_by_num(next_block_num) else {
            return SyncStateResponse::default();
        };

        // Prepare the MMR delta
        let mmr_delta = self
            .get_mmr()
            .get_delta((request_block_num.as_u32() + 1) as usize, next_block_num.as_usize())
            .ok()
            .map(Into::into);

        // Collect notes that are in the next block
        let notes = self.get_notes_in_block(next_block_num).collect();

        SyncStateResponse {
            chain_tip: self.get_chain_tip_block_num().as_u32(),
            block_header: Some(next_block.header().into()),
            mmr_delta,
            accounts: vec![],
            transactions: vec![],
            notes,
        }
    }

    /// Retrieves notes that are included in the specified block number.
    fn get_notes_in_block(
        &self,
        block_num: BlockNumber,
    ) -> impl Iterator<Item = NoteSyncRecord> + '_ {
        self.notes.values().filter_map(move |note| {
            if note.location().is_some_and(|loc| loc.block_num() == block_num) {
                let proof = note.proof()?;
                Some(NoteSyncRecord {
                    note_index: 0,
                    note_id: Some(note.id().into()),
                    metadata: Some((*note.note().metadata()).into()),
                    merkle_path: Some(proof.note_path().clone().into()),
                })
            } else {
                None
            }
        })
    }
}
use alloc::boxed::Box;
#[async_trait(?Send)]
impl NodeRpcClient for MockRpcApi {
    async fn sync_notes(
        &self,
        _block_num: BlockNumber,
        _note_tags: &[NoteTag],
    ) -> Result<NoteSyncInfo, RpcError> {
        let response = SyncNoteResponse {
            chain_tip: u32::try_from(self.blocks.len()).expect("block number overflow"),
            notes: vec![],
            block_header: Some(self.blocks.last().unwrap().header().into()),
            mmr_path: Some(MerklePath::default()),
        };
        let response = Response::new(response.clone());
        response.into_inner().try_into()
    }

    /// Executes the specified sync state request and returns the response.
    async fn sync_state(
        &self,
        block_num: BlockNumber,
        _account_ids: &[AccountId],
        _note_tags: &[NoteTag],
    ) -> Result<StateSyncInfo, RpcError> {
        // Match request -> response through block_num
        let response = self.get_sync_state_request(block_num);

        Ok(response.try_into().unwrap())
    }

    /// Creates and executes a [GetBlockHeaderByNumberRequest].
    /// Only used for retrieving genesis block right now so that's the only case we need to cover.
    async fn get_block_header_by_number(
        &self,
        block_num: Option<BlockNumber>,
        include_mmr_proof: bool,
    ) -> Result<(BlockHeader, Option<MmrProof>), RpcError> {
        if block_num == Some(0.into()) {
            return Ok((self.blocks.first().unwrap().header().clone(), None));
        }
        let block = self
            .blocks
            .iter()
            .find(|b| b.header().block_num() == block_num.unwrap())
            .unwrap();

        let mmr_proof = if include_mmr_proof {
            Some(self.get_mmr().open(block_num.unwrap().as_usize()).unwrap())
        } else {
            None
        };

        Ok((block.header().clone(), mmr_proof))
    }

    async fn get_notes_by_id(&self, note_ids: &[NoteId]) -> Result<Vec<NetworkNote>, RpcError> {
        // assume all private notes for now
        let hit_notes = note_ids.iter().filter_map(|id| self.notes.get(id));
        let mut return_notes = vec![];
        for note in hit_notes {
            return_notes.push(NetworkNote::Private(
                note.id(),
                *note.note().metadata(),
                note.proof().expect("Note should have an inclusion proof").clone(),
            ));
        }
        Ok(return_notes)
    }

    async fn submit_proven_transaction(
        &self,
        _proven_transaction: ProvenTransaction,
    ) -> std::result::Result<(), RpcError> {
        // TODO: add some basic validations to test error cases
        Ok(())
    }

<<<<<<< HEAD
    async fn get_account_update(&self, _account_id: AccountId) -> Result<AccountDetails, RpcError> {
        panic!("shouldn't be used for now")
=======
    async fn get_account_details(
        &mut self,
        _account_id: AccountId,
    ) -> Result<AccountDetails, RpcError> {
        unimplemented!("shouldn't be used for now")
>>>>>>> d3bfdce8
    }

    async fn get_account_proofs(
        &self,
        _: &BTreeSet<ForeignAccount>,
        _code_commitments: Vec<AccountCode>,
    ) -> Result<AccountProofs, RpcError> {
        // TODO: Implement fully
        Ok((self.blocks.last().unwrap().header().block_num(), vec![]))
    }

    async fn check_nullifiers_by_prefix(
        &self,
        _prefix: &[u16],
        _block_num: BlockNumber,
    ) -> Result<Vec<NullifierUpdate>, RpcError> {
        // Always return an empty list for now since it's only used when importing
        Ok(vec![])
    }

    async fn check_nullifiers(
        &mut self,
        _nullifiers: &[Nullifier],
    ) -> Result<Vec<SmtProof>, RpcError> {
        unimplemented!("shouldn't be used for now")
    }

    async fn get_account_state_delta(
        &mut self,
        _account_id: AccountId,
        _from_block: BlockNumber,
        _to_block: BlockNumber,
    ) -> Result<AccountDelta, RpcError> {
        unimplemented!("shouldn't be used for now")
    }

    async fn get_block_by_number(
        &mut self,
        block_num: BlockNumber,
    ) -> Result<ProvenBlock, RpcError> {
        let block = self
            .blocks
            .iter()
            .find(|b| b.header().block_num() == block_num)
            .unwrap()
            .clone();

        Ok(block)
    }
}

// HELPERS
// ================================================================================================

pub async fn create_test_client() -> (MockClient, MockRpcApi, FilesystemKeyStore) {
    let store = SqliteStore::new(create_test_store_path()).await.unwrap();
    let store = Arc::new(store);

    let mut rng = rand::thread_rng();
    let coin_seed: [u64; 4] = rng.gen();

    let rng = RpoRandomCoin::new(coin_seed.map(Felt::new));

    let keystore = FilesystemKeyStore::new(temp_dir()).unwrap();

    let authenticator = ClientAuthenticator::new(rng, keystore.clone());
    let rpc_api = MockRpcApi::new();
    let arc_rpc_api = Arc::new(rpc_api.clone());

    let client = MockClient::new(arc_rpc_api, rng, store, Arc::new(authenticator.clone()), true);
    (client, rpc_api, keystore)
}

pub fn create_test_store_path() -> std::path::PathBuf {
    let mut temp_file = temp_dir();
    temp_file.push(format!("{}.sqlite3", Uuid::new_v4()));
    temp_file
}<|MERGE_RESOLUTION|>--- conflicted
+++ resolved
@@ -273,16 +273,11 @@
         Ok(())
     }
 
-<<<<<<< HEAD
-    async fn get_account_update(&self, _account_id: AccountId) -> Result<AccountDetails, RpcError> {
-        panic!("shouldn't be used for now")
-=======
     async fn get_account_details(
-        &mut self,
+        &self,
         _account_id: AccountId,
     ) -> Result<AccountDetails, RpcError> {
-        unimplemented!("shouldn't be used for now")
->>>>>>> d3bfdce8
+        panic!("shouldn't be used for now")
     }
 
     async fn get_account_proofs(
@@ -303,15 +298,12 @@
         Ok(vec![])
     }
 
-    async fn check_nullifiers(
-        &mut self,
-        _nullifiers: &[Nullifier],
-    ) -> Result<Vec<SmtProof>, RpcError> {
+    async fn check_nullifiers(&self, _nullifiers: &[Nullifier]) -> Result<Vec<SmtProof>, RpcError> {
         unimplemented!("shouldn't be used for now")
     }
 
     async fn get_account_state_delta(
-        &mut self,
+        &self,
         _account_id: AccountId,
         _from_block: BlockNumber,
         _to_block: BlockNumber,
@@ -319,10 +311,7 @@
         unimplemented!("shouldn't be used for now")
     }
 
-    async fn get_block_by_number(
-        &mut self,
-        block_num: BlockNumber,
-    ) -> Result<ProvenBlock, RpcError> {
+    async fn get_block_by_number(&self, block_num: BlockNumber) -> Result<ProvenBlock, RpcError> {
         let block = self
             .blocks
             .iter()
