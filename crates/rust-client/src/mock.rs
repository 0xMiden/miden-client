--- conflicted
+++ resolved
@@ -340,11 +340,7 @@
     let rpc_api = MockRpcApi::new();
     let arc_rpc_api = Arc::new(rpc_api.clone());
 
-<<<<<<< HEAD
-    let client = MockClient::new(arc_rpc_api, rng, store, Arc::new(authenticator.clone()), true);
-=======
-    let client = MockClient::new(boxed_rpc_api, rng, store, Arc::new(keystore.clone()), true);
->>>>>>> 06270612
+    let client = MockClient::new(arc_rpc_api, rng, store, Arc::new(keystore.clone()), true);
     (client, rpc_api, keystore)
 }
 
