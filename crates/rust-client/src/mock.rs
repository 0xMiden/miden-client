use alloc::{
    collections::{BTreeMap, BTreeSet},
    sync::Arc,
    vec::Vec,
};
use std::env::temp_dir;

use async_trait::async_trait;
use miden_lib::transaction::TransactionKernel;
use miden_objects::{
    account::{AccountCode, AccountId},
    asset::{FungibleAsset, NonFungibleAsset},
    block::{Block, BlockHeader, BlockNumber},
    crypto::{
        merkle::{Mmr, MmrProof},
        rand::RpoRandomCoin,
    },
    note::{Note, NoteId, NoteTag},
    testing::{
        account_id::{ACCOUNT_ID_NON_FUNGIBLE_FAUCET_OFF_CHAIN, ACCOUNT_ID_OFF_CHAIN_SENDER},
        note::NoteBuilder,
    },
    transaction::{InputNote, ProvenTransaction},
    Felt, Word,
};
use miden_tx::testing::MockChain;
use rand::Rng;
use tonic::Response;
use uuid::Uuid;

use crate::{
    rpc::{
        domain::{
            account::{AccountDetails, AccountProofs},
            note::{NetworkNote, NoteSyncInfo},
            sync::StateSyncInfo,
        },
        generated::{
            note::NoteSyncRecord,
            responses::{NullifierUpdate, SyncNoteResponse, SyncStateResponse},
        },
        NodeRpcClient, RpcError,
    },
    store::{sqlite_store::SqliteStore, StoreAuthenticator},
    transaction::ForeignAccount,
    Client,
};

pub type MockClient = Client<RpoRandomCoin>;

/// Mock RPC API
///
/// This struct implements the RPC API used by the client to communicate with the node. It is
/// intended to be used for testing purposes only.
#[derive(Clone)]
pub struct MockRpcApi {
    pub notes: BTreeMap<NoteId, InputNote>,
    pub blocks: Vec<Block>,
    pub mock_chain: MockChain,
}
impl Default for MockRpcApi {
    fn default() -> Self {
        Self::new()
    }
}
impl MockRpcApi {
    /// Creates a new `MockRpcApi` instance with pre-populated blocks and notes.
    pub fn new() -> Self {
        let mock_chain = MockChain::empty();
        let mut api = Self {
            notes: BTreeMap::new(),
            blocks: vec![],
            mock_chain,
        };

        let note_first = NoteBuilder::new(
            ACCOUNT_ID_OFF_CHAIN_SENDER.try_into().unwrap(),
            RpoRandomCoin::new(Word::default()),
        )
        .add_assets([FungibleAsset::mock(20)])
        .build(&TransactionKernel::testing_assembler())
        .unwrap();

        let note_second = NoteBuilder::new(
            ACCOUNT_ID_NON_FUNGIBLE_FAUCET_OFF_CHAIN.try_into().unwrap(),
            RpoRandomCoin::new(Word::default()),
        )
        .add_assets([NonFungibleAsset::mock(&[1, 2, 3])])
        .build(&TransactionKernel::testing_assembler())
        .unwrap();

        api.seal_block(vec![], vec![]); // Block 0
        api.seal_block(vec![note_first], vec![]); // Block 1 - First note
        api.seal_block(vec![], vec![]); // Block 2
        api.seal_block(vec![], vec![]); // Block 3
        api.seal_block(vec![note_second.clone()], vec![]); // Block 4 - Second note
        api.seal_block(vec![], vec![note_second.nullifier()]); // Block 5 - Second note nullifier

        // Collect the notes from the mock_chain
        api.notes = api.mock_chain.available_notes().iter().map(|n| (n.id(), n.clone())).collect();

        api
    }

    /// Seals a block with the given notes and nullifiers.
    fn seal_block(&mut self, notes: Vec<Note>, nullifiers: Vec<miden_objects::note::Nullifier>) {
        for note in notes {
            self.mock_chain.add_pending_note(note);
        }

        for nullifier in nullifiers {
            self.mock_chain.add_nullifier(nullifier);
        }

        let block = self.mock_chain.seal_block(None);
        self.blocks.push(block);
    }

    /// Returns the current MMR of the blockchain.
    pub fn get_mmr(&self) -> Mmr {
        self.blocks.iter().map(Block::hash).into()
    }

    /// Retrieves the note at the specified position.
    pub fn get_note_at(&self, pos: usize) -> InputNote {
        self.notes.values().nth(pos).cloned().unwrap()
    }

    /// Returns the chain tip block number.
    fn get_chain_tip_block_num(&self) -> BlockNumber {
        self.blocks.last().map(|b| b.header().block_num()).unwrap()
    }

    /// Retrieves a block by its block number.
    fn get_block_by_num(&self, block_num: BlockNumber) -> Option<&Block> {
        self.blocks.get(block_num.as_usize())
    }

    /// Generates a sync state response based on the request block number.
    pub fn get_sync_state_request(&self, request_block_num: BlockNumber) -> SyncStateResponse {
        // Determine the next block number to sync
        let next_block_num = self
            .notes
            .values()
            .filter_map(|n| n.location().map(|loc| loc.block_num()))
            .filter(|&n| n > request_block_num)
            .min()
            .unwrap_or_else(|| self.get_chain_tip_block_num());

        // Retrieve the next block
        let next_block = match self.get_block_by_num(next_block_num) {
            Some(block) => block,
            None => return SyncStateResponse::default(), // Return default if block not found
        };

        // Prepare the MMR delta
        let mmr_delta = self
            .get_mmr()
            .get_delta((request_block_num.as_u32() + 1) as usize, next_block_num.as_usize())
            .ok()
            .map(Into::into);

        // Collect notes that are in the next block
        let notes = self.get_notes_in_block(next_block_num).collect();

        // Collect nullifiers from the next block
        let nullifiers = next_block
            .nullifiers()
            .iter()
            .map(|n| NullifierUpdate {
                nullifier: Some(n.inner().into()),
                block_num: next_block_num.as_u32(),
            })
            .collect();

        SyncStateResponse {
            chain_tip: self.get_chain_tip_block_num().as_u32(),
            block_header: Some(next_block.header().into()),
            mmr_delta,
            accounts: vec![],
            transactions: vec![],
            notes,
            nullifiers,
        }
    }

    /// Retrieves notes that are included in the specified block number.
    fn get_notes_in_block(
        &self,
        block_num: BlockNumber,
    ) -> impl Iterator<Item = NoteSyncRecord> + '_ {
        self.notes.values().filter_map(move |note| {
            if note.location().map_or(false, |loc| loc.block_num() == block_num) {
                let proof = note.proof()?;
                Some(NoteSyncRecord {
                    note_index: 0,
                    note_id: Some(note.id().into()),
                    metadata: Some((*note.note().metadata()).into()),
                    merkle_path: Some(proof.note_path().clone().into()),
                })
            } else {
                None
            }
        })
    }
}
use alloc::boxed::Box;
#[async_trait(?Send)]
impl NodeRpcClient for MockRpcApi {
    async fn sync_notes(
<<<<<<< HEAD
        &self,
        _block_num: u32,
=======
        &mut self,
        _block_num: BlockNumber,
>>>>>>> 4ce04957
        _note_tags: &[NoteTag],
    ) -> Result<NoteSyncInfo, RpcError> {
        let response = SyncNoteResponse {
            chain_tip: self.blocks.len() as u32,
            notes: vec![],
            block_header: Some(self.blocks.last().unwrap().header().into()),
            mmr_path: Some(Default::default()),
        };
        let response = Response::new(response.clone());
        response.into_inner().try_into()
    }

    /// Executes the specified sync state request and returns the response.
    async fn sync_state(
<<<<<<< HEAD
        &self,
        block_num: u32,
=======
        &mut self,
        block_num: BlockNumber,
>>>>>>> 4ce04957
        _account_ids: &[AccountId],
        _note_tags: &[NoteTag],
        _nullifiers_tags: &[u16],
    ) -> Result<StateSyncInfo, RpcError> {
        // Match request -> response through block_num
        let response = self.get_sync_state_request(block_num);

        Ok(response.try_into().unwrap())
    }

    /// Creates and executes a [GetBlockHeaderByNumberRequest].
    /// Only used for retrieving genesis block right now so that's the only case we need to cover.
    async fn get_block_header_by_number(
<<<<<<< HEAD
        &self,
        block_num: Option<u32>,
=======
        &mut self,
        block_num: Option<BlockNumber>,
>>>>>>> 4ce04957
        include_mmr_proof: bool,
    ) -> Result<(BlockHeader, Option<MmrProof>), RpcError> {
        if block_num == Some(0.into()) {
            return Ok((self.blocks.first().unwrap().header(), None));
        }
        let block = self
            .blocks
            .iter()
            .find(|b| b.header().block_num() == block_num.unwrap())
            .unwrap();

        let mmr_proof = if include_mmr_proof {
            Some(self.get_mmr().open(block_num.unwrap().as_usize()).unwrap())
        } else {
            None
        };

        Ok((block.header(), mmr_proof))
    }

<<<<<<< HEAD
    async fn get_notes_by_id(&self, note_ids: &[NoteId]) -> Result<Vec<NetworkNote>, RpcError> {
        // assume all off-chain notes for now
=======
    async fn get_notes_by_id(&mut self, note_ids: &[NoteId]) -> Result<Vec<NetworkNote>, RpcError> {
        // assume all private notes for now
>>>>>>> 4ce04957
        let hit_notes = note_ids.iter().filter_map(|id| self.notes.get(id));
        let mut return_notes = vec![];
        for note in hit_notes {
            return_notes.push(NetworkNote::Private(
                note.id(),
                *note.note().metadata(),
                note.proof().expect("Note should have an inclusion proof").clone(),
            ));
        }
        Ok(return_notes)
    }

    async fn submit_proven_transaction(
        &self,
        _proven_transaction: ProvenTransaction,
    ) -> std::result::Result<(), RpcError> {
        // TODO: add some basic validations to test error cases
        Ok(())
    }

    async fn get_account_update(&self, _account_id: AccountId) -> Result<AccountDetails, RpcError> {
        panic!("shouldn't be used for now")
    }

    async fn get_account_proofs(
        &self,
        _account_ids: &BTreeSet<ForeignAccount>,
        _code_commitments: Vec<AccountCode>,
    ) -> Result<AccountProofs, RpcError> {
        // TODO: Implement fully
        Ok((self.blocks.last().unwrap().header().block_num(), vec![]))
    }

    async fn check_nullifiers_by_prefix(
        &self,
        _prefix: &[u16],
    ) -> Result<Vec<(miden_objects::note::Nullifier, u32)>, RpcError> {
        // Always return an empty list for now since it's only used when importing
        Ok(vec![])
    }
}

// HELPERS
// ================================================================================================

pub async fn create_test_client() -> (MockClient, MockRpcApi) {
    let store = SqliteStore::new(create_test_store_path()).await.unwrap();
    let store = Arc::new(store);

    let mut rng = rand::thread_rng();
    let coin_seed: [u64; 4] = rng.gen();

    let rng = RpoRandomCoin::new(coin_seed.map(Felt::new));

    let authenticator = StoreAuthenticator::new_with_rng(store.clone(), rng);
    let rpc_api = MockRpcApi::new();
    let arc_rpc_api = Arc::new(rpc_api.clone());

    let client = MockClient::new(arc_rpc_api, rng, store, Arc::new(authenticator), true);
    (client, rpc_api)
}

pub fn create_test_store_path() -> std::path::PathBuf {
    let mut temp_file = temp_dir();
    temp_file.push(format!("{}.sqlite3", Uuid::new_v4()));
    temp_file
}<|MERGE_RESOLUTION|>--- conflicted
+++ resolved
@@ -208,13 +208,8 @@
 #[async_trait(?Send)]
 impl NodeRpcClient for MockRpcApi {
     async fn sync_notes(
-<<<<<<< HEAD
-        &self,
-        _block_num: u32,
-=======
-        &mut self,
+        &self,
         _block_num: BlockNumber,
->>>>>>> 4ce04957
         _note_tags: &[NoteTag],
     ) -> Result<NoteSyncInfo, RpcError> {
         let response = SyncNoteResponse {
@@ -229,13 +224,8 @@
 
     /// Executes the specified sync state request and returns the response.
     async fn sync_state(
-<<<<<<< HEAD
-        &self,
-        block_num: u32,
-=======
-        &mut self,
+        &self,
         block_num: BlockNumber,
->>>>>>> 4ce04957
         _account_ids: &[AccountId],
         _note_tags: &[NoteTag],
         _nullifiers_tags: &[u16],
@@ -249,13 +239,8 @@
     /// Creates and executes a [GetBlockHeaderByNumberRequest].
     /// Only used for retrieving genesis block right now so that's the only case we need to cover.
     async fn get_block_header_by_number(
-<<<<<<< HEAD
-        &self,
-        block_num: Option<u32>,
-=======
-        &mut self,
+        &self,
         block_num: Option<BlockNumber>,
->>>>>>> 4ce04957
         include_mmr_proof: bool,
     ) -> Result<(BlockHeader, Option<MmrProof>), RpcError> {
         if block_num == Some(0.into()) {
@@ -276,13 +261,8 @@
         Ok((block.header(), mmr_proof))
     }
 
-<<<<<<< HEAD
     async fn get_notes_by_id(&self, note_ids: &[NoteId]) -> Result<Vec<NetworkNote>, RpcError> {
-        // assume all off-chain notes for now
-=======
-    async fn get_notes_by_id(&mut self, note_ids: &[NoteId]) -> Result<Vec<NetworkNote>, RpcError> {
         // assume all private notes for now
->>>>>>> 4ce04957
         let hit_notes = note_ids.iter().filter_map(|id| self.notes.get(id));
         let mut return_notes = vec![];
         for note in hit_notes {
