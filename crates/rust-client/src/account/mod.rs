--- conflicted
+++ resolved
@@ -62,12 +62,7 @@
         StorageMap,
         StorageSlot,
     },
-<<<<<<< HEAD
-    address::NetworkId,
-    address::{AccountIdAddress, Address, AddressInterface, AddressType},
-=======
     address::{AccountIdAddress, Address, AddressInterface, AddressType, NetworkId},
->>>>>>> 95d40ca8
 };
 
 use super::Client;
