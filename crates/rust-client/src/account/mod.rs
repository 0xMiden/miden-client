//! The `account` module provides types and client APIs for managing accounts within the Miden
//! network.
//!
//! Accounts are foundational entities of the Miden protocol. They store assets and define
//! rules for manipulating them. Once an account is registered with the client, its state will
//! be updated accordingly, and validated against the network state on every sync.
//!
//! # Example
//!
//! To add a new account to the client's store, you might use the [`Client::add_account`] method as
//! follows:
//!
//! ```rust
//! # use miden_client::{
//! #   account::{Account, AccountBuilder, AccountType, component::BasicWallet},
//! #   crypto::FeltRng
//! # };
//! # use miden_objects::account::AccountStorageMode;
//! # async fn add_new_account_example(
//! #     client: &mut miden_client::Client<impl FeltRng>
//! # ) -> Result<(), miden_client::ClientError> {
//! #   let random_seed = Default::default();
//! let (account, seed) = AccountBuilder::new(random_seed)
//!     .account_type(AccountType::RegularAccountImmutableCode)
//!     .storage_mode(AccountStorageMode::Private)
//!     .with_component(BasicWallet)
//!     .build()?;
//!
//! // Add the account to the client. The account seed and authentication key are required
//! // for new accounts.
//! client.add_account(&account, Some(seed), false).await?;
//! #   Ok(())
//! # }
//! ```
//!
//! For more details on accounts, refer to the [Account] documentation.

use alloc::{string::ToString, vec::Vec};

use miden_lib::account::{auth::RpoFalcon512, wallets::BasicWallet};
use miden_objects::{
    AccountError, Word,
    block::BlockHeader,
    crypto::{dsa::rpo_falcon512::PublicKey, rand::FeltRng},
};

use super::Client;
use crate::{
<<<<<<< HEAD
    errors::ClientError,
=======
    ClientError,
>>>>>>> be363f71
    rpc::domain::account::AccountDetails,
    store::{AccountRecord, AccountStatus},
};

// RE-EXPORTS
// ================================================================================================
pub mod procedure_roots;

pub use miden_objects::account::{
    Account, AccountBuilder, AccountCode, AccountDelta, AccountFile, AccountHeader, AccountId,
    AccountStorage, AccountStorageMode, AccountType, StorageSlot,
};

pub mod component {
    pub use miden_lib::account::{
        auth::RpoFalcon512, faucets::BasicFungibleFaucet, wallets::BasicWallet,
    };
    pub use miden_objects::account::{
        AccountComponent, AccountComponentMetadata, AccountComponentTemplate, FeltRepresentation,
        InitStorageData, StorageEntry, StorageSlotType, WordRepresentation,
    };
}

// CLIENT METHODS
// ================================================================================================

/// This section of the [Client] contains methods for:
///
/// - **Account creation:** Use the [`AccountBuilder`] to construct new accounts, specifying account
///   type, storage mode (public/private), and attaching necessary components (e.g., basic wallet or
///   fungible faucet). After creation, they can be added to the client.
///
/// - **Account tracking:** Accounts added via the client are persisted to the local store, where
///   their state (including nonce, balance, and metadata) is updated upon every synchronization
///   with the network.
///
/// - **Data retrieval:** The module also provides methods to fetch account-related data.
impl<R: FeltRng> Client<R> {
    // ACCOUNT CREATION
    // --------------------------------------------------------------------------------------------

    /// Adds the provided [Account] in the store so it can start being tracked by the client.
    ///
    /// If the account is already being tracked and `overwrite` is set to `true`, the account will
    /// be overwritten. The `account_seed` should be provided if the account is newly created.
    ///
    /// # Errors
    ///
    /// - If the account is new but no seed is provided.
    /// - If the account is already tracked and `overwrite` is set to `false`.
    /// - If `overwrite` is set to `true` and the `account_data` nonce is lower than the one already
    ///   being tracked.
    /// - If `overwrite` is set to `true` and the `account_data` hash doesn't match the network's
    ///   account hash.
    pub async fn add_account(
        &mut self,
        account: &Account,
        account_seed: Option<Word>,
        overwrite: bool,
    ) -> Result<(), ClientError> {
        let account_seed = if account.is_new() {
            if account_seed.is_none() {
                return Err(ClientError::AddNewAccountWithoutSeed);
            }
            account_seed
        } else {
            // Ignore the seed since it's not a new account

            // TODO: The alternative approach to this is to store the seed anyway, but
            // ignore it at the point of executing against this transaction, but that
            // approach seems a little bit more incorrect
            if account_seed.is_some() {
                tracing::warn!(
                    "Added an existing account and still provided a seed when it is not needed. It's possible that the account's file was incorrectly generated. The seed will be ignored."
                );
            }
            None
        };

        let tracked_account = self.store.get_account(account.id()).await?;

        match tracked_account {
            None => {
                // If the account is not being tracked, insert it into the store regardless of the
                // `overwrite` flag
                self.store.add_note_tag(account.try_into()?).await?;

                self.store
                    .insert_account(account, account_seed)
                    .await
                    .map_err(ClientError::StoreError)
            },
            Some(tracked_account) => {
                if !overwrite {
                    // Only overwrite the account if the flag is set to `true`
                    return Err(ClientError::AccountAlreadyTracked(account.id()));
                }

                if tracked_account.account().nonce().as_int() > account.nonce().as_int() {
                    // If the new account is older than the one being tracked, return an error
                    return Err(ClientError::AccountNonceTooLow);
                }

                if tracked_account.is_locked() {
                    // If the tracked account is locked, check that the account hash matches the one
                    // in the network
                    let network_account_hash =
                        self.rpc_api.get_account_details(account.id()).await?.hash();
                    if network_account_hash != account.hash() {
                        return Err(ClientError::AccountHashMismatch(network_account_hash));
                    }
                }

                self.store.update_account(account).await.map_err(ClientError::StoreError)
            },
        }
    }

    /// Imports an account from the network to the client's store. The account needs to be public
    /// and be tracked by the network, it will be fetched by its ID. If the account was already
    /// being tracked by the client, it's state will be overwritten.
    ///
    /// # Errors
    /// - If the account is not found on the network.
    /// - If the account is private.
    /// - There was an error sending the request to the network.
    pub async fn import_account_by_id(&mut self, account_id: AccountId) -> Result<(), ClientError> {
        let account_details = self.rpc_api.get_account_details(account_id).await?;

        let account = match account_details {
            AccountDetails::Private(..) => {
                return Err(ClientError::AccountIsPrivate(account_id));
            },
            AccountDetails::Public(account, ..) => account,
        };

        self.add_account(&account, None, true).await
    }

    // ACCOUNT DATA RETRIEVAL
    // --------------------------------------------------------------------------------------------

    /// Returns a list of [`AccountHeader`] of all accounts stored in the database along with their
    /// statuses.
    ///
    /// Said accounts' state is the state after the last performed sync.
    pub async fn get_account_headers(
        &self,
    ) -> Result<Vec<(AccountHeader, AccountStatus)>, ClientError> {
        self.store.get_account_headers().await.map_err(Into::into)
    }

    /// Retrieves a full [`AccountRecord`] object for the specified `account_id`. This result
    /// represents data for the latest state known to the client, alongside its status. Returns
    /// `None` if the account ID is not found.
    pub async fn get_account(
        &self,
        account_id: AccountId,
    ) -> Result<Option<AccountRecord>, ClientError> {
        self.store.get_account(account_id).await.map_err(Into::into)
    }

    /// Retrieves an [`AccountHeader`] object for the specified [`AccountId`] along with its status.
    /// Returns `None` if the account ID is not found.
    ///
    /// Said account's state is the state according to the last sync performed.
    pub async fn get_account_header_by_id(
        &self,
        account_id: AccountId,
    ) -> Result<Option<(AccountHeader, AccountStatus)>, ClientError> {
        self.store.get_account_header(account_id).await.map_err(Into::into)
    }

    /// Attempts to retrieve an [`AccountRecord`] by its [`AccountId`].
    ///
    /// # Errors
    ///
    /// - If the account record is not found.
    /// - If the underlying store operation fails.
    pub async fn try_get_account(
        &self,
        account_id: AccountId,
    ) -> Result<AccountRecord, ClientError> {
        self.get_account(account_id)
            .await?
            .ok_or(ClientError::AccountDataNotFound(account_id))
    }

    /// Attempts to retrieve an [`AccountHeader`] by its [`AccountId`].
    ///
    /// # Errors
    ///
    /// - If the account header is not found.
    /// - If the underlying store operation fails.
    pub async fn try_get_account_header(
        &self,
        account_id: AccountId,
    ) -> Result<(AccountHeader, AccountStatus), ClientError> {
        self.get_account_header_by_id(account_id)
            .await?
            .ok_or(ClientError::AccountDataNotFound(account_id))
    }
}

// UTILITY FUNCTIONS
// ================================================================================================

/// Builds an regular account ID from the provided parameters. The ID may be used along
/// `Client::import_account_by_id` to import a public account from the network (provided that the
/// used seed is known).
///
/// This function will only work for accounts with the [`BasicWallet`] and [`RpoFalcon512`]
/// components.
///
/// # Arguments
/// - `init_seed`: Initial seed used to create the account. This is the seed passed to
///   [`AccountBuilder::new`].
/// - `public_key`: Public key of the account used in the [`RpoFalcon512`] component.
/// - `storage_mode`: Storage mode of the account.
/// - `is_mutable`: Whether the account is mutable or not.
/// - `anchor_block`: Anchor block of the account.
///
/// # Errors
/// - If the provided block header is not an anchor block.
/// - If the account cannot be built.
pub fn build_wallet_id(
    init_seed: [u8; 32],
    public_key: PublicKey,
    storage_mode: AccountStorageMode,
    is_mutable: bool,
    anchor_block: &BlockHeader,
) -> Result<AccountId, ClientError> {
    let account_type = if is_mutable {
        AccountType::RegularAccountUpdatableCode
    } else {
        AccountType::RegularAccountImmutableCode
    };

    let accound_id_anchor = anchor_block.try_into().map_err(|_| {
        ClientError::AccountError(AccountError::AssumptionViolated(
            "Provided block header is not an anchor block".to_string(),
        ))
    })?;

    let (account, _) = AccountBuilder::new(init_seed)
        .anchor(accound_id_anchor)
        .account_type(account_type)
        .storage_mode(storage_mode)
        .with_component(RpoFalcon512::new(public_key))
        .with_component(BasicWallet)
        .build()?;

    Ok(account.id())
}

// TESTS
// ================================================================================================

#[cfg(test)]
pub mod tests {
    use alloc::vec::Vec;

    use miden_lib::transaction::TransactionKernel;
    use miden_objects::{
        Felt, Word,
        account::{Account, AccountFile, AuthSecretKey},
        crypto::dsa::rpo_falcon512::SecretKey,
        testing::account_id::{
            ACCOUNT_ID_FUNGIBLE_FAUCET_OFF_CHAIN, ACCOUNT_ID_FUNGIBLE_FAUCET_ON_CHAIN,
        },
    };

    use crate::mock::create_test_client;

    fn create_account_data(account_id: u128) -> AccountFile {
        let account =
            Account::mock(account_id, Felt::new(2), TransactionKernel::testing_assembler());

        AccountFile::new(
            account.clone(),
            Some(Word::default()),
            AuthSecretKey::RpoFalcon512(SecretKey::new()),
        )
    }

    pub fn create_initial_accounts_data() -> Vec<AccountFile> {
        let account = create_account_data(ACCOUNT_ID_FUNGIBLE_FAUCET_OFF_CHAIN);

        let faucet_account = create_account_data(ACCOUNT_ID_FUNGIBLE_FAUCET_ON_CHAIN);

        // Create Genesis state and save it to a file
        let accounts = vec![account, faucet_account];

        accounts
    }

    #[tokio::test]
    pub async fn try_add_account() {
        // generate test client
        let (mut client, _rpc_api, _) = create_test_client().await;

        let account = Account::mock(
            ACCOUNT_ID_FUNGIBLE_FAUCET_OFF_CHAIN,
            Felt::new(0),
            TransactionKernel::testing_assembler(),
        );

        assert!(client.add_account(&account, None, false).await.is_err());
        assert!(client.add_account(&account, Some(Word::default()), false).await.is_ok());
    }

    #[tokio::test]
    async fn load_accounts_test() {
        // generate test client
        let (mut client, ..) = create_test_client().await;

        let created_accounts_data = create_initial_accounts_data();

        for account_data in created_accounts_data.clone() {
            client
                .add_account(&account_data.account, account_data.account_seed, false)
                .await
                .unwrap();
        }

        let expected_accounts: Vec<Account> = created_accounts_data
            .into_iter()
            .map(|account_data| account_data.account)
            .collect();
        let accounts = client.get_account_headers().await.unwrap();

        assert_eq!(accounts.len(), 2);
        for (client_acc, expected_acc) in accounts.iter().zip(expected_accounts.iter()) {
            assert_eq!(client_acc.0.hash(), expected_acc.hash());
        }
    }
}<|MERGE_RESOLUTION|>--- conflicted
+++ resolved
@@ -46,11 +46,7 @@
 
 use super::Client;
 use crate::{
-<<<<<<< HEAD
     errors::ClientError,
-=======
-    ClientError,
->>>>>>> be363f71
     rpc::domain::account::AccountDetails,
     store::{AccountRecord, AccountStatus},
 };
