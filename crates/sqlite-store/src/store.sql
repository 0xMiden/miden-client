-- Table for storing database migrations data.
-- Note: we can store values of different types in the same `value` field.
CREATE TABLE migrations (
    name  TEXT NOT NULL,
    value ANY,

    PRIMARY KEY (name),
    CONSTRAINT migration_name_is_not_empty CHECK (length(name) > 0)
) STRICT, WITHOUT ROWID;

-- Table for storing different settings in run-time, which need to persist over runs.
CREATE TABLE settings (
    name  TEXT NOT NULL,
    value BLOB NOT NULL,

    PRIMARY KEY (name),
    CONSTRAINT setting_name_is_not_empty CHECK (length(name) > 0)
) STRICT, WITHOUT ROWID;

-- Create account_code table
CREATE TABLE account_code (
    commitment TEXT NOT NULL,   -- commitment to the account code
    code BLOB NOT NULL,         -- serialized account code.
    PRIMARY KEY (commitment)
);

-- Create account_storage table
CREATE TABLE account_storage (
    commitment TEXT NOT NULL,               -- commitment to the account storage
    slot_index UNSIGNED BIG INT NOT NULL,   -- index of the slot in the storage
    slot_value TEXT NULL,                   -- top-level value of the slot (e.g., if the slot is a map it contains the root)
    slot_type BLOB NOT NULL,                -- type of the slot, serialized
    PRIMARY KEY (commitment, slot_index)
);

CREATE INDEX idx_account_storage_commitment ON account_storage(commitment);

-- Create storage_map_entries table
CREATE TABLE storage_map_entries (
    root TEXT NOT NULL,     -- root of the storage map
    key TEXT NOT NULL,      -- key of the storage map entry
    value TEXT NOT NULL,    -- value of the storage map entry
    PRIMARY KEY (root, key)
);

CREATE INDEX idx_storage_map_entries_root ON storage_map_entries(root);

-- Create account_assets table
CREATE TABLE account_assets (
    root TEXT NOT NULL,                             -- root of the account_vault Merkle tree
    vault_key TEXT NOT NULL,                        -- asset's vault key
    faucet_id_prefix TEXT NOT NULL,                 -- prefix of the faucet ID, used to identify the faucet
    asset TEXT NULL,                                -- value that represents the asset in the vault
    PRIMARY KEY (root, vault_key)
);

CREATE INDEX idx_account_assets_root ON account_assets(root);

-- Create foreign_account_code table
CREATE TABLE foreign_account_code(
    account_id TEXT NOT NULL,              -- ID of the account
    code_commitment TEXT NOT NULL,         -- Commitment to the account_code
    PRIMARY KEY (account_id),
    FOREIGN KEY (code_commitment) REFERENCES account_code(commitment)
);

-- Create accounts table
CREATE TABLE accounts (
    id UNSIGNED BIG INT NOT NULL,               -- Account ID.
    account_commitment TEXT NOT NULL UNIQUE,    -- Account state commitment
    code_commitment TEXT NOT NULL,              -- Commitment to the account code
    storage_commitment TEXT NOT NULL,           -- Commitment to the account storage
    vault_root TEXT NOT NULL,                   -- Root of the account_vault Merkle tree.
    nonce BIGINT NOT NULL,                      -- Account nonce.
    account_seed BLOB NULL,                     -- Account seed used to generate the ID. Expected to be NULL for non-new accounts
    locked BOOLEAN NOT NULL,                    -- True if the account is locked, false if not.
    PRIMARY KEY (account_commitment),
    FOREIGN KEY (code_commitment) REFERENCES account_code(commitment),

    CONSTRAINT check_seed_nonzero CHECK (NOT (nonce = 0 AND account_seed IS NULL))
);

CREATE UNIQUE INDEX idx_account_commitment ON accounts(account_commitment);

-- Create transactions table
CREATE TABLE transactions (
    id TEXT NOT NULL,                                -- Transaction ID (commitment of various components)
    details BLOB NOT NULL,                           -- Serialized transaction details
    script_root TEXT,                                -- Transaction script root
    block_num UNSIGNED BIG INT,                      -- Block number for the block against which the transaction was executed.
    status_variant INT NOT NULL,                     -- Status variant identifier
    status BLOB NOT NULL,                            -- Serialized transaction status
    FOREIGN KEY (script_root) REFERENCES transaction_scripts(script_root),
    PRIMARY KEY (id)
);

CREATE TABLE transaction_scripts (
    script_root TEXT NOT NULL,                       -- Transaction script root
    script BLOB,                                     -- serialized Transaction script

    PRIMARY KEY (script_root)
);

-- Create input notes table
CREATE TABLE input_notes (
    note_id TEXT NOT NULL,                                  -- the note id
    assets BLOB NOT NULL,                                   -- the serialized list of assets
    serial_number BLOB NOT NULL,                            -- the serial number of the note
    inputs BLOB NOT NULL,                                   -- the serialized list of note inputs
    script_root TEXT NOT NULL,                              -- the script root of the note, used to join with the notes_scripts table
    nullifier TEXT NOT NULL,                                -- the nullifier of the note, used to query by nullifier
    state_discriminant UNSIGNED INT NOT NULL,               -- state discriminant of the note, used to query by state
    state BLOB NOT NULL,                                    -- serialized note state
    created_at UNSIGNED BIG INT NOT NULL,                   -- timestamp of the note creation/import

    PRIMARY KEY (note_id)
    FOREIGN KEY (script_root) REFERENCES notes_scripts(script_root)
);

-- Create output notes table
CREATE TABLE output_notes (
    note_id TEXT NOT NULL,                                  -- the note id
    recipient_digest TEXT NOT NULL,                                -- the note recipient
    assets BLOB NOT NULL,                                   -- the serialized NoteAssets, including vault commitment and list of assets
    metadata BLOB NOT NULL,                                 -- serialized metadata
    nullifier TEXT NULL,
    expected_height UNSIGNED INT NOT NULL,                  -- the block height after which the note is expected to be created
-- TODO: normalize script data for output notes
--     script_commitment TEXT NULL,
    state_discriminant UNSIGNED INT NOT NULL,               -- state discriminant of the note, used to query by state
    state BLOB NOT NULL,                                    -- serialized note state

    PRIMARY KEY (note_id)
);

-- Create note's scripts table, used for both input and output notes
CREATE TABLE notes_scripts (
    script_root TEXT NOT NULL,                       -- Note script root
    serialized_note_script BLOB,                     -- NoteScript, serialized

    PRIMARY KEY (script_root)
);

-- Create state sync table
CREATE TABLE state_sync (
    block_num UNSIGNED BIG INT NOT NULL,    -- the block number of the most recent state sync
    PRIMARY KEY (block_num)
);

-- Create tags table
CREATE TABLE tags (
    tag BLOB NOT NULL,    -- the serialized tag
    source BLOB NOT NULL  -- the serialized tag source
);

-- insert initial row into state_sync table
INSERT OR IGNORE INTO state_sync (block_num)
SELECT 0
WHERE (
    SELECT COUNT(*) FROM state_sync
) = 0;

-- Create block headers table
CREATE TABLE block_headers (
    block_num UNSIGNED BIG INT NOT NULL,  -- block number
    header BLOB NOT NULL,                 -- serialized block header
    partial_blockchain_peaks BLOB NOT NULL,        -- serialized peaks of the partial blockchain MMR at this block
    has_client_notes BOOL NOT NULL,       -- whether the block has notes relevant to the client
    PRIMARY KEY (block_num)
);

-- Create partial blockchain nodes
CREATE TABLE partial_blockchain_nodes (
    id UNSIGNED BIG INT NOT NULL,   -- in-order index of the internal MMR node
    node BLOB NOT NULL,             -- internal node value (commitment)
    PRIMARY KEY (id)
<<<<<<< HEAD
);
=======
);

-- Create addresses table
CREATE TABLE addresses (
    address BLOB NOT NULL,          -- the address
    account_id UNSIGNED BIG INT NOT NULL,   -- associated Account ID.

    PRIMARY KEY (address)
) WITHOUT ROWID;

CREATE INDEX idx_addresses_account_id ON addresses(account_id);
>>>>>>> 31d26843
<|MERGE_RESOLUTION|>--- conflicted
+++ resolved
@@ -174,9 +174,6 @@
     id UNSIGNED BIG INT NOT NULL,   -- in-order index of the internal MMR node
     node BLOB NOT NULL,             -- internal node value (commitment)
     PRIMARY KEY (id)
-<<<<<<< HEAD
-);
-=======
 );
 
 -- Create addresses table
@@ -187,5 +184,4 @@
     PRIMARY KEY (address)
 ) WITHOUT ROWID;
 
-CREATE INDEX idx_addresses_account_id ON addresses(account_id);
->>>>>>> 31d26843
+CREATE INDEX idx_addresses_account_id ON addresses(account_id);