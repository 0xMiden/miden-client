//! SQLite-backed Store implementation for miden-client.
//! This crate provides `SqliteStore` and its full implementation.
//!
//! [`SqliteStore`] enables the persistence of accounts, transactions, notes, block headers, and MMR
//! nodes using an `SQLite` database.

use std::boxed::Box;
use std::collections::{BTreeMap, BTreeSet};
use std::path::PathBuf;
use std::string::ToString;
use std::sync::{Arc, RwLock};
use std::vec::Vec;

use db_management::pool_manager::{Pool, SqlitePoolManager};
use db_management::utils::apply_migrations;
use miden_client::Word;
use miden_client::account::{
    Account,
    AccountCode,
    AccountHeader,
    AccountId,
    AccountIdPrefix,
    AccountStorage,
    Address,
};
use miden_client::asset::{Asset, AssetVault, AssetWitness};
use miden_client::block::BlockHeader;
use miden_client::crypto::{InOrderIndex, MerkleStore, MmrPeaks};
use miden_client::note::{BlockNumber, NoteTag, Nullifier};
use miden_client::store::{
    AccountRecord,
    AccountStatus,
    BlockRelevance,
    InputNoteRecord,
    NoteFilter,
    OutputNoteRecord,
    PartialBlockchainFilter,
    Store,
    StoreError,
    TransactionFilter,
};
use miden_client::sync::{NoteTagRecord, StateSyncUpdate};
use miden_client::transaction::{TransactionRecord, TransactionStoreUpdate};
use miden_objects::account::StorageMapWitness;
use rusqlite::Connection;
use rusqlite::types::Value;

use crate::merkle_store::{insert_asset_nodes, insert_storage_map_nodes};

mod account;
mod chain_data;
mod db_management;
mod merkle_store;
mod note;
mod sql_error;
mod sync;
mod transaction;

// SQLITE STORE
// ================================================================================================

/// Represents a pool of connections with an `SQLite` database. The pool is used to interact
/// concurrently with the underlying database in a safe and efficient manner.
///
/// Current table definitions can be found at `store.sql` migration file.
pub struct SqliteStore {
    pub(crate) pool: Pool,
    merkle_store: Arc<RwLock<MerkleStore>>,
}

impl SqliteStore {
    // CONSTRUCTORS
    // --------------------------------------------------------------------------------------------

    /// Returns a new instance of [Store] instantiated with the specified configuration options.
    pub async fn new(database_filepath: PathBuf) -> Result<Self, StoreError> {
        let sqlite_pool_manager = SqlitePoolManager::new(database_filepath.clone());
        let pool = Pool::builder(sqlite_pool_manager)
            .build()
            .map_err(|e| StoreError::DatabaseError(e.to_string()))?;

        let conn = pool.get().await.map_err(|e| StoreError::DatabaseError(e.to_string()))?;

        conn.interact(apply_migrations)
            .await
            .map_err(|e| StoreError::DatabaseError(e.to_string()))?
            .map_err(|e| StoreError::DatabaseError(e.to_string()))?;

        let store = SqliteStore {
            pool,
            merkle_store: Arc::new(RwLock::new(MerkleStore::new())),
        };

        // Initialize merkle store
        for id in store.get_account_ids().await? {
            let vault = store.get_account_vault(id).await?;
            let storage = store.get_account_storage(id).await?;

            let mut merkle_store =
                store.merkle_store.write().expect("merkle_store write lock not poisoned");
            insert_asset_nodes(&mut merkle_store, &vault);
            insert_storage_map_nodes(&mut merkle_store, &storage);
        }

        Ok(store)
    }

    /// Interacts with the database by executing the provided function on a connection from the
    /// pool.
    ///
    /// This function is a helper method which simplifies the process of making queries to the
    /// database. It acquires a connection from the pool and executes the provided function,
    /// returning the result.
    async fn interact_with_connection<F, R>(&self, f: F) -> Result<R, StoreError>
    where
        F: FnOnce(&mut Connection) -> Result<R, StoreError> + Send + 'static,
        R: Send + 'static,
    {
        self.pool
            .get()
            .await
            .map_err(|err| StoreError::DatabaseError(err.to_string()))?
            .interact(f)
            .await
            .map_err(|err| StoreError::DatabaseError(err.to_string()))?
    }
}

// SQLite implementation of the Store trait
//
// To simplify, all implementations rely on inner SqliteStore functions that map 1:1 by name
// This way, the actual implementations are grouped by entity types in their own sub-modules
#[async_trait::async_trait]
impl Store for SqliteStore {
    fn get_current_timestamp(&self) -> Option<u64> {
        Some(current_timestamp_u64())
    }

    async fn get_note_tags(&self) -> Result<Vec<NoteTagRecord>, StoreError> {
        self.interact_with_connection(SqliteStore::get_note_tags).await
    }

    async fn get_unique_note_tags(&self) -> Result<BTreeSet<NoteTag>, StoreError> {
        self.interact_with_connection(SqliteStore::get_unique_note_tags).await
    }

    async fn add_note_tag(&self, tag: NoteTagRecord) -> Result<bool, StoreError> {
        self.interact_with_connection(move |conn| SqliteStore::add_note_tag(conn, tag))
            .await
    }

    async fn remove_note_tag(&self, tag: NoteTagRecord) -> Result<usize, StoreError> {
        self.interact_with_connection(move |conn| SqliteStore::remove_note_tag(conn, tag))
            .await
    }

    async fn get_sync_height(&self) -> Result<BlockNumber, StoreError> {
        self.interact_with_connection(SqliteStore::get_sync_height).await
    }

    async fn apply_state_sync(&self, state_sync_update: StateSyncUpdate) -> Result<(), StoreError> {
        let merkle_store = self.merkle_store.clone();
        self.interact_with_connection(move |conn| {
            SqliteStore::apply_state_sync(conn, &merkle_store, state_sync_update)
        })
        .await
    }

    async fn get_transactions(
        &self,
        transaction_filter: TransactionFilter,
    ) -> Result<Vec<TransactionRecord>, StoreError> {
        self.interact_with_connection(move |conn| {
            SqliteStore::get_transactions(conn, &transaction_filter)
        })
        .await
    }

    async fn apply_transaction(&self, tx_update: TransactionStoreUpdate) -> Result<(), StoreError> {
        let merkle_store = self.merkle_store.clone();
        self.interact_with_connection(move |conn| {
            SqliteStore::apply_transaction(conn, &merkle_store, &tx_update)
        })
        .await
    }

    async fn get_input_notes(
        &self,
        filter: NoteFilter,
    ) -> Result<Vec<InputNoteRecord>, StoreError> {
        self.interact_with_connection(move |conn| SqliteStore::get_input_notes(conn, &filter))
            .await
    }

    async fn get_output_notes(
        &self,
        note_filter: NoteFilter,
    ) -> Result<Vec<OutputNoteRecord>, StoreError> {
        self.interact_with_connection(move |conn| SqliteStore::get_output_notes(conn, &note_filter))
            .await
    }

    async fn upsert_input_notes(&self, notes: &[InputNoteRecord]) -> Result<(), StoreError> {
        let notes = notes.to_vec();
        self.interact_with_connection(move |conn| SqliteStore::upsert_input_notes(conn, &notes))
            .await
    }

    async fn insert_block_header(
        &self,
        block_header: &BlockHeader,
        partial_blockchain_peaks: MmrPeaks,
        has_client_notes: bool,
    ) -> Result<(), StoreError> {
        let block_header = block_header.clone();
        self.interact_with_connection(move |conn| {
            SqliteStore::insert_block_header(
                conn,
                &block_header,
                &partial_blockchain_peaks,
                has_client_notes,
            )
        })
        .await
    }

    async fn prune_irrelevant_blocks(&self) -> Result<(), StoreError> {
        self.interact_with_connection(SqliteStore::prune_irrelevant_blocks).await
    }

    async fn get_block_headers(
        &self,
        block_numbers: &BTreeSet<BlockNumber>,
    ) -> Result<Vec<(BlockHeader, BlockRelevance)>, StoreError> {
        let block_numbers = block_numbers.clone();
        Ok(self
            .interact_with_connection(move |conn| {
                SqliteStore::get_block_headers(conn, &block_numbers)
            })
            .await?)
    }

    async fn get_tracked_block_headers(&self) -> Result<Vec<BlockHeader>, StoreError> {
        self.interact_with_connection(SqliteStore::get_tracked_block_headers).await
    }

    async fn get_partial_blockchain_nodes(
        &self,
        filter: PartialBlockchainFilter,
    ) -> Result<BTreeMap<InOrderIndex, Word>, StoreError> {
        self.interact_with_connection(move |conn| {
            SqliteStore::get_partial_blockchain_nodes(conn, &filter)
        })
        .await
    }

    async fn insert_partial_blockchain_nodes(
        &self,
        nodes: &[(InOrderIndex, Word)],
    ) -> Result<(), StoreError> {
        let nodes = nodes.to_vec();
        self.interact_with_connection(move |conn| {
            SqliteStore::insert_partial_blockchain_nodes(conn, &nodes)
        })
        .await
    }

    async fn get_partial_blockchain_peaks_by_block_num(
        &self,
        block_num: BlockNumber,
    ) -> Result<MmrPeaks, StoreError> {
        self.interact_with_connection(move |conn| {
            SqliteStore::get_partial_blockchain_peaks_by_block_num(conn, block_num)
        })
        .await
    }

<<<<<<< HEAD
    async fn insert_account(
        &self,
        account: &Account,
        account_seed: Option<Word>,
        initial_address: Address,
    ) -> Result<(), StoreError> {
=======
    async fn insert_account(&self, account: &Account) -> Result<(), StoreError> {
>>>>>>> 0308c116
        let cloned_account = account.clone();
        let merkle_store = self.merkle_store.clone();

        self.interact_with_connection(move |conn| {
<<<<<<< HEAD
            SqliteStore::insert_account(
                conn,
                &merkle_store,
                &cloned_account,
                account_seed,
                &initial_address,
            )
=======
            SqliteStore::insert_account(conn, &merkle_store, &cloned_account)
>>>>>>> 0308c116
        })
        .await
    }

    async fn update_account(&self, account: &Account) -> Result<(), StoreError> {
        let cloned_account = account.clone();
        let merkle_store = self.merkle_store.clone();

        self.interact_with_connection(move |conn| {
            SqliteStore::update_account(conn, &merkle_store, &cloned_account)
        })
        .await
    }

    async fn get_account_ids(&self) -> Result<Vec<AccountId>, StoreError> {
        self.interact_with_connection(SqliteStore::get_account_ids).await
    }

    async fn get_account_headers(&self) -> Result<Vec<(AccountHeader, AccountStatus)>, StoreError> {
        self.interact_with_connection(SqliteStore::get_account_headers).await
    }

    async fn get_account_header(
        &self,
        account_id: AccountId,
    ) -> Result<Option<(AccountHeader, AccountStatus)>, StoreError> {
        self.interact_with_connection(move |conn| SqliteStore::get_account_header(conn, account_id))
            .await
    }

    async fn get_account_header_by_commitment(
        &self,
        account_commitment: Word,
    ) -> Result<Option<AccountHeader>, StoreError> {
        self.interact_with_connection(move |conn| {
            SqliteStore::get_account_header_by_commitment(conn, account_commitment)
        })
        .await
    }

    async fn get_account(
        &self,
        account_id: AccountId,
    ) -> Result<Option<AccountRecord>, StoreError> {
        self.interact_with_connection(move |conn| SqliteStore::get_account(conn, account_id))
            .await
    }

    async fn upsert_foreign_account_code(
        &self,
        account_id: AccountId,
        code: AccountCode,
    ) -> Result<(), StoreError> {
        self.interact_with_connection(move |conn| {
            SqliteStore::upsert_foreign_account_code(conn, account_id, &code)
        })
        .await
    }

    async fn get_foreign_account_code(
        &self,
        account_ids: Vec<AccountId>,
    ) -> Result<BTreeMap<AccountId, AccountCode>, StoreError> {
        self.interact_with_connection(move |conn| {
            SqliteStore::get_foreign_account_code(conn, account_ids)
        })
        .await
    }

    async fn get_unspent_input_note_nullifiers(&self) -> Result<Vec<Nullifier>, StoreError> {
        self.interact_with_connection(SqliteStore::get_unspent_input_note_nullifiers)
            .await
    }

    async fn get_account_vault(&self, account_id: AccountId) -> Result<AssetVault, StoreError> {
        self.interact_with_connection(move |conn| SqliteStore::get_account_vault(conn, account_id))
            .await
    }

    async fn get_account_asset(
        &self,
        account_id: AccountId,
        faucet_id_prefix: AccountIdPrefix,
    ) -> Result<Option<(Asset, AssetWitness)>, StoreError> {
        let merkle_store = self.merkle_store.clone();
        self.interact_with_connection(move |conn| {
            SqliteStore::get_account_asset(conn, &merkle_store, account_id, faucet_id_prefix)
        })
        .await
    }

    async fn get_account_storage(
        &self,
        account_id: AccountId,
    ) -> Result<AccountStorage, StoreError> {
        self.interact_with_connection(move |conn| {
            SqliteStore::get_account_storage(conn, account_id)
        })
        .await
    }

    async fn get_account_map_item(
        &self,
        account_id: AccountId,
        index: u8,
        key: Word,
    ) -> Result<(Word, StorageMapWitness), StoreError> {
        let merkle_store = self.merkle_store.clone();

        self.interact_with_connection(move |conn| {
            SqliteStore::get_account_map_item(conn, &merkle_store, account_id, index, key)
        })
        .await
    }

    async fn get_addresses_by_account_id(
        &self,
        account_id: AccountId,
    ) -> Result<Vec<Address>, StoreError> {
        self.interact_with_connection(move |conn| {
            SqliteStore::get_account_addresses(conn, account_id)
        })
        .await
    }
}

// UTILS
// ================================================================================================

/// Returns the current UTC timestamp as `u64` (non-leap seconds since Unix epoch).
pub(crate) fn current_timestamp_u64() -> u64 {
    let now = chrono::Utc::now();
    u64::try_from(now.timestamp()).expect("timestamp is always after epoch")
}

/// Gets a `u64` value from the database.
///
/// `Sqlite` uses `i64` as its internal representation format, and so when retrieving
/// we need to make sure we cast as `u64` to get the original value
pub fn column_value_as_u64<I: rusqlite::RowIndex>(
    row: &rusqlite::Row<'_>,
    index: I,
) -> rusqlite::Result<u64> {
    let value: i64 = row.get(index)?;
    #[allow(
        clippy::cast_sign_loss,
        reason = "We store u64 as i64 as sqlite only allows the latter."
    )]
    Ok(value as u64)
}

/// Converts a `u64` into a [Value].
///
/// `Sqlite` uses `i64` as its internal representation format. Note that the `as` operator performs
/// a lossless conversion from `u64` to `i64`.
pub fn u64_to_value(v: u64) -> Value {
    #[allow(
        clippy::cast_possible_wrap,
        reason = "We store u64 as i64 as sqlite only allows the latter."
    )]
    Value::Integer(v as i64)
}

// TESTS
// ================================================================================================

#[cfg(test)]
pub mod tests {
    use std::boxed::Box;

    use miden_client::store::Store;
    use miden_client::testing::common::create_test_store_path;

    use super::SqliteStore;

    fn assert_send_sync<T: Send + Sync>() {}

    #[test]
    fn is_send_sync() {
        assert_send_sync::<SqliteStore>();
        assert_send_sync::<Box<dyn Store>>();
    }

    // Function that returns a `Send` future from a dynamic trait that must be `Sync`.
    async fn dyn_trait_send_fut(store: Box<dyn Store>) {
        // This wouldn't compile if `get_tracked_block_headers` doesn't return a `Send` future.
        let res = store.get_tracked_block_headers().await;
        assert!(res.is_ok());
    }

    #[tokio::test]
    async fn future_is_send() {
        let client = SqliteStore::new(create_test_store_path()).await.unwrap();
        let client: Box<SqliteStore> = client.into();
        tokio::task::spawn(async move { dyn_trait_send_fut(client).await });
    }

    pub(crate) async fn create_test_store() -> SqliteStore {
        SqliteStore::new(create_test_store_path()).await.unwrap()
    }
}<|MERGE_RESOLUTION|>--- conflicted
+++ resolved
@@ -275,31 +275,12 @@
         .await
     }
 
-<<<<<<< HEAD
-    async fn insert_account(
-        &self,
-        account: &Account,
-        account_seed: Option<Word>,
-        initial_address: Address,
-    ) -> Result<(), StoreError> {
-=======
-    async fn insert_account(&self, account: &Account) -> Result<(), StoreError> {
->>>>>>> 0308c116
+    async fn insert_account(&self, account: &Account, initial_address: Address) -> Result<(), StoreError> {
         let cloned_account = account.clone();
         let merkle_store = self.merkle_store.clone();
 
         self.interact_with_connection(move |conn| {
-<<<<<<< HEAD
-            SqliteStore::insert_account(
-                conn,
-                &merkle_store,
-                &cloned_account,
-                account_seed,
-                &initial_address,
-            )
-=======
-            SqliteStore::insert_account(conn, &merkle_store, &cloned_account)
->>>>>>> 0308c116
+            SqliteStore::insert_account(conn, &merkle_store, &cloned_account, &initial_address)
         })
         .await
     }
