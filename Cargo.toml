[package]
name = "miden-client"
version = "0.3.1"
description = "Client library that facilitates interaction with the Miden rollup"
authors = ["miden contributors"]
readme = "README.md"
license = "MIT"
repository = "https://github.com/0xPolygonMiden/miden-client"
documentation = "https://docs.rs/miden-client/0.3.1"
keywords = ["miden", "client"]
edition = "2021"
rust-version = "1.78"
default-run = "miden"

[lib]
crate-type = ["lib"]

[[bin]]
name = "miden"
path = "src/main.rs"
required-features = ["executable"]

[[test]]
name = "integration"
path = "tests/integration/main.rs"
required-features = ["integration"]

[features]
async = ["miden-tx/async"]
concurrent = ["miden-lib/concurrent", "miden-objects/concurrent", "miden-tx/concurrent", "std"]
default = ["std", "dep:hex", "dep:thiserror", "dep:prost"]
executable = ["std", "sqlite", "tonic", "dep:clap", "dep:comfy-table", "dep:figment", "dep:tokio", "dep:toml"]
integration = ["concurrent", "executable", "testing"]
sqlite = ["dep:rusqlite", "dep:rusqlite_migration", "dep:lazy_static"]
std = ["miden-objects/std"]
testing = ["miden-objects/testing", "miden-lib/testing"]
tonic = ["dep:tonic", "dep:miden-node-proto"]

[dependencies]
<<<<<<< HEAD
async-trait = { version = "0.1" }
clap = { version = "4.3", features = ["derive"] }
comfy-table = "7.1.0"
figment = { version = "0.10", features = ["toml", "env"] }
lazy_static = "1.4.0"
miden-lib = { package = "miden-lib", git = "https://github.com/0xPolygonMiden/miden-base.git", branch = "next", default-features = false }
miden-node-proto = { package = "miden-node-proto", git = "https://github.com/0xPolygonMiden/miden-node.git", branch = "next", default-features = false }
miden-tx = { package = "miden-tx", git = "https://github.com/0xPolygonMiden/miden-base.git", branch = "next", default-features = false }
miden-objects = { package = "miden-objects", git = "https://github.com/0xPolygonMiden/miden-base.git", branch = "next", default-features = false, features = ["serde"] }
=======
clap = { version = "4.3", features = ["derive"], optional = true }
comfy-table = { version = "7.1.0", optional = true } 
figment = { version = "0.10", features = ["toml", "env"], optional = true }
hex = { version = "0.4", optional = true }
lazy_static = { version = "1.4.0", optional = true }
miden-lib = { package = "miden-lib", git = "https://github.com/0xPolygonMiden/miden-base.git", branch = "next", default-features = false }
miden-node-proto = { package = "miden-node-proto", git = "https://github.com/0xPolygonMiden/miden-node.git", branch = "next", default-features = false, optional = true }
miden-tx = { package = "miden-tx", git = "https://github.com/0xPolygonMiden/miden-base.git", branch = "next", default-features = false }
miden-objects = { package = "miden-objects", git = "https://github.com/0xPolygonMiden/miden-base.git", branch = "next", default-features = false, features = ["serde"] }
prost = { version = "0.12.3", optional = true }
>>>>>>> afd08441
rand = { version = "0.8.5" }
rusqlite = { version = "0.30.0", features = ["vtab", "array", "bundled"], optional = true }
rusqlite_migration = { version = "1.0", optional = true }
serde = { version = "1.0", features = ["derive"] }
serde_json = { version = "1.0", features = ["raw_value"] }
tokio = { version = "1.29", features = ["rt-multi-thread", "net", "macros"], optional = true }
tonic = { version = "0.11", optional = true }
toml = { version = "0.8", optional = true }
thiserror = { version = "1.0", optional = true }
tracing = { version = "0.1" }
tracing-subscriber = { version = "0.3" }
winter-maybe-async = "0.10.0"

[target.'wasm32-unknown-unknown'.dependencies]
getrandom = { version = "0.2", features = ["js"] }

[dev-dependencies]
# To enable testing feature during tests
miden-lib = { package = "miden-lib", git = "https://github.com/0xPolygonMiden/miden-base.git", branch = "next", default-features = false, features = ["testing"] }
miden-objects = { package = "miden-objects", git = "https://github.com/0xPolygonMiden/miden-base.git", branch = "next", default-features = false, features = ["serde", "testing"] }
uuid = { version = "1.6.1", features = ["serde", "v4"] }
assert_cmd = { version = "2.0" }<|MERGE_RESOLUTION|>--- conflicted
+++ resolved
@@ -37,17 +37,6 @@
 tonic = ["dep:tonic", "dep:miden-node-proto"]
 
 [dependencies]
-<<<<<<< HEAD
-async-trait = { version = "0.1" }
-clap = { version = "4.3", features = ["derive"] }
-comfy-table = "7.1.0"
-figment = { version = "0.10", features = ["toml", "env"] }
-lazy_static = "1.4.0"
-miden-lib = { package = "miden-lib", git = "https://github.com/0xPolygonMiden/miden-base.git", branch = "next", default-features = false }
-miden-node-proto = { package = "miden-node-proto", git = "https://github.com/0xPolygonMiden/miden-node.git", branch = "next", default-features = false }
-miden-tx = { package = "miden-tx", git = "https://github.com/0xPolygonMiden/miden-base.git", branch = "next", default-features = false }
-miden-objects = { package = "miden-objects", git = "https://github.com/0xPolygonMiden/miden-base.git", branch = "next", default-features = false, features = ["serde"] }
-=======
 clap = { version = "4.3", features = ["derive"], optional = true }
 comfy-table = { version = "7.1.0", optional = true } 
 figment = { version = "0.10", features = ["toml", "env"], optional = true }
@@ -58,7 +47,6 @@
 miden-tx = { package = "miden-tx", git = "https://github.com/0xPolygonMiden/miden-base.git", branch = "next", default-features = false }
 miden-objects = { package = "miden-objects", git = "https://github.com/0xPolygonMiden/miden-base.git", branch = "next", default-features = false, features = ["serde"] }
 prost = { version = "0.12.3", optional = true }
->>>>>>> afd08441
 rand = { version = "0.8.5" }
 rusqlite = { version = "0.30.0", features = ["vtab", "array", "bundled"], optional = true }
 rusqlite_migration = { version = "1.0", optional = true }
