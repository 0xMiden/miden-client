[workspace]
resolver = "2"

members = [
    "bin/miden-cli",
    "crates/node-builder",
    "crates/rust-client",
    "crates/web-client",
    "tests"
]

default-members = ["crates/rust-client", "bin/miden-cli"]

[workspace.package]
edition = "2024"
rust-version = "1.86"
license = "MIT"
authors = ["miden contributors"]
repository = "https://github.com/0xMiden/miden-client"

[workspace.dependencies]
async-trait = "0.1"
<<<<<<< HEAD
miden-lib = { git = "https://github.com/0xPolygonMiden/miden-base", branch = "next", default-features = false }
miden-objects = { git = "https://github.com/0xPolygonMiden/miden-base", branch = "next", default-features = false }
miden-testing = { git = "https://github.com/0xPolygonMiden/miden-base", branch = "next", default-features = false, features = ["async"] }
miden-tx = { git = "https://github.com/0xPolygonMiden/miden-base", branch = "next", default-features = false, features = ["async"] }
miden-proving-service-client = { git = "https://github.com/0xPolygonMiden/miden-base", branch = "next", default-features = false, features = ["tx-prover"] }
=======
miden-lib = { git = "https://github.com/0xMiden/miden-base", branch = "next", default-features = false }
miden-objects = { git = "https://github.com/0xMiden/miden-base", branch = "next", default-features = false }
miden-tx = { git = "https://github.com/0xMiden/miden-base", branch = "next", default-features = false, features = ["async"] }
miden-proving-service-client = { git = "https://github.com/0xMiden/miden-base", branch = "next",  default-features = false, features = ["tx-prover"] }
>>>>>>> bc837f2e
miette = { version = "7.2", features = ["fancy"] }
rand = { version = "0.9" }
serde = { version = "1.0", features = ["derive"] }
thiserror = { version = "2.0", default-features = false }
tokio = { version = "1.40", features = ["rt-multi-thread", "net", "macros"] }
tracing = { version = "0.1" }

# Lints are set to warn for development, which are promoted to errors in CI.
[workspace.lints.clippy]
# Pedantic lints are set to a lower priority which allows lints in the group to be selectively enabled.
pedantic = { level = "warn", priority = -1 }
# cast_possible_truncation =    "allow" # Overly many instances especially regarding indices.
ignored_unit_patterns =       "allow" # Stylistic choice.
missing_errors_doc =          "allow" # TODO: fixup and enable this.
missing_panics_doc =          "allow" # TODO: fixup and enable this.
module_name_repetitions =     "allow" # Many triggers, and is a stylistic choice.
must_use_candidate =          "allow" # This marks many fn's which isn't helpful.
should_panic_without_expect = "allow" # We don't care about the specific panic message.
# End of pedantic lints.<|MERGE_RESOLUTION|>--- conflicted
+++ resolved
@@ -20,18 +20,11 @@
 
 [workspace.dependencies]
 async-trait = "0.1"
-<<<<<<< HEAD
-miden-lib = { git = "https://github.com/0xPolygonMiden/miden-base", branch = "next", default-features = false }
-miden-objects = { git = "https://github.com/0xPolygonMiden/miden-base", branch = "next", default-features = false }
-miden-testing = { git = "https://github.com/0xPolygonMiden/miden-base", branch = "next", default-features = false, features = ["async"] }
-miden-tx = { git = "https://github.com/0xPolygonMiden/miden-base", branch = "next", default-features = false, features = ["async"] }
-miden-proving-service-client = { git = "https://github.com/0xPolygonMiden/miden-base", branch = "next", default-features = false, features = ["tx-prover"] }
-=======
 miden-lib = { git = "https://github.com/0xMiden/miden-base", branch = "next", default-features = false }
 miden-objects = { git = "https://github.com/0xMiden/miden-base", branch = "next", default-features = false }
 miden-tx = { git = "https://github.com/0xMiden/miden-base", branch = "next", default-features = false, features = ["async"] }
+miden-testing = { git = "https://github.com/0xMiden/miden-base", branch = "next", default-features = false, features = ["async"] }
 miden-proving-service-client = { git = "https://github.com/0xMiden/miden-base", branch = "next",  default-features = false, features = ["tx-prover"] }
->>>>>>> bc837f2e
 miette = { version = "7.2", features = ["fancy"] }
 rand = { version = "0.9" }
 serde = { version = "1.0", features = ["derive"] }
