[package]
name = "miden-client"
version = "0.3.0"
description = "Client library that facilitates interaction with the Miden rollup"
authors = ["miden contributors"]
readme = "README.md"
license = "MIT"
repository = "https://github.com/0xPolygonMiden/miden-client"
documentation = "https://docs.rs/miden-client/0.3.0"
keywords = ["miden", "client"]
edition = "2021"
rust-version = "1.78"
default-run = "miden"

[[bin]]
name = "miden"
path = "src/main.rs"

[[test]]
name = "integration"
path = "tests/integration/main.rs"
required-features = ["integration"]

[features]
<<<<<<< HEAD
concurrent = ["miden-lib/concurrent", "miden-objects/concurrent", "miden-tx/concurrent", "std"]
default = ["std", "sqlite", "tonic"]
integration = ["testing", "concurrent"]
sqlite = ["dep:rusqlite", "dep:rusqlite_migration"]
=======
concurrent = ["miden-lib/concurrent", "miden-objects/concurrent", "miden-tx/concurrent"]
default = ["std"]
integration = ["testing", "concurrent", "uuid", "assert_cmd"]
>>>>>>> 352d62b1
std = ["miden-objects/std"]
testing = ["miden-objects/testing", "miden-lib/testing"]
tonic = ["dep:tonic", "dep:miden-node-proto"]

[dependencies]
async-trait = { version = "0.1" }
clap = { version = "4.3", features = ["derive"] }
comfy-table = "7.1.0"
figment = { version = "0.10", features = ["toml", "env"] }
lazy_static = "1.4.0"
miden-lib = { package = "miden-lib", git = "https://github.com/0xPolygonMiden/miden-base.git", branch = "next", default-features = false }
<<<<<<< HEAD
miden-node-proto = { package = "miden-node-proto", git = "https://github.com/0xPolygonMiden/miden-node.git", branch = "mFragaBA-next-0.4", default-features = false, optional = true }
=======
miden-node-proto = { package = "miden-node-proto", git = "https://github.com/0xPolygonMiden/miden-node.git", branch = "mFragaBA-next-0.4", default-features = false }
>>>>>>> 352d62b1
miden-tx = { package = "miden-tx", git = "https://github.com/0xPolygonMiden/miden-base.git", branch = "next", default-features = false }
miden-objects = { package = "miden-objects", git = "https://github.com/0xPolygonMiden/miden-base.git", branch = "next", default-features = false, features = ["serde"] }
rand = { version = "0.8.5" }
rusqlite = { version = "0.30.0", features = ["vtab", "array", "bundled"], optional = true }
rusqlite_migration = { version = "1.0", optional = true }
serde = { version = "1.0", features = ["derive"] }
serde_json = { version = "1.0", features = ["raw_value"] }
tokio = { version = "1.29", features = ["rt-multi-thread", "net", "macros"] }
tonic = { version = "0.11", optional = true }
toml = { version = "0.8" }
tracing = { version = "0.1" }
tracing-subscriber = { version = "0.3" }
<<<<<<< HEAD
=======
uuid = { version = "1.6.1", features = ["serde", "v4"], optional = true }
assert_cmd = { version = "2.0", optional = true }
>>>>>>> 352d62b1

[dev-dependencies]
# To enable testing feature during tests
miden-lib = { package = "miden-lib", git = "https://github.com/0xPolygonMiden/miden-base.git", branch = "next", default-features = false, features = ["testing"] }
miden-objects = { package = "miden-objects", git = "https://github.com/0xPolygonMiden/miden-base.git", branch = "next", default-features = false, features = ["serde", "testing"] }
uuid = { version = "1.6.1", features = ["serde", "v4"] }<|MERGE_RESOLUTION|>--- conflicted
+++ resolved
@@ -22,16 +22,10 @@
 required-features = ["integration"]
 
 [features]
-<<<<<<< HEAD
 concurrent = ["miden-lib/concurrent", "miden-objects/concurrent", "miden-tx/concurrent", "std"]
 default = ["std", "sqlite", "tonic"]
 integration = ["testing", "concurrent"]
 sqlite = ["dep:rusqlite", "dep:rusqlite_migration"]
-=======
-concurrent = ["miden-lib/concurrent", "miden-objects/concurrent", "miden-tx/concurrent"]
-default = ["std"]
-integration = ["testing", "concurrent", "uuid", "assert_cmd"]
->>>>>>> 352d62b1
 std = ["miden-objects/std"]
 testing = ["miden-objects/testing", "miden-lib/testing"]
 tonic = ["dep:tonic", "dep:miden-node-proto"]
@@ -43,11 +37,7 @@
 figment = { version = "0.10", features = ["toml", "env"] }
 lazy_static = "1.4.0"
 miden-lib = { package = "miden-lib", git = "https://github.com/0xPolygonMiden/miden-base.git", branch = "next", default-features = false }
-<<<<<<< HEAD
 miden-node-proto = { package = "miden-node-proto", git = "https://github.com/0xPolygonMiden/miden-node.git", branch = "mFragaBA-next-0.4", default-features = false, optional = true }
-=======
-miden-node-proto = { package = "miden-node-proto", git = "https://github.com/0xPolygonMiden/miden-node.git", branch = "mFragaBA-next-0.4", default-features = false }
->>>>>>> 352d62b1
 miden-tx = { package = "miden-tx", git = "https://github.com/0xPolygonMiden/miden-base.git", branch = "next", default-features = false }
 miden-objects = { package = "miden-objects", git = "https://github.com/0xPolygonMiden/miden-base.git", branch = "next", default-features = false, features = ["serde"] }
 rand = { version = "0.8.5" }
@@ -60,14 +50,10 @@
 toml = { version = "0.8" }
 tracing = { version = "0.1" }
 tracing-subscriber = { version = "0.3" }
-<<<<<<< HEAD
-=======
-uuid = { version = "1.6.1", features = ["serde", "v4"], optional = true }
-assert_cmd = { version = "2.0", optional = true }
->>>>>>> 352d62b1
 
 [dev-dependencies]
 # To enable testing feature during tests
 miden-lib = { package = "miden-lib", git = "https://github.com/0xPolygonMiden/miden-base.git", branch = "next", default-features = false, features = ["testing"] }
 miden-objects = { package = "miden-objects", git = "https://github.com/0xPolygonMiden/miden-base.git", branch = "next", default-features = false, features = ["serde", "testing"] }
-uuid = { version = "1.6.1", features = ["serde", "v4"] }+uuid = { version = "1.6.1", features = ["serde", "v4"] }
+assert_cmd = { version = "2.0" }