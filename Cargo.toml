--- conflicted
+++ resolved
@@ -37,11 +37,7 @@
 tonic = ["dep:tonic", "dep:miden-node-proto"]
 
 [dependencies]
-<<<<<<< HEAD
-assert_cmd = { version = "2.0", optional = true }
 chrono = { version = "0.4", optional = false }
-=======
->>>>>>> afd08441
 clap = { version = "4.3", features = ["derive"], optional = true }
 comfy-table = { version = "7.1.0", optional = true } 
 figment = { version = "0.10", features = ["toml", "env"], optional = true }
