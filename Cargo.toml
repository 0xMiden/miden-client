[workspace]
resolver = "2"

members = [
  "bin/integration-tests",
  "bin/miden-cli",
  "crates/idxdb-store",
  "crates/rust-client",
  "crates/sqlite-store",
  "crates/testing/miden-client-tests",
  "crates/testing/node-builder",
  "crates/testing/prover",
  "crates/web-client",
]

default-members = ["bin/miden-cli", "crates/rust-client"]

[workspace.package]
authors      = ["miden contributors"]
edition      = "2024"
license      = "MIT"
repository   = "https://github.com/0xMiden/miden-client"
rust-version = "1.90"
version      = "0.13.0"

[profile.test-dev]
inherits  = "dev"
opt-level = 1

[workspace.dependencies]
# Miden base/protocol dependencies
<<<<<<< HEAD
miden-lib             = { branch = "next", git = "https://github.com/0xMiden/miden-base.git" }
miden-objects         = { branch = "next", default-features = false, git = "https://github.com/0xMiden/miden-base.git" }
miden-testing         = { branch = "next", git = "https://github.com/0xMiden/miden-base.git" }
miden-tx              = { branch = "next", default-features = false, git = "https://github.com/0xMiden/miden-base.git" }


# Miden node dependencies
miden-node-block-producer        = { path = "../miden-node/crates/block-producer" }
miden-node-ntx-builder           = { path = "../miden-node/crates/ntx-builder" }
miden-node-proto-build           = { path = "../miden-node/proto", package = "miden-node-proto-build", default-features = false }
miden-node-rpc                   = { path = "../miden-node/crates/rpc"}
miden-node-store                 = { path = "../miden-node/crates/store" }
miden-node-utils                 = { path = "../miden-node/crates/utils" }
miden-note-transport-proto-build = { default-features = false, version = "0.1" }
miden-remote-prover              = { features = ["concurrent"],  path = "../miden-node/bin/remote-prover"}
miden-remote-prover-client       = { default-features = false, features = ["tx-prover"], path = "../miden-node/crates/remote-prover-client"  }
=======
miden-lib = { branch = "next", default-features = false, git = "https://github.com/0xMiden/miden-base.git" }
miden-objects = { branch = "next", default-features = false, features = [
  "testing",
], git = "https://github.com/0xMiden/miden-base.git" }
miden-testing = { branch = "next", default-features = false, git = "https://github.com/0xMiden/miden-base.git" }
miden-tx = { branch = "next", default-features = false, git = "https://github.com/0xMiden/miden-base.git" }

# Miden node dependencies
miden-node-block-producer = { branch = "next", git = "https://github.com/0xMiden/miden-node.git" }
miden-node-ntx-builder = { branch = "next", git = "https://github.com/0xMiden/miden-node.git" }
miden-node-proto-build = { branch = "next", default-features = false, git = "https://github.com/0xMiden/miden-node.git" }
miden-node-rpc = { branch = "next", git = "https://github.com/0xMiden/miden-node.git" }
miden-node-store = { branch = "next", git = "https://github.com/0xMiden/miden-node.git" }
miden-node-utils = { branch = "next", git = "https://github.com/0xMiden/miden-node.git" }
miden-node-validator = { branch = "next", git = "https://github.com/0xMiden/miden-node.git" }
miden-note-transport-proto-build = { branch = "main", default-features = false, git = "https://github.com/0xMiden/miden-note-transport.git" }
miden-remote-prover = { branch = "next", features = ["concurrent"], git = "https://github.com/0xMiden/miden-node.git" }
miden-remote-prover-client = { branch = "next", default-features = false, features = [
  "tx-prover",
], git = "https://github.com/0xMiden/miden-node.git" }
>>>>>>> 0d055910

# External dependencies
anyhow      = { default-features = false, version = "1.0" }
async-trait = { version = "0.1" }
chrono      = { version = "0.4" }
hex         = { version = "0.4" }
miette      = { features = ["fancy"], version = "7.6" }
rand        = { version = "0.9" }
serde       = { features = ["derive"], version = "1.0" }
thiserror   = { default-features = false, version = "2.0" }
tokio       = { features = ["macros", "rt-multi-thread"], version = "1.48" }
tracing     = { version = "0.1" }

# Lints are set to warn for development, which are promoted to errors in CI.
[workspace.lints.clippy]
# Pedantic lints are set to a lower priority which allows lints in the group to be selectively enabled.
pedantic = { level = "warn", priority = -1 }
# cast_possible_truncation =   "allow"  # Overly many instances especially regarding indices.
ignored_unit_patterns       = "allow" # Stylistic choice.
missing_errors_doc          = "allow" # TODO: fixup and enable this.
missing_panics_doc          = "allow" # TODO: fixup and enable this.
module_name_repetitions     = "allow" # Many triggers, and is a stylistic choice.
must_use_candidate          = "allow" # This marks many fn's which isn't helpful.
should_panic_without_expect = "allow" # We don't care about the specific panic message.
# End of pedantic lints.<|MERGE_RESOLUTION|>--- conflicted
+++ resolved
@@ -29,24 +29,6 @@
 
 [workspace.dependencies]
 # Miden base/protocol dependencies
-<<<<<<< HEAD
-miden-lib             = { branch = "next", git = "https://github.com/0xMiden/miden-base.git" }
-miden-objects         = { branch = "next", default-features = false, git = "https://github.com/0xMiden/miden-base.git" }
-miden-testing         = { branch = "next", git = "https://github.com/0xMiden/miden-base.git" }
-miden-tx              = { branch = "next", default-features = false, git = "https://github.com/0xMiden/miden-base.git" }
-
-
-# Miden node dependencies
-miden-node-block-producer        = { path = "../miden-node/crates/block-producer" }
-miden-node-ntx-builder           = { path = "../miden-node/crates/ntx-builder" }
-miden-node-proto-build           = { path = "../miden-node/proto", package = "miden-node-proto-build", default-features = false }
-miden-node-rpc                   = { path = "../miden-node/crates/rpc"}
-miden-node-store                 = { path = "../miden-node/crates/store" }
-miden-node-utils                 = { path = "../miden-node/crates/utils" }
-miden-note-transport-proto-build = { default-features = false, version = "0.1" }
-miden-remote-prover              = { features = ["concurrent"],  path = "../miden-node/bin/remote-prover"}
-miden-remote-prover-client       = { default-features = false, features = ["tx-prover"], path = "../miden-node/crates/remote-prover-client"  }
-=======
 miden-lib = { branch = "next", default-features = false, git = "https://github.com/0xMiden/miden-base.git" }
 miden-objects = { branch = "next", default-features = false, features = [
   "testing",
@@ -67,7 +49,6 @@
 miden-remote-prover-client = { branch = "next", default-features = false, features = [
   "tx-prover",
 ], git = "https://github.com/0xMiden/miden-node.git" }
->>>>>>> 0d055910
 
 # External dependencies
 anyhow      = { default-features = false, version = "1.0" }
