--- conflicted
+++ resolved
@@ -25,11 +25,7 @@
 miden-objects = { git = "https://github.com/0xMiden/miden-base", branch = "next" , default-features = false }
 miden-tx = { git = "https://github.com/0xMiden/miden-base", branch = "next" , default-features = false, features = ["async"] }
 miden-testing = { git = "https://github.com/0xMiden/miden-base", branch = "next" , default-features = false, features = ["async"] }
-<<<<<<< HEAD
-miden-proving-service-client = { git = "https://github.com/0xMiden/miden-node", branch = "next" ,  default-features = false, features = ["tx-prover"] }
-=======
 miden-remote-prover-client = { git = "https://github.com/0xMiden/miden-node", branch = "tomyrd-update-lexicographic-words" ,  default-features = false, features = ["tx-prover"] }
->>>>>>> 14a3a930
 miette = { version = "7.2", features = ["fancy"] }
 rand = { version = "0.9" }
 serde = { version = "1.0", features = ["derive"] }
