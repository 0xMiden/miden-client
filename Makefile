--- conflicted
+++ resolved
@@ -91,11 +91,7 @@
 
 .PHONY: test
 test: ## Run tests
-<<<<<<< HEAD
-	cargo nextest run -p miden-client --release --lib $(FEATURES_CLIENT)
-=======
 	cargo nextest run --workspace $(EXCLUDE_WASM_PACKAGES) --exclude testing-remote-prover --release --lib $(FEATURES_CLIENT)
->>>>>>> 95d40ca8
 
 .PHONY: test-docs
 test-docs: ## Run documentation tests
