--- conflicted
+++ resolved
@@ -103,7 +103,6 @@
 
 .PHONY: integration-test-full
 integration-test-full: ## Run the integration test binary with ignored tests included
-<<<<<<< HEAD
 	$(CODEGEN) cargo nextest run --workspace --exclude miden-client-web --exclude testing-proving-service --release --test=integration
 	cargo nextest run --workspace --exclude miden-client-web --exclude testing-proving-service --release --test=integration --run-ignored ignored-only -- test_import_genesis_accounts_can_be_used_for_transactions
 
@@ -114,33 +113,6 @@
 .PHONY: start-prover-background
 start-prover-background: ## Start the prover service in background
 	cd $(PROVER_DIR) && ../../../scripts/start-binary-bg.sh testing-proving-service
-=======
-	$(CODEGEN) cargo nextest run --workspace --exclude miden-client-web --release --test=integration
-	cargo nextest run --workspace --exclude miden-client-web --release --test=integration --run-ignored ignored-only -- import_genesis_accounts_can_be_used_for_transactions
-
-.PHONY: clean-prover
-clean-prover: ## Uninstall prover
-	cargo uninstall miden-remote-prover || echo 'prover not installed'
-
-.PHONY: prover
-prover: setup-miden-base update-prover-branch build-prover ## Setup prover directory
-
-.PHONY: setup-miden-base
-setup-miden-base: ## Clone the miden-base repository if it doesn't exist
-	if [ ! -d $(PROVER_DIR) ]; then git clone $(PROVER_REPO) $(PROVER_DIR); fi
-
-.PHONY: update-prover-branch
-update-prover-branch: setup-miden-base ## Checkout and update the specified branch in miden-base
-	cd $(PROVER_DIR) && git checkout $(PROVER_BRANCH) && git pull origin $(PROVER_BRANCH)
-
-.PHONY: build-prover
-build-prover: update-prover-branch ## Build the prover binary with specified features
-	cd $(PROVER_DIR) && cargo update && cargo build -p miden-remote-prover --locked --release
-
-.PHONY: start-prover
-start-prover: ## Run prover. This requires the base repo to be present at `miden-base`
-	cd $(PROVER_DIR) && RUST_LOG=info cargo run -p miden-remote-prover --release --locked -- start-worker --port $(PROVER_PORT) --proof-type transaction
->>>>>>> 14a3a930
 
 .PHONY: stop-prover
 stop-prover: ## Stop prover process
