# Changelog

## 0.6.0 (TBD)

* Allow to set expiration delta for `TransactionRequest` (#553).
<<<<<<< HEAD
* Implemented `GetAccountProof` endpoint (#556)
=======
* Added WASM consumable notes API + improved note models (#561).
>>>>>>> 36e8ab6d
* [BREAKING] Refactored `OutputNoteRecord` to use states and transitions for updates (#551).
* Added better error handling for WASM sync state (#558).
* Added WASM Input note tests + updated input note models (#554)
* Added new variants for the `NoteFilter` struct (#538).
* [BREAKING] Added note tags for future notes in `TransactionRequest` (#538).
* Added support for multiple input note inserts at once (#538).
* Expose full SyncSummary from WASM (#555)
* Fixed WASM + added additional WASM models (#548)
* Added dedicated separate table for tracked tags (#535).
* [BREAKING] Added transaction prover component to `Client` (#550).
* [BREAKING] Added support for committed and discarded transactions (#531).
* [BREAKING] Refactored Client struct to use trait objects for inner struct fields (#539).
* Fixed panic on export command without type (#537).
* Added Account Integration Tests for Web Client (#532).
* [BREAKING] Refactored the `Store` structure and interface for input notes (#520).
* Fixed Broken WASM (#519).
* [BREAKING] Changed `PaymentTransactionData` and `TransactionRequest` to allow for multiple assets per note (#525).
* [BREAKING] Removed serde's de/serialization from `NoteRecordDetails` and `NoteStatus` (#514).
* Added support for custom transactions in web client (#519).
* [BREAKING] Renamed `off-chain` and `on-chain` to `private` and `public` respectively for the account storage modes (#516).
* [BREAKING] Added IDs to `SyncSummary` fields (#513).
* [BREAKING] Re-exported `TransactionRequest` from submodule, renamed `AccountDetails::Offchain` to `AccountDetails::Private`, renamed `NoteDetails::OffChain` to `NoteDetails::Private` (#508).

## v0.5.0 (2024-08-27)

### Features

* Added support for decimal values in the CLI (#454).
* Added serialization for `TransactionRequest` (#471).
* Added support for importing committed notes from older blocks than current (#472).
* Added support for account export in the CLI (#479).
* Added the Web Client Crate (#437)
* Added testing suite for the Web Client Crate (#498)
* Fixed typing for the Web Client Crate (#521)
* [BREAKING] Refactored `TransactionRequest` to represent a generalized transaction (#438).

### Enhancements

* Added conversions for `NoteRecordDetails` (#392).
* Ignored stale updates received during sync process (#412).
* Changed `TransactionRequest` to use `AdviceInputs` instead of `AdviceMap` (#436).
* Tracked token symbols with config file (#441).
* Added validations in transaction requests (#447).
* [BREAKING] Track expected block height for notes (#448).
* Added validation for consumed notes when importing (#449).
* [BREAKING] Removed `TransactionTemplate` and `account_id` from `TransactionRequest` (#478).

### Changes

* Refactor `TransactionRequest` constructor (#434).
* [BREAKING] Refactored `Client` to merge submit_transaction and prove_transaction (#445).
* Change schema and code to to reflect changes to `NoteOrigin` (#463).
* [BREAKING] Updated Rust Client to use the new version of `miden-base` (#492).

### Fixes

* Fixed flaky integration tests (#410).
* Fixed `get_consumable_notes` to consider block header information for consumability (#432).

## v0.4.1 (2024-07-08) - `miden-client` crete only

* Fixed the build script to avoid updating generated files in docs.rs environment (#433).

## v0.4.0 (2024-07-05)

### Features

* [BREAKING] Separated `prove_transaction` from `submit_transaction` in `Client`. (#339)
* Note importing in client now uses the `NoteFile` type (#375).
* Added `wasm` and `async` feature to make the code compatible with WASM-32 target (#378).
* Added WebStore to the miden-client to support WASM-compatible store mechanisms (#401).
* Added WebTonicClient to the miden-client to support WASM-compatible RPC calls (#409).
* [BREAKING] Added unauthenticated notes to `TransactionRequest` and necessary changes to consume unauthenticated notes with the client (#417).
* Added advice map to `TransactionRequest` and updated integration test with example using the advice map to provide more than a single `Word` as `NoteArgs` for a note (#422).
* Made the client `no_std` compatible (#428).

### Enhancements

* Fixed the error message when trying to consume a pending note (now it shows that the transaction is not yet ready to be consumed).
* Added created and consumed note info when printing the transaction summary on the CLI. (#348).
* [BREAKING] Updated CLI commands so assets are now passed as `<AMOUNT>::<FAUCET_ACCOUNT_ID>` (#349).
* Changed `consume-notes` to pick up the default account ID if none is provided, and to consume all notes that are consumable by the ID if no notes are provided to the list. (#350).
* Added integration tests using the CLI (#353).
* Simplified and separated the `notes --list` table (#356).
* Fixed bug when exporting a note into a file (#368).
* Added a new check on account creation / import on the CLI to set the account as the default one if none is set (#372).
* Changed `cargo-make` usage for `make` and `Makefile.toml` for a regular `Makefile` (#359).
* [BREAKING] Library API reorganization (#367).
* New note status added to reflect more possible states (#355).
* Renamed "pending" notes to "expected" notes (#373).
* Implemented retrieval of executed transaction info (id, commit height, account_id) from sync state RPC endpoint (#387).
* Added build script to import Miden node protobuf files to generate types for `tonic_client` and removed `miden-node-proto` dependency (#395).
* [BREAKING] Split cli and client into workspace (#407).
* Moved CLI tests to the `miden-cli` crate (#413).
* Restructured the client crate module organization (#417).

## v0.3.1 (2024-05-22)

* No changes; re-publishing to crates.io to re-build documentation on docs.rs.

## v0.3.0 (2024-05-17)

* Added swap transactions and example flows on integration tests.
* Flatten the CLI subcommand tree.
* Added a mechanism to retrieve MMR data whenever a note created on a past block is imported.
* Changed the way notes are added to the database based on `ExecutedTransaction`.
* Added more feedback information to commands `info`, `notes list`, `notes show`, `account new`, `notes import`, `tx new` and `sync`.
* Add `consumer_account_id` to `InputNoteRecord` with an implementation for sqlite store.
* Renamed the CLI `input-notes` command to `notes`. Now we only export notes that were created on this client as the result of a transaction.
* Added validation using the `NoteScreener` to see if a block has relevant notes.
* Added flags to `init` command for non-interactive environments
* Added an option to verify note existence in the chain before importing.
* Add new store note filter to fetch multiple notes by their id in a single query.
* [BREAKING] `Client::new()` now does not need a `data_store_store` parameter, and `SqliteStore`'s implements interior mutability.
* [BREAKING] The store's `get_input_note` was replaced by `get_input_notes` and a `NoteFilter::Unique` was added.
* Refactored `get_account` to create the account from a single query.
* Added support for using an account as the default for the CLI
* Replace instead of ignore note scripts with when inserting input/output notes with a previously-existing note script root to support adding debug statements.
* Added RPC timeout configuration field
* Add off-chain account support for the tonic client method `get_account_update`.
* Refactored `get_account` to create the account from a single query.
* Admit partial account IDs for the commands that need them.
* Added nextest to be used as test runner.
* Added config file to run integration tests against a remote node.
* Added `CONTRIBUTING.MD` file.
* Renamed `format` command from `Makefile.toml` to `check-format` and added a new `format` command that applies the formatting.
* Added methods to get output notes from client.
* Added a `input-notes list-consumable` command to the CLI.

## 0.2.1 (2024-04-24)

* Added ability to start the client in debug mode (#283).

## 0.2.0 (2024-04-14)

* Added an `init` command to the CLI.
* Added support for on-chain accounts.
* Added support for public notes.
* Added `NoteScreener` struct capable of detecting notes consumable by a client (via heuristics), for storing only relevant notes.
* Added `TransactionRequest` for defining transactions with arbitrary scripts, inputs and outputs and changed the client API to use this definition.
* Added `ClientRng` trait for randomness component within `Client`.
* Refactored integration tests to be ran as regular rust tests.
* Normalized note script fields for input note and output note tables in SQLite implementation.
* Added support for P2IDR (pay-to-id with recall) transactions on both the CLI and the lib.
* Removed the `mock-data` command from the CLI.

## 0.1.0 (2024-03-15)

* Initial release.<|MERGE_RESOLUTION|>--- conflicted
+++ resolved
@@ -3,11 +3,8 @@
 ## 0.6.0 (TBD)
 
 * Allow to set expiration delta for `TransactionRequest` (#553).
-<<<<<<< HEAD
 * Implemented `GetAccountProof` endpoint (#556)
-=======
 * Added WASM consumable notes API + improved note models (#561).
->>>>>>> 36e8ab6d
 * [BREAKING] Refactored `OutputNoteRecord` to use states and transitions for updates (#551).
 * Added better error handling for WASM sync state (#558).
 * Added WASM Input note tests + updated input note models (#554)
