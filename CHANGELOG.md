# Changelog

## 0.9.0 (TBD)

### Features

* Added support for `bech32` account IDs in the CLI (#840).
* Added support for MASM account component libraries in Web Client (#900).
* Added `NoteUpdate` type to the note update tracker to distinguish between different types of updates (#821).

### Changes

* Updated Web Client README and Documentation (#808).
* [BREAKING] Removed `script_roots` mod in favor of `WellKnownNote` (#834).
* Made non-default options lowercase when prompting for transaction confirmation (#843)
* [BREAKING] Updated keystore to accept arbitrarily large public keys (#833).
* Added Examples to Mdbook for Web Client (#850).
* Added account code to `miden account --show` command (#835).
* Changed exec's input file format to TOML instead of JSON (#870).
* [BREAKING] Client's methods renamed after `PartialMmr` change to `PartialBlockchain` (#894).
* [BREAKING] Made the maximum number of blocks the client can be behind the network customizable (#895).
* Improve Web Client Publishing Flow on Next Branch (#906).
* [BREAKING] Added `tx_graceful_blocks` to `Client` constructor and refactored `TransactionRecord` (#848).
* [BREAKING] Updated the client so that only relevant block headers are stored (#828).
<<<<<<< HEAD
* [BREAKING] Added `DiscardCause` and merged stale and expired transactions (#853).
* Chained pending transactions get discarded when one of the transactions in the chain is discarded (#889).
=======
* [BREAKING] Added `DiscardCause` for transactions (#853).
>>>>>>> b9d6731f

## 0.8.2 (TBD)

* Converted Web Client `NoteType` class to `enum` (#831)

## 0.8.1 (2025-03-28)

### Features

* Added wallet generation from seed & import from seed on web SDK (#710).
* [BREAKING] Generalized `miden new-account` CLI command (#728).
* Added support to import public accounts to `Client` (#733).
* Added import/export for web client db (#740).
* Added `ClientBuilder` for client initialization (#741).
* [BREAKING] Merged `TonicRpcClient` with `WebTonicRpcClient` and added missing endpoints (#744).
* Added support for script execution in the `Client` and CLI (#777).
* Added note code to `miden notes --show` command (#790).
* Added Delegated Proving Support to All Transaction Types in Web Client (#792).

### Changes

* Added check for empty pay to ID notes (#714).
* [BREAKING] Refactored authentication out of the `Client` and added new separate authenticators (#718).
* Added `ClientBuilder` for client initialization (#741).
* [BREAKING] Removed `KeyStore` trait and added ability to provide signatures to `FilesystemKeyStore` and `WebKeyStore` (#744).
* Moved error handling to the `TransactionRequestBuilder::build()` (#750).
* Re-exported `RemoteTransactionProver` in `rust-client` (#752).
* [BREAKING] Added starting block number parameter to `CheckNullifiersByPrefix` and removed nullifiers from `SyncState` (#758).
* Added recency validations for the client (#776).
* [BREAKING] Updated client to Rust 2024 edition (#778).
* [BREAKING] Removed the `TransactionScriptBuilder` and associated errors from the `rust-client` (#781).
* [BREAKING] Renamed "hash" with "commitment" for block headers, note scripts and accounts (#788, #789).
* [BREAKING] Removed `Rng` generic from `Client` and added support for different keystores and RNGs in `ClientBuilder`  (#782).
* Web client: Exposed `assets` iterator for `AssetVault` (#783)
* Updated protobuf bindings generation to use `miden-node-proto-build` crate (#807).

### Fixes

* [BREAKING] Changed Snake Case Variables to Camel Case in JS/TS Files (#767).
* Fixed Web Keystore (#779).
* Fixed case where the `CheckNullifiersByPrefix` response contained nullifiers after the client's sync height (#784).

## 0.7.2 (2025-03-05) -  `miden-client-web` and `miden-client` crates

### Changes

* [BREAKING] Added initial Web Workers implementation to web client (#720, #743).
* Web client: Exposed `InputNotes` iterator and `assets` getter (#757).
* Web client: Exported `TransactionResult` in typings (#768).
* Implemented serialization and deserialization for `SyncSummary` (#725).

### Fixes

* Web client: Fixed submit transaction; Typescript types now match underlying Client call (#760).

## 0.7.0 (2025-01-28)

### Features

* [BREAKING] Implemented support for overwriting of accounts when importing (#612).
* [BREAKING] Added `AccountRecord` with information about the account's status (#600).
* [BREAKING] Added `TransactionRequestBuilder` for building `TransactionRequest` (#605).
* Added caching for foreign account code (#597).
* Added support for unauthenticated notes consumption in the CLI (#609).
* [BREAKING] Added foreign procedure invocation support for private accounts (#619).
* [BREAKING] Added support for specifying map storage slots for FPI (#645)
* Limited the number of decimals that an asset can have (#666).
* [BREAKING] Removed the `testing` feature from the CLI (#670).
* Added per transaction prover support to the web client (#674).
* [BREAKING] Added `BlockNumber` structure (#677).
* Created functions for creating standard notes and note scripts easily on the web client (#686).
* [BREAKING] Renamed plural modules to singular (#687).
* [BREAKING] Made `idxdb` only usable on WASM targets (#685).
* Added fixed seed option for web client generation (#688).
* [BREAKING] Updated `init` command in the CLI to receive a `--network` flag (#690).
* Improved CLI error messages (#682).
* [BREAKING] Renamed APIs for retrieving account information to use the `try_get_*` naming convention, and added/improved module documentation (#683).
* Enabled TLS on tonic client (#697).
* Added account creation from component templates (#680).
* Added serialization for `TransactionResult` (#704).

### Fixes

* Print MASM debug logs when executing transactions (#661).
* Web Store Minor Logging and Error Handling Improvements (#656).
* Web Store InsertChainMmrNodes Duplicate Ids Causes Error (#627).
* Fixed client bugs where some note metadata was not being updated (#625).
* Added Sync Loop to Integration Tests for Small Speedup (#590).
* Added Serial Num Parameter to Note Recipient Constructor in the Web Client (#671).

### Changes

* [BREAKING] Refactored the sync process to use a new `SyncState` component (#650).
* [BREAKING] Return `None` instead of `Err` when an entity is not found (#632).
* Add support for notes without assets in transaction requests (#654).
* Refactored RPC functions and structs to improve code quality (#616).
* [BREAKING] Added support for new two `Felt` account ID (#639).
* [BREAKING] Removed unnecessary methods from `Client` (#631).
* [BREAKING] Use `thiserror` 2.0 to derive errors (#623).
* [BREAKING] Moved structs from `miden-client::rpc` to `miden-client::rpc::domain::*` and changed prost-generated code location (#608, #610, #615).
* Refactored `Client::import_note` to return an error when the note is already being processed (#602).
* [BREAKING] Added per transaction prover support to the client (#599).
* [BREAKING] Removed unused dependencies (#584).

## 0.6.0 (2024-11-08)

### Features

* Added FPI (Foreign Procedure Invocation) support for `TransactionRequest` (#560).
* [BREAKING] Added transaction prover component to `Client` (#550).
* Added WASM consumable notes API + improved note models (#561).
* Added remote prover support to the web client with CI tests (#562).
* Added delegated proving for web client + improved note models (#566).
* Enabled setting expiration delta for `TransactionRequest` (#553).
* Implemented `GetAccountProof` endpoint (#556).
* [BREAKING] Added support for committed and discarded transactions (#531).
* [BREAKING] Added note tags for future notes in `TransactionRequest` (#538).
* Added support for multiple input note inserts at once (#538).
* Added support for custom transactions in web client (#519).
* Added support for remote proving in the CLI (#552).
* Added Transaction Integration Tests for Web Client (#569).
* Added WASM Input note tests + updated input note models (#554)
* Added Account Integration Tests for Web Client (#532).

### Fixes

* Fixed WASM + added additional WASM models (#548).
* [BREAKING] Added IDs to `SyncSummary` fields (#513).
* Added better error handling for WASM sync state (#558).
* Fixed Broken WASM (#519).
* [BREAKING] Refactored Client struct to use trait objects for inner struct fields (#539).
* Fixed panic on export command without type (#537).

### Changes

* Moved note update logic outside of the `Store` (#559).
* [BREAKING] Refactored the `Store` structure and interface for input notes (#520).
* [BREAKING] Replaced `maybe_await` from `Client` and `Store` with `async`, removed `async` feature (#565, #570).
* [BREAKING] Refactored `OutputNoteRecord` to use states and transitions for updates (#551).
* Rebuilt WASM with latest dependencies (#575).
* [BREAKING] Removed serde's de/serialization from `NoteRecordDetails` and `NoteStatus` (#514).
* Added new variants for the `NoteFilter` struct (#538).
* [BREAKING] Re-exported `TransactionRequest` from submodule, renamed `AccountDetails::Offchain` to `AccountDetails::Private`, renamed `NoteDetails::OffChain` to `NoteDetails::Private` (#508).
* Expose full SyncSummary from WASM (#555).
* [BREAKING] Changed `PaymentTransactionData` and `TransactionRequest` to allow for multiple assets per note (#525).
* Added dedicated separate table for tracked tags (#535).
* [BREAKING] Renamed `off-chain` and `on-chain` to `private` and `public` respectively for the account storage modes (#516).

## v0.5.0 (2024-08-27)

### Features

* Added support for decimal values in the CLI (#454).
* Added serialization for `TransactionRequest` (#471).
* Added support for importing committed notes from older blocks than current (#472).
* Added support for account export in the CLI (#479).
* Added the Web Client Crate (#437)
* Added testing suite for the Web Client Crate (#498)
* Fixed typing for the Web Client Crate (#521)
* [BREAKING] Refactored `TransactionRequest` to represent a generalized transaction (#438).

### Enhancements

* Added conversions for `NoteRecordDetails` (#392).
* Ignored stale updates received during sync process (#412).
* Changed `TransactionRequest` to use `AdviceInputs` instead of `AdviceMap` (#436).
* Tracked token symbols with config file (#441).
* Added validations in transaction requests (#447).
* [BREAKING] Track expected block height for notes (#448).
* Added validation for consumed notes when importing (#449).
* [BREAKING] Removed `TransactionTemplate` and `account_id` from `TransactionRequest` (#478).

### Changes

* Refactor `TransactionRequest` constructor (#434).
* [BREAKING] Refactored `Client` to merge submit_transaction and prove_transaction (#445).
* Change schema and code to to reflect changes to `NoteOrigin` (#463).
* [BREAKING] Updated Rust Client to use the new version of `miden-base` (#492).

### Fixes

* Fixed flaky integration tests (#410).
* Fixed `get_consumable_notes` to consider block header information for consumability (#432).

## v0.4.1 (2024-07-08) - `miden-client` crete only

* Fixed the build script to avoid updating generated files in docs.rs environment (#433).

## v0.4.0 (2024-07-05)

### Features

* [BREAKING] Separated `prove_transaction` from `submit_transaction` in `Client`. (#339)
* Note importing in client now uses the `NoteFile` type (#375).
* Added `wasm` and `async` feature to make the code compatible with WASM-32 target (#378).
* Added WebStore to the miden-client to support WASM-compatible store mechanisms (#401).
* Added WebTonicClient to the miden-client to support WASM-compatible RPC calls (#409).
* [BREAKING] Added unauthenticated notes to `TransactionRequest` and necessary changes to consume unauthenticated notes with the client (#417).
* Added advice map to `TransactionRequest` and updated integration test with example using the advice map to provide more than a single `Word` as `NoteArgs` for a note (#422).
* Made the client `no_std` compatible (#428).

### Enhancements

* Fixed the error message when trying to consume a pending note (now it shows that the transaction is not yet ready to be consumed).
* Added created and consumed note info when printing the transaction summary on the CLI. (#348).
* [BREAKING] Updated CLI commands so assets are now passed as `<AMOUNT>::<FAUCET_ACCOUNT_ID>` (#349).
* Changed `consume-notes` to pick up the default account ID if none is provided, and to consume all notes that are consumable by the ID if no notes are provided to the list. (#350).
* Added integration tests using the CLI (#353).
* Simplified and separated the `notes --list` table (#356).
* Fixed bug when exporting a note into a file (#368).
* Added a new check on account creation / import on the CLI to set the account as the default one if none is set (#372).
* Changed `cargo-make` usage for `make` and `Makefile.toml` for a regular `Makefile` (#359).
* [BREAKING] Library API reorganization (#367).
* New note status added to reflect more possible states (#355).
* Renamed "pending" notes to "expected" notes (#373).
* Implemented retrieval of executed transaction info (id, commit height, account_id) from sync state RPC endpoint (#387).
* Added build script to import Miden node protobuf files to generate types for `tonic_client` and removed `miden-node-proto` dependency (#395).
* [BREAKING] Split cli and client into workspace (#407).
* Moved CLI tests to the `miden-cli` crate (#413).
* Restructured the client crate module organization (#417).

## v0.3.1 (2024-05-22)

* No changes; re-publishing to crates.io to re-build documentation on docs.rs.

## v0.3.0 (2024-05-17)

* Added swap transactions and example flows on integration tests.
* Flatten the CLI subcommand tree.
* Added a mechanism to retrieve MMR data whenever a note created on a past block is imported.
* Changed the way notes are added to the database based on `ExecutedTransaction`.
* Added more feedback information to commands `info`, `notes list`, `notes show`, `account new`, `notes import`, `tx new` and `sync`.
* Add `consumer_account_id` to `InputNoteRecord` with an implementation for sqlite store.
* Renamed the CLI `input-notes` command to `notes`. Now we only export notes that were created on this client as the result of a transaction.
* Added validation using the `NoteScreener` to see if a block has relevant notes.
* Added flags to `init` command for non-interactive environments
* Added an option to verify note existence in the chain before importing.
* Add new store note filter to fetch multiple notes by their id in a single query.
* [BREAKING] `Client::new()` now does not need a `data_store_store` parameter, and `SqliteStore`'s implements interior mutability.
* [BREAKING] The store's `get_input_note` was replaced by `get_input_notes` and a `NoteFilter::Unique` was added.
* Refactored `get_account` to create the account from a single query.
* Added support for using an account as the default for the CLI
* Replace instead of ignore note scripts with when inserting input/output notes with a previously-existing note script root to support adding debug statements.
* Added RPC timeout configuration field
* Add off-chain account support for the tonic client method `get_account_update`.
* Refactored `get_account` to create the account from a single query.
* Admit partial account IDs for the commands that need them.
* Added nextest to be used as test runner.
* Added config file to run integration tests against a remote node.
* Added `CONTRIBUTING.MD` file.
* Renamed `format` command from `Makefile.toml` to `check-format` and added a new `format` command that applies the formatting.
* Added methods to get output notes from client.
* Added a `input-notes list-consumable` command to the CLI.

## 0.2.1 (2024-04-24)

* Added ability to start the client in debug mode (#283).

## 0.2.0 (2024-04-14)

* Added an `init` command to the CLI.
* Added support for on-chain accounts.
* Added support for public notes.
* Added `NoteScreener` struct capable of detecting notes consumable by a client (via heuristics), for storing only relevant notes.
* Added `TransactionRequest` for defining transactions with arbitrary scripts, inputs and outputs and changed the client API to use this definition.
* Added `ClientRng` trait for randomness component within `Client`.
* Refactored integration tests to be run as regular rust tests.
* Normalized note script fields for input note and output note tables in SQLite implementation.
* Added support for P2IDR (pay-to-id with recall) transactions on both the CLI and the lib.
* Removed the `mock-data` command from the CLI.

## 0.1.0 (2024-03-15)

* Initial release.<|MERGE_RESOLUTION|>--- conflicted
+++ resolved
@@ -22,12 +22,8 @@
 * Improve Web Client Publishing Flow on Next Branch (#906).
 * [BREAKING] Added `tx_graceful_blocks` to `Client` constructor and refactored `TransactionRecord` (#848).
 * [BREAKING] Updated the client so that only relevant block headers are stored (#828).
-<<<<<<< HEAD
-* [BREAKING] Added `DiscardCause` and merged stale and expired transactions (#853).
+* [BREAKING] Added `DiscardCause` for transactions (#853).
 * Chained pending transactions get discarded when one of the transactions in the chain is discarded (#889).
-=======
-* [BREAKING] Added `DiscardCause` for transactions (#853).
->>>>>>> b9d6731f
 
 ## 0.8.2 (TBD)
 
