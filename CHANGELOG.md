--- conflicted
+++ resolved
@@ -2,15 +2,10 @@
 
 ## 0.6.0 (TBD)
 
-<<<<<<< HEAD
-* Add Account Integration Tests for Web Client (#532)
-* Fix Broken WASM (#519).
-=======
 * Fixed panic on export command without type (#537).
 * Add Account Integration Tests for Web Client (#532)
 * [BREAKING] Refactored the `Store` structure and interface for input notes (#520).
 * Fixed Broken WASM (#519).
->>>>>>> 7b10611b
 * [BREAKING] Changed `PaymentTransactionData` and `TransactionRequest` to allow for multiple assets per note (#525).
 * [BREAKING] Removed serde's de/serialization from `NoteRecordDetails` and `NoteStatus` (#514).
 * Added support for custom transactions in web client (#519)
