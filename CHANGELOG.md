# Changelog

## 0.8.0 (TBD)

### Changes

<<<<<<< HEAD
* [BREAKING] Refactored authentication out of the `Client` and added new separate authenticators (#718).
=======
* Add check for empty pay to id notes (#714).
>>>>>>> 104cfade

## 0.7.0 (2025-01-28)

### Features

* [BREAKING] Implemented support for overwriting of accounts when importing (#612).
* [BREAKING] Added `AccountRecord` with information about the account's status (#600).
* [BREAKING] Added `TransactionRequestBuilder` for building `TransactionRequest` (#605).
* Added caching for foreign account code (#597).
* Added support for unauthenticated notes consumption in the CLI (#609).
* [BREAKING] Added foreign procedure invocation support for private accounts (#619).
* [BREAKING] Added support for specifying map storage slots for FPI (#645)
* Limited the number of decimals that an asset can have (#666).
* [BREAKING] Removed the `testing` feature from the CLI (#670).
* Added per transaction prover support to the web client (#674).
* [BREAKING] Added `BlockNumber` structure (#677).
* Created functions for creating standard notes and note scripts easily on the web client (#686).
* [BREAKING] Renamed plural modules to singular (#687).
* [BREAKING] Made `idxdb` only usable on WASM targets (#685).
* Added fixed seed option for web client generation (#688).
* [BREAKING] Updated `init` command in the CLI to receive a `--network` flag (#690).
* Improved CLI error messages (#682).
* [BREAKING] Renamed APIs for retrieving account information to use the `try_get_*` naming convention, and added/improved module documentation (#683).
* Enabled TLS on tonic client (#697).
* Added account creation from component templates (#680).
* Added serialization for `TransactionResult` (#704).

### Fixes

* Print MASM debug logs when executing transactions (#661).
* Web Store Minor Logging and Error Handling Improvements (#656).
* Web Store InsertChainMmrNodes Duplicate Ids Causes Error (#627).
* Fixed client bugs where some note metadata was not being updated (#625).
* Added Sync Loop to Integration Tests for Small Speedup (#590).
* Added Serial Num Parameter to Note Recipient Constructor in the Web Client (#671).

### Changes

* [BREAKING] Return `None` instead of `Err` when an entity is not found (#632).
* Add support for notes without assets in transaction requests (#654).
* Refactored RPC functions and structs to improve code quality (#616).
* [BREAKING] Added support for new two `Felt` account ID (#639).
* [BREAKING] Removed unnecessary methods from `Client` (#631).
* [BREAKING] Use `thiserror` 2.0 to derive errors (#623).
* [BREAKING] Moved structs from `miden-client::rpc` to `miden-client::rpc::domain::*` and changed prost-generated code location (#608, #610, #615).
* Refactored `Client::import_note` to return an error when the note is already being processed (#602).
* [BREAKING] Added per transaction prover support to the client (#599).
* [BREAKING] Removed unused dependencies (#584).

## 0.6.0 (2024-11-08)

### Features

* Added FPI (Foreign Procedure Invocation) support for `TransactionRequest` (#560).
* [BREAKING] Added transaction prover component to `Client` (#550).
* Added WASM consumable notes API + improved note models (#561).
* Added remote prover support to the web client with CI tests (#562).
* Added delegated proving for web client + improved note models (#566).
* Enabled setting expiration delta for `TransactionRequest` (#553).
* Implemented `GetAccountProof` endpoint (#556).
* [BREAKING] Added support for committed and discarded transactions (#531).
* [BREAKING] Added note tags for future notes in `TransactionRequest` (#538).
* Added support for multiple input note inserts at once (#538).
* Added support for custom transactions in web client (#519).
* Added support for remote proving in the CLI (#552).
* Added Transaction Integration Tests for Web Client (#569).
* Added WASM Input note tests + updated input note models (#554)
* Added Account Integration Tests for Web Client (#532).

### Fixes

* Fixed WASM + added additional WASM models (#548).
* [BREAKING] Added IDs to `SyncSummary` fields (#513).
* Added better error handling for WASM sync state (#558).
* Fixed Broken WASM (#519).
* [BREAKING] Refactored Client struct to use trait objects for inner struct fields (#539).
* Fixed panic on export command without type (#537).

### Changes

* Moved note update logic outside of the `Store` (#559).
* [BREAKING] Refactored the `Store` structure and interface for input notes (#520).
* [BREAKING] Replaced `maybe_await` from `Client` and `Store` with `async`, removed `async` feature (#565, #570).
* [BREAKING] Refactored `OutputNoteRecord` to use states and transitions for updates (#551).
* Rebuilt WASM with latest dependencies (#575).
* [BREAKING] Removed serde's de/serialization from `NoteRecordDetails` and `NoteStatus` (#514).
* Added new variants for the `NoteFilter` struct (#538).
* [BREAKING] Re-exported `TransactionRequest` from submodule, renamed `AccountDetails::Offchain` to `AccountDetails::Private`, renamed `NoteDetails::OffChain` to `NoteDetails::Private` (#508).
* Expose full SyncSummary from WASM (#555).
* [BREAKING] Changed `PaymentTransactionData` and `TransactionRequest` to allow for multiple assets per note (#525).
* Added dedicated separate table for tracked tags (#535).
* [BREAKING] Renamed `off-chain` and `on-chain` to `private` and `public` respectively for the account storage modes (#516).

## v0.5.0 (2024-08-27)

### Features

* Added support for decimal values in the CLI (#454).
* Added serialization for `TransactionRequest` (#471).
* Added support for importing committed notes from older blocks than current (#472).
* Added support for account export in the CLI (#479).
* Added the Web Client Crate (#437)
* Added testing suite for the Web Client Crate (#498)
* Fixed typing for the Web Client Crate (#521)
* [BREAKING] Refactored `TransactionRequest` to represent a generalized transaction (#438).

### Enhancements

* Added conversions for `NoteRecordDetails` (#392).
* Ignored stale updates received during sync process (#412).
* Changed `TransactionRequest` to use `AdviceInputs` instead of `AdviceMap` (#436).
* Tracked token symbols with config file (#441).
* Added validations in transaction requests (#447).
* [BREAKING] Track expected block height for notes (#448).
* Added validation for consumed notes when importing (#449).
* [BREAKING] Removed `TransactionTemplate` and `account_id` from `TransactionRequest` (#478).

### Changes

* Refactor `TransactionRequest` constructor (#434).
* [BREAKING] Refactored `Client` to merge submit_transaction and prove_transaction (#445).
* Change schema and code to to reflect changes to `NoteOrigin` (#463).
* [BREAKING] Updated Rust Client to use the new version of `miden-base` (#492).

### Fixes

* Fixed flaky integration tests (#410).
* Fixed `get_consumable_notes` to consider block header information for consumability (#432).

## v0.4.1 (2024-07-08) - `miden-client` crete only

* Fixed the build script to avoid updating generated files in docs.rs environment (#433).

## v0.4.0 (2024-07-05)

### Features

* [BREAKING] Separated `prove_transaction` from `submit_transaction` in `Client`. (#339)
* Note importing in client now uses the `NoteFile` type (#375).
* Added `wasm` and `async` feature to make the code compatible with WASM-32 target (#378).
* Added WebStore to the miden-client to support WASM-compatible store mechanisms (#401).
* Added WebTonicClient to the miden-client to support WASM-compatible RPC calls (#409).
* [BREAKING] Added unauthenticated notes to `TransactionRequest` and necessary changes to consume unauthenticated notes with the client (#417).
* Added advice map to `TransactionRequest` and updated integration test with example using the advice map to provide more than a single `Word` as `NoteArgs` for a note (#422).
* Made the client `no_std` compatible (#428).

### Enhancements

* Fixed the error message when trying to consume a pending note (now it shows that the transaction is not yet ready to be consumed).
* Added created and consumed note info when printing the transaction summary on the CLI. (#348).
* [BREAKING] Updated CLI commands so assets are now passed as `<AMOUNT>::<FAUCET_ACCOUNT_ID>` (#349).
* Changed `consume-notes` to pick up the default account ID if none is provided, and to consume all notes that are consumable by the ID if no notes are provided to the list. (#350).
* Added integration tests using the CLI (#353).
* Simplified and separated the `notes --list` table (#356).
* Fixed bug when exporting a note into a file (#368).
* Added a new check on account creation / import on the CLI to set the account as the default one if none is set (#372).
* Changed `cargo-make` usage for `make` and `Makefile.toml` for a regular `Makefile` (#359).
* [BREAKING] Library API reorganization (#367).
* New note status added to reflect more possible states (#355).
* Renamed "pending" notes to "expected" notes (#373).
* Implemented retrieval of executed transaction info (id, commit height, account_id) from sync state RPC endpoint (#387).
* Added build script to import Miden node protobuf files to generate types for `tonic_client` and removed `miden-node-proto` dependency (#395).
* [BREAKING] Split cli and client into workspace (#407).
* Moved CLI tests to the `miden-cli` crate (#413).
* Restructured the client crate module organization (#417).

## v0.3.1 (2024-05-22)

* No changes; re-publishing to crates.io to re-build documentation on docs.rs.

## v0.3.0 (2024-05-17)

* Added swap transactions and example flows on integration tests.
* Flatten the CLI subcommand tree.
* Added a mechanism to retrieve MMR data whenever a note created on a past block is imported.
* Changed the way notes are added to the database based on `ExecutedTransaction`.
* Added more feedback information to commands `info`, `notes list`, `notes show`, `account new`, `notes import`, `tx new` and `sync`.
* Add `consumer_account_id` to `InputNoteRecord` with an implementation for sqlite store.
* Renamed the CLI `input-notes` command to `notes`. Now we only export notes that were created on this client as the result of a transaction.
* Added validation using the `NoteScreener` to see if a block has relevant notes.
* Added flags to `init` command for non-interactive environments
* Added an option to verify note existence in the chain before importing.
* Add new store note filter to fetch multiple notes by their id in a single query.
* [BREAKING] `Client::new()` now does not need a `data_store_store` parameter, and `SqliteStore`'s implements interior mutability.
* [BREAKING] The store's `get_input_note` was replaced by `get_input_notes` and a `NoteFilter::Unique` was added.
* Refactored `get_account` to create the account from a single query.
* Added support for using an account as the default for the CLI
* Replace instead of ignore note scripts with when inserting input/output notes with a previously-existing note script root to support adding debug statements.
* Added RPC timeout configuration field
* Add off-chain account support for the tonic client method `get_account_update`.
* Refactored `get_account` to create the account from a single query.
* Admit partial account IDs for the commands that need them.
* Added nextest to be used as test runner.
* Added config file to run integration tests against a remote node.
* Added `CONTRIBUTING.MD` file.
* Renamed `format` command from `Makefile.toml` to `check-format` and added a new `format` command that applies the formatting.
* Added methods to get output notes from client.
* Added a `input-notes list-consumable` command to the CLI.

## 0.2.1 (2024-04-24)

* Added ability to start the client in debug mode (#283).

## 0.2.0 (2024-04-14)

* Added an `init` command to the CLI.
* Added support for on-chain accounts.
* Added support for public notes.
* Added `NoteScreener` struct capable of detecting notes consumable by a client (via heuristics), for storing only relevant notes.
* Added `TransactionRequest` for defining transactions with arbitrary scripts, inputs and outputs and changed the client API to use this definition.
* Added `ClientRng` trait for randomness component within `Client`.
* Refactored integration tests to be run as regular rust tests.
* Normalized note script fields for input note and output note tables in SQLite implementation.
* Added support for P2IDR (pay-to-id with recall) transactions on both the CLI and the lib.
* Removed the `mock-data` command from the CLI.

## 0.1.0 (2024-03-15)

* Initial release.<|MERGE_RESOLUTION|>--- conflicted
+++ resolved
@@ -4,11 +4,8 @@
 
 ### Changes
 
-<<<<<<< HEAD
+* Add check for empty pay to id notes (#714).
 * [BREAKING] Refactored authentication out of the `Client` and added new separate authenticators (#718).
-=======
-* Add check for empty pay to id notes (#714).
->>>>>>> 104cfade
 
 ## 0.7.0 (2025-01-28)
 
