# Changelog

<<<<<<< HEAD
* Added flags to `init` command for non-interactive environments
=======
* Added an option to verify note existence in the chain before importing.
>>>>>>> 99c17212
* Add new store note filter to fetch multiple notes by their id in a single query.
* [BREAKING] `Client::new()` now does not need a `data_store_store` parameter, and `SqliteStore`'s implements interior mutability.
* [BREAKING] The store's `get_input_note` was replaced by `get_input_notes` and a `NoteFilter::Unique` was added.
* Refactored `get_account` to create the account from a single query.
* Added support for using an account as the default for the CLI
* Replace instead of ignore note scripts with when inserting input/output notes with a previously-existing note script root to support adding debug statements.
* Added RPC timeout configuration field
* Add offchain account support for the tonic client method `get_account_update`.
* Refactorized `get_account` to create the account from a single query.
* Admit partial account IDs for the commands that need them.
* Added nextest to be used as test runner.
* Added config file to run integration tests against a remote node.
* Added `CONTRIBUTING.MD` file.
* Renamed `format` command from `Makefile.toml` to `check-format` and added a new `format` command that applies the formatting.
* Added methods to get output notes from client.
* Added a `input-notes list-consumable` command to the CLI.

## 0.2.0 (2024-04-14)

* Added an `init` command to the CLI.
* Added support for on-chain accounts.
* Added support for public notes.
* Added `NoteScreener` struct capable of detecting notes consumable by a client (via heuristics), for storing only relevant notes.
* Added `TransactionRequest` for defining transactions with arbitrary scripts, inputs and outputs and changed the client API to use this definition.
* Added `ClientRng` trait for randomness component within `Client`.
* Refactored integration tests to be ran as regular rust tests.
* Normalized note script fields for input note and output note tables in SQLite implementation.
* Added support for P2IDR (pay-to-id with recall) transactions on both the CLI and the lib.
* Removed the `mock-data` command from the CLI.

## 0.1.0 (2024-03-15)

* Initial release.<|MERGE_RESOLUTION|>--- conflicted
+++ resolved
@@ -1,10 +1,7 @@
 # Changelog
 
-<<<<<<< HEAD
 * Added flags to `init` command for non-interactive environments
-=======
 * Added an option to verify note existence in the chain before importing.
->>>>>>> 99c17212
 * Add new store note filter to fetch multiple notes by their id in a single query.
 * [BREAKING] `Client::new()` now does not need a `data_store_store` parameter, and `SqliteStore`'s implements interior mutability.
 * [BREAKING] The store's `get_input_note` was replaced by `get_input_notes` and a `NoteFilter::Unique` was added.
