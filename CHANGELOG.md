# Changelog

## 0.7.0 (TBD)

### Features

* [BREAKING] Implemented support for overwriting of accounts when importing (#612).
* [BREAKING] Added `AccountRecord` with information about the account's status (#600).
* [BREAKING] Added `TransactionRequestBuilder` for building `TransactionRequest` (#605).
* Added caching for foreign account code (#597).
* Added support for unauthenticated notes consumption in the CLI (#609).
* [BREAKING] Added foreign procedure invocation support for private accounts (#619).
* [BREAKING] Added support for specifying map storage slots for FPI (#645)
* Limited the number of decimals that an asset can have (#666).
* [BREAKING] Removed the `testing` feature from the CLI (#670).
* Added per transaction prover support to the web client (#674).
* [BREAKING] Added `BlockNumber` structure (#677).
* Created functions for creating standard notes and note scripts easily on the web client (#686).
* [BREAKING] Renamed plural modules to singular (#687).
* [BREAKING] Made `idxdb` only usable on WASM targets (#685).
* Added fixed seed option for web client generation (#688).
* [BREAKING] Updated `init` command in the CLI to receive a `--network` flag (#690).
* Improved CLI error messages (#682).
<<<<<<< HEAD
* Added account creation from component templates (#680).
=======
* [BREAKING] Renamed APIs for retrieving account information to use the `try_get_*` naming convention, and added/improved module documentation (#683).
>>>>>>> 55e65080

### Fixes

* Print MASM debug logs when executing transactions (#661).
* Web Store Minor Logging and Error Handling Improvements (#656).
* Web Store InsertChainMmrNodes Duplicate Ids Causes Error (#627).
* Fixed client bugs where some note metadata was not being updated (#625).
* Added Sync Loop to Integration Tests for Small Speedup (#590).
* Added Serial Num Parameter to Note Recipient Constructor in the Web Client (#671).

### Changes

* [BREAKING] Return `None` instead of `Err` when an entity is not found (#632).
* Add support for notes without assets in transaction requests (#654).
* Refactored RPC functions and structs to improve code quality (#616).
* [BREAKING] Added support for new two `Felt` account ID (#639).
* [BREAKING] Removed unnecessary methods from `Client` (#631).
* [BREAKING] Use `thiserror` 2.0 to derive errors (#623).
* [BREAKING] Moved structs from `miden-client::rpc` to `miden-client::rpc::domain::*` and changed prost-generated code location (#608, #610, #615).
* Refactored `Client::import_note` to return an error when the note is already being processed (#602).
* [BREAKING] Added per transaction prover support to the client (#599).
* [BREAKING] Removed unused dependencies (#584).

## 0.6.0 (2024-11-08)

### Features

* Added FPI (Foreign Procedure Invocation) support for `TransactionRequest` (#560).
* [BREAKING] Added transaction prover component to `Client` (#550).
* Added WASM consumable notes API + improved note models (#561).
* Added remote prover support to the web client with CI tests (#562).
* Added delegated proving for web client + improved note models (#566).
* Enabled setting expiration delta for `TransactionRequest` (#553).
* Implemented `GetAccountProof` endpoint (#556).
* [BREAKING] Added support for committed and discarded transactions (#531).
* [BREAKING] Added note tags for future notes in `TransactionRequest` (#538).
* Added support for multiple input note inserts at once (#538).
* Added support for custom transactions in web client (#519).
* Added support for remote proving in the CLI (#552).
* Added Transaction Integration Tests for Web Client (#569).
* Added WASM Input note tests + updated input note models (#554)
* Added Account Integration Tests for Web Client (#532).

### Fixes

* Fixed WASM + added additional WASM models (#548).
* [BREAKING] Added IDs to `SyncSummary` fields (#513).
* Added better error handling for WASM sync state (#558).
* Fixed Broken WASM (#519).
* [BREAKING] Refactored Client struct to use trait objects for inner struct fields (#539).
* Fixed panic on export command without type (#537).

### Changes

* Moved note update logic outside of the `Store` (#559).
* [BREAKING] Refactored the `Store` structure and interface for input notes (#520).
* [BREAKING] Replaced `maybe_await` from `Client` and `Store` with `async`, removed `async` feature (#565, #570).
* [BREAKING] Refactored `OutputNoteRecord` to use states and transitions for updates (#551).
* Rebuilt WASM with latest dependencies (#575).
* [BREAKING] Removed serde's de/serialization from `NoteRecordDetails` and `NoteStatus` (#514).
* Added new variants for the `NoteFilter` struct (#538).
* [BREAKING] Re-exported `TransactionRequest` from submodule, renamed `AccountDetails::Offchain` to `AccountDetails::Private`, renamed `NoteDetails::OffChain` to `NoteDetails::Private` (#508).
* Expose full SyncSummary from WASM (#555).
* [BREAKING] Changed `PaymentTransactionData` and `TransactionRequest` to allow for multiple assets per note (#525).
* Added dedicated separate table for tracked tags (#535).
* [BREAKING] Renamed `off-chain` and `on-chain` to `private` and `public` respectively for the account storage modes (#516).

## v0.5.0 (2024-08-27)

### Features

* Added support for decimal values in the CLI (#454).
* Added serialization for `TransactionRequest` (#471).
* Added support for importing committed notes from older blocks than current (#472).
* Added support for account export in the CLI (#479).
* Added the Web Client Crate (#437)
* Added testing suite for the Web Client Crate (#498)
* Fixed typing for the Web Client Crate (#521)
* [BREAKING] Refactored `TransactionRequest` to represent a generalized transaction (#438).

### Enhancements

* Added conversions for `NoteRecordDetails` (#392).
* Ignored stale updates received during sync process (#412).
* Changed `TransactionRequest` to use `AdviceInputs` instead of `AdviceMap` (#436).
* Tracked token symbols with config file (#441).
* Added validations in transaction requests (#447).
* [BREAKING] Track expected block height for notes (#448).
* Added validation for consumed notes when importing (#449).
* [BREAKING] Removed `TransactionTemplate` and `account_id` from `TransactionRequest` (#478).

### Changes

* Refactor `TransactionRequest` constructor (#434).
* [BREAKING] Refactored `Client` to merge submit_transaction and prove_transaction (#445).
* Change schema and code to to reflect changes to `NoteOrigin` (#463).
* [BREAKING] Updated Rust Client to use the new version of `miden-base` (#492).

### Fixes

* Fixed flaky integration tests (#410).
* Fixed `get_consumable_notes` to consider block header information for consumability (#432).

## v0.4.1 (2024-07-08) - `miden-client` crete only

* Fixed the build script to avoid updating generated files in docs.rs environment (#433).

## v0.4.0 (2024-07-05)

### Features

* [BREAKING] Separated `prove_transaction` from `submit_transaction` in `Client`. (#339)
* Note importing in client now uses the `NoteFile` type (#375).
* Added `wasm` and `async` feature to make the code compatible with WASM-32 target (#378).
* Added WebStore to the miden-client to support WASM-compatible store mechanisms (#401).
* Added WebTonicClient to the miden-client to support WASM-compatible RPC calls (#409).
* [BREAKING] Added unauthenticated notes to `TransactionRequest` and necessary changes to consume unauthenticated notes with the client (#417).
* Added advice map to `TransactionRequest` and updated integration test with example using the advice map to provide more than a single `Word` as `NoteArgs` for a note (#422).
* Made the client `no_std` compatible (#428).

### Enhancements

* Fixed the error message when trying to consume a pending note (now it shows that the transaction is not yet ready to be consumed).
* Added created and consumed note info when printing the transaction summary on the CLI. (#348).
* [BREAKING] Updated CLI commands so assets are now passed as `<AMOUNT>::<FAUCET_ACCOUNT_ID>` (#349).
* Changed `consume-notes` to pick up the default account ID if none is provided, and to consume all notes that are consumable by the ID if no notes are provided to the list. (#350).
* Added integration tests using the CLI (#353).
* Simplified and separated the `notes --list` table (#356).
* Fixed bug when exporting a note into a file (#368).
* Added a new check on account creation / import on the CLI to set the account as the default one if none is set (#372).
* Changed `cargo-make` usage for `make` and `Makefile.toml` for a regular `Makefile` (#359).
* [BREAKING] Library API reorganization (#367).
* New note status added to reflect more possible states (#355).
* Renamed "pending" notes to "expected" notes (#373).
* Implemented retrieval of executed transaction info (id, commit height, account_id) from sync state RPC endpoint (#387).
* Added build script to import Miden node protobuf files to generate types for `tonic_client` and removed `miden-node-proto` dependency (#395).
* [BREAKING] Split cli and client into workspace (#407).
* Moved CLI tests to the `miden-cli` crate (#413).
* Restructured the client crate module organization (#417).

## v0.3.1 (2024-05-22)

* No changes; re-publishing to crates.io to re-build documentation on docs.rs.

## v0.3.0 (2024-05-17)

* Added swap transactions and example flows on integration tests.
* Flatten the CLI subcommand tree.
* Added a mechanism to retrieve MMR data whenever a note created on a past block is imported.
* Changed the way notes are added to the database based on `ExecutedTransaction`.
* Added more feedback information to commands `info`, `notes list`, `notes show`, `account new`, `notes import`, `tx new` and `sync`.
* Add `consumer_account_id` to `InputNoteRecord` with an implementation for sqlite store.
* Renamed the CLI `input-notes` command to `notes`. Now we only export notes that were created on this client as the result of a transaction.
* Added validation using the `NoteScreener` to see if a block has relevant notes.
* Added flags to `init` command for non-interactive environments
* Added an option to verify note existence in the chain before importing.
* Add new store note filter to fetch multiple notes by their id in a single query.
* [BREAKING] `Client::new()` now does not need a `data_store_store` parameter, and `SqliteStore`'s implements interior mutability.
* [BREAKING] The store's `get_input_note` was replaced by `get_input_notes` and a `NoteFilter::Unique` was added.
* Refactored `get_account` to create the account from a single query.
* Added support for using an account as the default for the CLI
* Replace instead of ignore note scripts with when inserting input/output notes with a previously-existing note script root to support adding debug statements.
* Added RPC timeout configuration field
* Add off-chain account support for the tonic client method `get_account_update`.
* Refactored `get_account` to create the account from a single query.
* Admit partial account IDs for the commands that need them.
* Added nextest to be used as test runner.
* Added config file to run integration tests against a remote node.
* Added `CONTRIBUTING.MD` file.
* Renamed `format` command from `Makefile.toml` to `check-format` and added a new `format` command that applies the formatting.
* Added methods to get output notes from client.
* Added a `input-notes list-consumable` command to the CLI.

## 0.2.1 (2024-04-24)

* Added ability to start the client in debug mode (#283).

## 0.2.0 (2024-04-14)

* Added an `init` command to the CLI.
* Added support for on-chain accounts.
* Added support for public notes.
* Added `NoteScreener` struct capable of detecting notes consumable by a client (via heuristics), for storing only relevant notes.
* Added `TransactionRequest` for defining transactions with arbitrary scripts, inputs and outputs and changed the client API to use this definition.
* Added `ClientRng` trait for randomness component within `Client`.
* Refactored integration tests to be run as regular rust tests.
* Normalized note script fields for input note and output note tables in SQLite implementation.
* Added support for P2IDR (pay-to-id with recall) transactions on both the CLI and the lib.
* Removed the `mock-data` command from the CLI.

## 0.1.0 (2024-03-15)

* Initial release.<|MERGE_RESOLUTION|>--- conflicted
+++ resolved
@@ -21,11 +21,8 @@
 * Added fixed seed option for web client generation (#688).
 * [BREAKING] Updated `init` command in the CLI to receive a `--network` flag (#690).
 * Improved CLI error messages (#682).
-<<<<<<< HEAD
+* [BREAKING] Renamed APIs for retrieving account information to use the `try_get_*` naming convention, and added/improved module documentation (#683).
 * Added account creation from component templates (#680).
-=======
-* [BREAKING] Renamed APIs for retrieving account information to use the `try_get_*` naming convention, and added/improved module documentation (#683).
->>>>>>> 55e65080
 
 ### Fixes
 
