--- conflicted
+++ resolved
@@ -1,11 +1,8 @@
 # Changelog
 
-<<<<<<< HEAD
 * Flatten the CLI subcommand tree.
-=======
 * Added a mechanism to retrieve MMR data whenever a note created on a past block is imported.
 * Changed the way notes are added to the database based on `ExecutedTransaction`.
->>>>>>> f9209cf2
 * Added more feedback information to commands `info`, `notes list`, `notes show`, `account new`, `notes import`, `tx new` and `sync`.
 * Add `consumer_account_id` to `InputNoteRecord` with an implementation for sqlite store.
 * Renamed the CLI `input-notes` command to `notes`. Now we only export notes that were created on this client as the result of a transaction.
