# Changelog

## 0.9.0 (TBD)

### Features

* Added support for `bech32` account IDs in the CLI (#840).
* Added support for MASM account component libraries in Web Client (#900).
* Added `NoteUpdate` type to the note update tracker to distinguish between different types of updates (#821).

### Changes

* Updated Web Client README and Documentation (#808).
* [BREAKING] Removed `script_roots` mod in favor of `WellKnownNote` (#834).
* Made non-default options lowercase when prompting for transaction confirmation (#843)
* [BREAKING] Updated keystore to accept arbitrarily large public keys (#833).
* Added Examples to Mdbook for Web Client (#850).
* Added account code to `miden account --show` command (#835).
* Changed exec's input file format to TOML instead of JSON (#870).
* [BREAKING] Client's methods renamed after `PartialMmr` change to `PartialBlockchain` (#894).
* [BREAKING] Made the maximum number of blocks the client can be behind the network customizable (#895).
* Improve Web Client Publishing Flow on Next Branch (#906).
<<<<<<< HEAD
* [BREAKING] Added `tx_graceful_blocks` to `Client` constructor and refactored `TransactionRecord` (#848).
* [BREAKING] Updated the client so that only relevant block headers are stored (#828).
* [BREAKING] Added `DiscardCause` for transactions (#853).
=======
* [BREAKING] Refactored `TransactionRequestBuilder` preset builders (#901).
* [BREAKING] Added `tx_graceful_blocks` to `Client` constructor and refactored `TransactionRecord` (#848).
* [BREAKING] Updated the client so that only relevant block headers are stored (#828).
>>>>>>> e3d22c85

## 0.8.2 (TBD)

* Converted Web Client `NoteType` class to `enum` (#831)
* Exported `import_account_by_id` function to Web Client (#858)
* Fixed duplicate key bug in `import_account` (#899)

## 0.8.1 (2025-03-28)

### Features

* Added wallet generation from seed & import from seed on web SDK (#710).
* [BREAKING] Generalized `miden new-account` CLI command (#728).
* Added support to import public accounts to `Client` (#733).
* Added import/export for web client db (#740).
* Added `ClientBuilder` for client initialization (#741).
* [BREAKING] Merged `TonicRpcClient` with `WebTonicRpcClient` and added missing endpoints (#744).
* Added support for script execution in the `Client` and CLI (#777).
* Added note code to `miden notes --show` command (#790).
* Added Delegated Proving Support to All Transaction Types in Web Client (#792).

### Changes

* Added check for empty pay to ID notes (#714).
* [BREAKING] Refactored authentication out of the `Client` and added new separate authenticators (#718).
* Added `ClientBuilder` for client initialization (#741).
* [BREAKING] Removed `KeyStore` trait and added ability to provide signatures to `FilesystemKeyStore` and `WebKeyStore` (#744).
* Moved error handling to the `TransactionRequestBuilder::build()` (#750).
* Re-exported `RemoteTransactionProver` in `rust-client` (#752).
* [BREAKING] Added starting block number parameter to `CheckNullifiersByPrefix` and removed nullifiers from `SyncState` (#758).
* Added recency validations for the client (#776).
* [BREAKING] Updated client to Rust 2024 edition (#778).
* [BREAKING] Removed the `TransactionScriptBuilder` and associated errors from the `rust-client` (#781).
* [BREAKING] Renamed "hash" with "commitment" for block headers, note scripts and accounts (#788, #789).
* [BREAKING] Removed `Rng` generic from `Client` and added support for different keystores and RNGs in `ClientBuilder`  (#782).
* Web client: Exposed `assets` iterator for `AssetVault` (#783)
* Updated protobuf bindings generation to use `miden-node-proto-build` crate (#807).

### Fixes

* [BREAKING] Changed Snake Case Variables to Camel Case in JS/TS Files (#767).
* Fixed Web Keystore (#779).
* Fixed case where the `CheckNullifiersByPrefix` response contained nullifiers after the client's sync height (#784).

## 0.7.2 (2025-03-05) -  `miden-client-web` and `miden-client` crates

### Changes

* [BREAKING] Added initial Web Workers implementation to web client (#720, #743).
* Web client: Exposed `InputNotes` iterator and `assets` getter (#757).
* Web client: Exported `TransactionResult` in typings (#768).
* Implemented serialization and deserialization for `SyncSummary` (#725).

### Fixes

* Web client: Fixed submit transaction; Typescript types now match underlying Client call (#760).

## 0.7.0 (2025-01-28)

### Features

* [BREAKING] Implemented support for overwriting of accounts when importing (#612).
* [BREAKING] Added `AccountRecord` with information about the account's status (#600).
* [BREAKING] Added `TransactionRequestBuilder` for building `TransactionRequest` (#605).
* Added caching for foreign account code (#597).
* Added support for unauthenticated notes consumption in the CLI (#609).
* [BREAKING] Added foreign procedure invocation support for private accounts (#619).
* [BREAKING] Added support for specifying map storage slots for FPI (#645)
* Limited the number of decimals that an asset can have (#666).
* [BREAKING] Removed the `testing` feature from the CLI (#670).
* Added per transaction prover support to the web client (#674).
* [BREAKING] Added `BlockNumber` structure (#677).
* Created functions for creating standard notes and note scripts easily on the web client (#686).
* [BREAKING] Renamed plural modules to singular (#687).
* [BREAKING] Made `idxdb` only usable on WASM targets (#685).
* Added fixed seed option for web client generation (#688).
* [BREAKING] Updated `init` command in the CLI to receive a `--network` flag (#690).
* Improved CLI error messages (#682).
* [BREAKING] Renamed APIs for retrieving account information to use the `try_get_*` naming convention, and added/improved module documentation (#683).
* Enabled TLS on tonic client (#697).
* Added account creation from component templates (#680).
* Added serialization for `TransactionResult` (#704).

### Fixes

* Print MASM debug logs when executing transactions (#661).
* Web Store Minor Logging and Error Handling Improvements (#656).
* Web Store InsertChainMmrNodes Duplicate Ids Causes Error (#627).
* Fixed client bugs where some note metadata was not being updated (#625).
* Added Sync Loop to Integration Tests for Small Speedup (#590).
* Added Serial Num Parameter to Note Recipient Constructor in the Web Client (#671).

### Changes

* [BREAKING] Refactored the sync process to use a new `SyncState` component (#650).
* [BREAKING] Return `None` instead of `Err` when an entity is not found (#632).
* Add support for notes without assets in transaction requests (#654).
* Refactored RPC functions and structs to improve code quality (#616).
* [BREAKING] Added support for new two `Felt` account ID (#639).
* [BREAKING] Removed unnecessary methods from `Client` (#631).
* [BREAKING] Use `thiserror` 2.0 to derive errors (#623).
* [BREAKING] Moved structs from `miden-client::rpc` to `miden-client::rpc::domain::*` and changed prost-generated code location (#608, #610, #615).
* Refactored `Client::import_note` to return an error when the note is already being processed (#602).
* [BREAKING] Added per transaction prover support to the client (#599).
* [BREAKING] Removed unused dependencies (#584).

## 0.6.0 (2024-11-08)

### Features

* Added FPI (Foreign Procedure Invocation) support for `TransactionRequest` (#560).
* [BREAKING] Added transaction prover component to `Client` (#550).
* Added WASM consumable notes API + improved note models (#561).
* Added remote prover support to the web client with CI tests (#562).
* Added delegated proving for web client + improved note models (#566).
* Enabled setting expiration delta for `TransactionRequest` (#553).
* Implemented `GetAccountProof` endpoint (#556).
* [BREAKING] Added support for committed and discarded transactions (#531).
* [BREAKING] Added note tags for future notes in `TransactionRequest` (#538).
* Added support for multiple input note inserts at once (#538).
* Added support for custom transactions in web client (#519).
* Added support for remote proving in the CLI (#552).
* Added Transaction Integration Tests for Web Client (#569).
* Added WASM Input note tests + updated input note models (#554)
* Added Account Integration Tests for Web Client (#532).

### Fixes

* Fixed WASM + added additional WASM models (#548).
* [BREAKING] Added IDs to `SyncSummary` fields (#513).
* Added better error handling for WASM sync state (#558).
* Fixed Broken WASM (#519).
* [BREAKING] Refactored Client struct to use trait objects for inner struct fields (#539).
* Fixed panic on export command without type (#537).

### Changes

* Moved note update logic outside of the `Store` (#559).
* [BREAKING] Refactored the `Store` structure and interface for input notes (#520).
* [BREAKING] Replaced `maybe_await` from `Client` and `Store` with `async`, removed `async` feature (#565, #570).
* [BREAKING] Refactored `OutputNoteRecord` to use states and transitions for updates (#551).
* Rebuilt WASM with latest dependencies (#575).
* [BREAKING] Removed serde's de/serialization from `NoteRecordDetails` and `NoteStatus` (#514).
* Added new variants for the `NoteFilter` struct (#538).
* [BREAKING] Re-exported `TransactionRequest` from submodule, renamed `AccountDetails::Offchain` to `AccountDetails::Private`, renamed `NoteDetails::OffChain` to `NoteDetails::Private` (#508).
* Expose full SyncSummary from WASM (#555).
* [BREAKING] Changed `PaymentTransactionData` and `TransactionRequest` to allow for multiple assets per note (#525).
* Added dedicated separate table for tracked tags (#535).
* [BREAKING] Renamed `off-chain` and `on-chain` to `private` and `public` respectively for the account storage modes (#516).

## v0.5.0 (2024-08-27)

### Features

* Added support for decimal values in the CLI (#454).
* Added serialization for `TransactionRequest` (#471).
* Added support for importing committed notes from older blocks than current (#472).
* Added support for account export in the CLI (#479).
* Added the Web Client Crate (#437)
* Added testing suite for the Web Client Crate (#498)
* Fixed typing for the Web Client Crate (#521)
* [BREAKING] Refactored `TransactionRequest` to represent a generalized transaction (#438).

### Enhancements

* Added conversions for `NoteRecordDetails` (#392).
* Ignored stale updates received during sync process (#412).
* Changed `TransactionRequest` to use `AdviceInputs` instead of `AdviceMap` (#436).
* Tracked token symbols with config file (#441).
* Added validations in transaction requests (#447).
* [BREAKING] Track expected block height for notes (#448).
* Added validation for consumed notes when importing (#449).
* [BREAKING] Removed `TransactionTemplate` and `account_id` from `TransactionRequest` (#478).

### Changes

* Refactor `TransactionRequest` constructor (#434).
* [BREAKING] Refactored `Client` to merge submit_transaction and prove_transaction (#445).
* Change schema and code to to reflect changes to `NoteOrigin` (#463).
* [BREAKING] Updated Rust Client to use the new version of `miden-base` (#492).

### Fixes

* Fixed flaky integration tests (#410).
* Fixed `get_consumable_notes` to consider block header information for consumability (#432).

## v0.4.1 (2024-07-08) - `miden-client` crete only

* Fixed the build script to avoid updating generated files in docs.rs environment (#433).

## v0.4.0 (2024-07-05)

### Features

* [BREAKING] Separated `prove_transaction` from `submit_transaction` in `Client`. (#339)
* Note importing in client now uses the `NoteFile` type (#375).
* Added `wasm` and `async` feature to make the code compatible with WASM-32 target (#378).
* Added WebStore to the miden-client to support WASM-compatible store mechanisms (#401).
* Added WebTonicClient to the miden-client to support WASM-compatible RPC calls (#409).
* [BREAKING] Added unauthenticated notes to `TransactionRequest` and necessary changes to consume unauthenticated notes with the client (#417).
* Added advice map to `TransactionRequest` and updated integration test with example using the advice map to provide more than a single `Word` as `NoteArgs` for a note (#422).
* Made the client `no_std` compatible (#428).

### Enhancements

* Fixed the error message when trying to consume a pending note (now it shows that the transaction is not yet ready to be consumed).
* Added created and consumed note info when printing the transaction summary on the CLI. (#348).
* [BREAKING] Updated CLI commands so assets are now passed as `<AMOUNT>::<FAUCET_ACCOUNT_ID>` (#349).
* Changed `consume-notes` to pick up the default account ID if none is provided, and to consume all notes that are consumable by the ID if no notes are provided to the list. (#350).
* Added integration tests using the CLI (#353).
* Simplified and separated the `notes --list` table (#356).
* Fixed bug when exporting a note into a file (#368).
* Added a new check on account creation / import on the CLI to set the account as the default one if none is set (#372).
* Changed `cargo-make` usage for `make` and `Makefile.toml` for a regular `Makefile` (#359).
* [BREAKING] Library API reorganization (#367).
* New note status added to reflect more possible states (#355).
* Renamed "pending" notes to "expected" notes (#373).
* Implemented retrieval of executed transaction info (id, commit height, account_id) from sync state RPC endpoint (#387).
* Added build script to import Miden node protobuf files to generate types for `tonic_client` and removed `miden-node-proto` dependency (#395).
* [BREAKING] Split cli and client into workspace (#407).
* Moved CLI tests to the `miden-cli` crate (#413).
* Restructured the client crate module organization (#417).

## v0.3.1 (2024-05-22)

* No changes; re-publishing to crates.io to re-build documentation on docs.rs.

## v0.3.0 (2024-05-17)

* Added swap transactions and example flows on integration tests.
* Flatten the CLI subcommand tree.
* Added a mechanism to retrieve MMR data whenever a note created on a past block is imported.
* Changed the way notes are added to the database based on `ExecutedTransaction`.
* Added more feedback information to commands `info`, `notes list`, `notes show`, `account new`, `notes import`, `tx new` and `sync`.
* Add `consumer_account_id` to `InputNoteRecord` with an implementation for sqlite store.
* Renamed the CLI `input-notes` command to `notes`. Now we only export notes that were created on this client as the result of a transaction.
* Added validation using the `NoteScreener` to see if a block has relevant notes.
* Added flags to `init` command for non-interactive environments
* Added an option to verify note existence in the chain before importing.
* Add new store note filter to fetch multiple notes by their id in a single query.
* [BREAKING] `Client::new()` now does not need a `data_store_store` parameter, and `SqliteStore`'s implements interior mutability.
* [BREAKING] The store's `get_input_note` was replaced by `get_input_notes` and a `NoteFilter::Unique` was added.
* Refactored `get_account` to create the account from a single query.
* Added support for using an account as the default for the CLI
* Replace instead of ignore note scripts with when inserting input/output notes with a previously-existing note script root to support adding debug statements.
* Added RPC timeout configuration field
* Add off-chain account support for the tonic client method `get_account_update`.
* Refactored `get_account` to create the account from a single query.
* Admit partial account IDs for the commands that need them.
* Added nextest to be used as test runner.
* Added config file to run integration tests against a remote node.
* Added `CONTRIBUTING.MD` file.
* Renamed `format` command from `Makefile.toml` to `check-format` and added a new `format` command that applies the formatting.
* Added methods to get output notes from client.
* Added a `input-notes list-consumable` command to the CLI.

## 0.2.1 (2024-04-24)

* Added ability to start the client in debug mode (#283).

## 0.2.0 (2024-04-14)

* Added an `init` command to the CLI.
* Added support for on-chain accounts.
* Added support for public notes.
* Added `NoteScreener` struct capable of detecting notes consumable by a client (via heuristics), for storing only relevant notes.
* Added `TransactionRequest` for defining transactions with arbitrary scripts, inputs and outputs and changed the client API to use this definition.
* Added `ClientRng` trait for randomness component within `Client`.
* Refactored integration tests to be run as regular rust tests.
* Normalized note script fields for input note and output note tables in SQLite implementation.
* Added support for P2IDR (pay-to-id with recall) transactions on both the CLI and the lib.
* Removed the `mock-data` command from the CLI.

## 0.1.0 (2024-03-15)

* Initial release.<|MERGE_RESOLUTION|>--- conflicted
+++ resolved
@@ -20,15 +20,10 @@
 * [BREAKING] Client's methods renamed after `PartialMmr` change to `PartialBlockchain` (#894).
 * [BREAKING] Made the maximum number of blocks the client can be behind the network customizable (#895).
 * Improve Web Client Publishing Flow on Next Branch (#906).
-<<<<<<< HEAD
+* [BREAKING] Refactored `TransactionRequestBuilder` preset builders (#901).
 * [BREAKING] Added `tx_graceful_blocks` to `Client` constructor and refactored `TransactionRecord` (#848).
 * [BREAKING] Updated the client so that only relevant block headers are stored (#828).
 * [BREAKING] Added `DiscardCause` for transactions (#853).
-=======
-* [BREAKING] Refactored `TransactionRequestBuilder` preset builders (#901).
-* [BREAKING] Added `tx_graceful_blocks` to `Client` constructor and refactored `TransactionRecord` (#848).
-* [BREAKING] Updated the client so that only relevant block headers are stored (#828).
->>>>>>> e3d22c85
 
 ## 0.8.2 (TBD)
 
