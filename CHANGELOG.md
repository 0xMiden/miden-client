--- conflicted
+++ resolved
@@ -7,12 +7,9 @@
 * [BREAKING] Typed the `auth_scheme` plumbing across the Rust WebClient ID-building helpers and aligned the WebClient bindings with the native enum to avoid passing raw identifiers ([#1546](https://github.com/0xMiden/miden-client/pull/1546)).
 * Changed `blockNum` type from `string` to `number` in WebClient transaction interfaces for better type safety and consistency ([#1528](https://github.com/0xMiden/miden-client/pull/1528)).
 * Consolidated `FetchedNote` fields into `NoteHeader` ([#1536](https://github.com/0xMiden/miden-client/pull/1536)).
-<<<<<<< HEAD
 * Tied the web client's IndexedDB schema to the running package version, automatically recreating or wiping stale stores and applying the same guard to `forceImportStore` ([#XXXX](https://github.com/0xMiden/miden-client/pull/XXXX)).
-=======
 * Added the `--remote-prover-timeout` configuration to the CLI ([#1551](https://github.com/0xMiden/miden-client/pull/1551)).
 * Surface WASM worker errors to the JS wrapper with their original stacks for clearer diagnostics ([#1565](https://github.com/0xMiden/miden-client/issues/1565)).
->>>>>>> 5df1a20b
 
 ## 0.12.4 (TBD)
 
