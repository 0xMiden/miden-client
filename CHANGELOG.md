--- conflicted
+++ resolved
@@ -14,11 +14,8 @@
 * [BREAKING] Renamed P2IDR to P2IDE (#1016).
 * Replaced deprecated #[clap(...)] with #[command(...)] and #[arg(...)] (#897).
 * [BREAKING] Removed `with_` prefix from builder functions (#1018).
-<<<<<<< HEAD
+* Added a way to instantiate a `ScriptBuilder` from `Client` (#1022).
 * [BREAKING] Removed `relevant_notes` from `TransactionResult` (#1030).
-=======
-* Added a way to instantiate a `ScriptBuilder` from `Client` (#1022).
->>>>>>> 7132730b
 
 ### Features
 
