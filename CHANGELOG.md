--- conflicted
+++ resolved
@@ -11,13 +11,10 @@
 * Enforced input note order in `TransactionRequest` (#1001).
 * Added check for duplicate input notes in `TransactionRequest` (#1001).
 * [BREAKING] Removed `TransactionExecutor` from `Client` and `NoteScreener` (#998).
-<<<<<<< HEAD
+* Replaced deprecated #[clap(...)] with #[command(...)] and #[arg(...)] (#897).
+* [BREAKING] Renamed P2IDR to P2IDE (#1016).
+* [BREAKING] Removed `with_` prefix from builder functions (#1018).
 * [BREAKING] Removed `TransactionResult` from `Client` (#1013).
-=======
-* [BREAKING] Renamed P2IDR to P2IDE (#1016).
-* Replaced deprecated #[clap(...)] with #[command(...)] and #[arg(...)] (#897).
-* [BREAKING] Removed `with_` prefix from builder functions (#1018).
->>>>>>> ab99c3cc
 
 ### Features
 
