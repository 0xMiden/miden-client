--- conflicted
+++ resolved
@@ -1,10 +1,7 @@
 # Changelog
 
-<<<<<<< HEAD
 * New note status added to reflect more possible states (#355).
-=======
 * Fixed bug when exporting a note into a file
->>>>>>> faec4e9b
 * Simplified and separated the `notes --list` table (#356).
 * [BREAKING] Separate `prove_transaction` from `submit_transaction` in `Client`. (#339)
 * [BREAKING] Updated CLI commands so assets are now passed as `<AMOUNT>::<FAUCET_ACCOUNT_ID>` (#349)
