--- conflicted
+++ resolved
@@ -2,11 +2,8 @@
 
 ## 0.6.0 (TBD)
 
-<<<<<<< HEAD
-* Fixed WASM + added additional WASM models
-=======
+* Fixed WASM + added additional WASM models (#548)
 * Added dedicated separate table for tracked tags (#535).
->>>>>>> 9eba51c2
 * [BREAKING] Added support for committed and discarded transactions (#531).
 * [BREAKING] Refactored Client struct to use trait objects for inner struct fields (#539).
 * Fixed panic on export command without type (#537).
