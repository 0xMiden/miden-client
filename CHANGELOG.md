# Changelog

## 0.13.0 (TBD)

<<<<<<< HEAD
* Improved auth scheme handling across the Rust and web clients (typed `build_wallet_id`, unified transaction tests, new shared `getPublicKeyAsWord` binding, and refreshed typedoc output) ([#1556](https://github.com/0xMiden/miden-client/pull/1556)).
=======
* Changed `blockNum` type from `string` to `number` in WebClient transaction interfaces for better type safety and consistency ([#1528](https://github.com/0xMiden/miden-client/pull/1528)).
* Consolidated `FetchedNote` fields into `NoteHeader` ([#1536](https://github.com/0xMiden/miden-client/pull/1536)).
>>>>>>> fc83c104

## 0.12.4 (TBD)

* Fixed a bug where insertions in the `Addresses` table in the IndexedDB Store resulted in the `id` and `address` fields being inverted with each other ([#1532](https://github.com/0xMiden/miden-client/pull/1532)).
* Added doc_cfg as top level cfg_attr to turn on feature annotations in docs.rs and added make targets to serve the docs ([#1543](https://github.com/0xMiden/miden-client/pull/1543)).

## Miden Client CLI - 0.12.4 (2025-11-17)

* Fixed CLI install process to statically include account component package files ([#1530](https://github.com/0xMiden/miden-client/pull/1530)).

## 0.12.3 (2025-11-16)

* Added `recoverFrom()` function to WASM `PublicKey` and added back `TransactionSummary` back to `index.d.ts` ([#1513](https://github.com/0xMiden/miden-client/pull/1513)).
* Added `hasProcedure` to `AccountCode` and `getProcedures` to `AccountComponent` in the WebClient ([#1517](https://github.com/0xMiden/miden-client/pull/1517)).
* Retrieve inclusion proofs for fetched notes from the Note Transport layer ([#1495](https://github.com/0xMiden/miden-client/pull/1495)).
* Added ECDSA auth component to the rust-client & web-client ([#1527](https://github.com/0xMiden/miden-client/pull/1527))


## 0.12.2 (2025-11-12)

* Added `prover()` setter to `ClientBuilder` to allow configuring custom transaction provers ([#1499](https://github.com/0xMiden/miden-client/pull/1499)).
* Added `AccountStorageMode` getters for `Account` and `AccountId`. [(#1509)](https://github.com/0xMiden/miden-client/pull/1509).
* Allowed `new-account` command to create accounts with non-Falcon auth components ([#1443](https://github.com/0xMiden/miden-client/pull/1443)).
* Added new `.miden` directory for configuration files at the client CLI ([#1464](https://github.com/0xMiden/miden-client/pull/1464)).
* Added bindings for the new ECDSA auth scheme [(#1478)](https://github.com/0xMiden/miden-client/pull/1478).
* Exposed all auth packages from `miden-base`: `no-auth`, `multisig-auth`, and `acl-auth` components are now available in the CLI under `packages/auth/` subdirectory ([#1132](https://github.com/0xMiden/miden-client/issues/1132)).

## 0.12.0 (2025-11-10)

### Features

* Added support for getting specific vault and storage elements from `Store` along with their proofs ([#1164](https://github.com/0xMiden/miden-client/pull/1164)).
* Implemented functions for lazy loading on webstore [(#1184)](https://github.com/0xMiden/miden-client/pull/1184).
* Separated `migrations` and `settings` tables [(#1287)](https://github.com/0xMiden/miden-client/pull/1287).
* Added single default address on account creation ([#1308](https://github.com/0xMiden/miden-client/pull/1308)).
* Added a `GetNoteScriptByRoot` call to the `RpcClient` ([#1311](https://github.com/0xMiden/miden-client/pull/1311)).
* Implemented account lazy loading with more granular account data getters ([#1321](https://github.com/0xMiden/miden-client/pull/1321)).
* Added `NoAuth` component to the web client ([#1330](https://github.com/0xMiden/miden-client/pull/1330)).
* Implemented shared source manager for better error reporting ([#1275](https://github.com/0xMiden/miden-client/pull/1275)).
* Added `getMapEntries` method to `AccountStorage` in web client for iterating storage map entries ([#1323](https://github.com/0xMiden/miden-client/pull/1323)).
* Added `Address` addition and removal for accounts ([#1367](https://github.com/0xMiden/miden-client/pull/1367)).
* Refactored code into their own files and added `ProvenTransaction` and `TransactionStoreUpdate` bindings for the WebClient ([#1408](https://github.com/0xMiden/miden-client/pull/1408)).
* Added `NoteFile` type, used for exporting and importing `Notes`([#1378](https://github.com/0xMiden/miden-client/pull/1383)).
* Build `IndexedDB` code from a `build.rs` instead of pushing artifacts to the repo ([#1409](https://github.com/0xMiden/miden-client/pull/1409)).
* Implemented missing RPC endpoints: `/SyncStorageMaps`, `/SyncAccountVault` & `/SyncTransactions` ([#1362](https://github.com/0xMiden/miden-client/pull/1362)).
* Updated `submit_proven_transaction()` to include `TransactionInputs` for validator ([#1421](https://github.com/0xMiden/miden-client/pull/1421)).
* [BREAKING] Replaced `AccountComponentTemplates` for `Packages` for account creation ([#1313](https://github.com/0xMiden/miden-client/pull/1313)).
* Added support for silently initializing the client CLI ([#1424](https://github.com/0xMiden/miden-client/pull/1424)).
* Started allowing for note ID prefixes in CLI `notes --send` ([#1433](https://github.com/0xMiden/miden-client/pull/1433)).
* Refactored note scripts to be pre-loaded into the store instead of providing them through advice inputs ([#1426](https://github.com/0xMiden/miden-client/pull/1426)).
* [BREAKING] Refactored client transaction APIs and the new `TransactionResult` type ([#1407](https://github.com/0xMiden/miden-client/pull/1407)).
* Added ability to create `AccountComponent` from a `Package` and `StorageSlot` array in the Web Client ([#1469](https://github.com/0xMiden/miden-client/pull/1469)).
* Added new global default .miden directory in HOME path at the client CLI ([#1465](https://github.com/0xMiden/miden-client/pull/1465))

### Changes

* [BREAKING] Incremented MSRV to 1.90.
* Added typed arrays for each public web-client model/struct ([#1292](https://github.com/0xMiden/miden-client/pull/1292))
* [BREAKING] Unified chain tip and block number types to use `BlockNumber` instead of `u32` ([#1415](https://github.com/0xMiden/miden-client/pull/1415)).
* Modified the RPC client to avoid reconnection when setting commitment header ([#1166](https://github.com/0xMiden/miden-client/pull/1166)).
* [BREAKING] Moved `SqliteStore` and `WebStore` into their own separate crates ([#1253](https://github.com/0xMiden/miden-client/pull/1253)).
* [BREAKING] Added `block_to` parameter to `NodeRpcClient::sync_nullifiers` for better pagination control ([#1309](https://github.com/0xMiden/miden-client/pull/1309)).
* [BREAKING] Removed `web-tonic` feature ([#1268](https://github.com/0xMiden/miden-client/pull/1268)).
* [BREAKING] Updated Web Client account store functions from insert to upsert ([#1274](https://github.com/0xMiden/miden-client/pull/1274)).
* [BREAKING] Added connectivity to the Transport Layer, adding a new `Client` field and `Store` methods ([#1296](https://github.com/0xMiden/miden-client/pull/1296)).
* Removed `miden-lib` and `miden-objects` dependencies from web client & cli ([#1333](https://github.com/0xMiden/miden-client/pull/1333)).
* Add more context to errors when deserializing objects ([#1336](https://github.com/0xMiden/miden-client/pull/1336))
* [BREAKING] Renamed `TonicRpcClient` to `GrpcClient` and `tonic_rpc_client()` method to `grpc_client()` ([#1360](https://github.com/0xMiden/miden-client/pull/1360)).
* [BREAKING] Removed WebClient's `compileNoteScript` method and both `TransactionScript` and `NoteScript` compile methods; the new `ScriptBuilder` should be used instead ([#1331](https://github.com/0xMiden/miden-client/pull/1274)).
* [BREAKING] Implemented `AccountFile` in the WebClient ([#1258](https://github.com/0xMiden/miden-client/pull/1258)).
* [BREAKING] Added remote key storage and signature requesting to the `WebKeyStore` ([#1371](https://github.com/0xMiden/miden-client/pull/1371)).
* Added `sqlite_store` under `ClientBuilderSqliteExt` method to the `ClientBuilder` ([#1416](https://github.com/0xMiden/miden-client/pull/1416)).
* [BREAKING] Updated the Web Client to integrate Note Transport ([#1374](https://github.com/0xMiden/miden-client/pull/1374)).
* [BREAKING] Refactored transaction APIs to support more granular updates in the transaction lifecycle ([#1407](https://github.com/0xMiden/miden-client/pull/1407)).
* Updated Dexie indexes and SQL schema; fixed sync-related transaction state bug ([#1452](https://github.com/0xMiden/miden-client/pull/1452)).
* Started syncing output note nullifiers by default, to track when they are consumed ([#1452](https://github.com/0xMiden/miden-client/pull/1452)).
* Expanded some `ClientError` variants to contain explanations and hints about the errors ([#1462](https://github.com/0xMiden/miden-client/pull/1462)).

## 0.11.11 (2025-10-16)

* Added missing details to `SigningInputs` object to fetch underlying data type ([#1389](https://github.com/0xMiden/miden-client/pull/1389)).

## 0.11.10 (2025-10-15)

* Optimized sync-related lookups and RPC requests ([#1387](https://github.com/0xMiden/miden-client/pull/1387)).

## 0.11.9 (2025-10-08)

* Fixed a bug where StateSync failed when called multiple times while using Safari ([#1377](https://github.com/0xMiden/miden-client/pull/1377)).
* Implemented new note compatibility checker [(#1376)](https://github.com/0xMiden/miden-client/pull/1376).
* Added indexes to improve sync process performance [(#1363)](https://github.com/0xMiden/miden-client/pull/1363).

## 0.11.8 (2025-09-29)

* Added `serialize` and `deserialize` methods for `NoteScript` [(#1117)](https://github.com/0xMiden/miden-client/pull/1117).

## 0.11.7 (2025-09-26)

* Fixed an issue where `AccountId` was being left as null-pointer ([#1340](https://github.com/0xMiden/miden-client/pull/1340)).

## 0.11.6 (2025-09-18)

* Added a way to retrieve a secret key in the client given a pub key ([#1293](https://github.com/0xMiden/miden-client/pull/1293)).
* Reexported all authentication components from `miden-lib` ([#1297](https://github.com/0xMiden/miden-client/pull/1297)).
* Added `Signature` to the list of exported types in `index.d.ts`([#1303](https://github.com/0xMiden/miden-client/pull/1303)).
* Patched `miden-base` dependencies to 0.11.4 ([#1314](https://github.com/0xMiden/miden-client/pull/1314)).

## 0.11.4 (2025-09-11)

* Added a mutable getter for `TransactionRequest`'s advice map ([#1254](https://github.com/0xMiden/miden-client/pull/1254)).
* Added a way to retrieve map items in web client ([#1282](https://github.com/0xMiden/miden-client/pull/1282)).
* Defined `AccountInterface.Unspecified` in web client ([#1286](https://github.com/0xMiden/miden-client/pull/1286)).
* Removed `AccountId.fromBech32` ([#1288](https://github.com/0xMiden/miden-client/pull/1288)).

## 0.11.3 (2025-09-08)

* Refreshed dependencies ([#1269](https://github.com/0xMiden/miden-client/pull/1269)).

## 0.11.2 (2025-09-02)

* Added WASM bindings for the `Address` type from the miden_objects crate ([#1244](https://github.com/0xMiden/miden-client/pull/1244)).
* Updated index.d.ts file to reflect recent address changes + updates to `NetworkId` enum ([#1249](https://github.com/0xMiden/miden-client/pull/1249))

## 0.11.1 (2025-08-31)

### Fixes

* Added JS files generated from TypeScript ([#1218](https://github.com/0xMiden/miden-client/pull/1218)).
* Changed method for automatically picking up tests for integraion tests binary ([#1219](https://github.com/0xMiden/miden-client/pull/1219)).

## 0.11.0 (2025-08-30)

### Features

* Added ability to convert `Word` to `U64` array and `Felt` array in Web Client ([#1041](https://github.com/0xMiden/miden-client/pull/1041)).
* [BREAKING] Added genesis commitment header to `TonicRpcClient` requests ([#1045](https://github.com/0xMiden/miden-client/pull/1045)).
* Added `TokenSymbol` type to Web Client ([#1046](https://github.com/0xMiden/miden-client/pull/1046)).
* Implemented missing endpoints for the `MockRpcApi` ([#1074](https://github.com/0xMiden/miden-client/pull/1074)).
* Added bindings for retrieving storage `AccountDelta` in the web client ([#1098](https://github.com/0xMiden/miden-client/pull/1098)).
* Added `TransactionSummary`, `AccountDelta`, and `BasicFungibleFaucet` types to Web Client ([#1115](https://github.com/0xMiden/miden-client/pull/1115)).
* Added authentication arguments support to `TransactionRequest` ([#1121](https://github.com/0xMiden/miden-client/pull/1121)).
* Added `multicall` support for the CLI ([#1141](https://github.com/0xMiden/miden-client/pull/1141)).
* Added `SigningInputs` to Web Client ([#1160](https://github.com/0xMiden/miden-client/pull/1160)).
* Added an `RpcClient` to the Web Client, with a `getNotesById` call ([#1191](https://github.com/0xMiden/miden-client/pull/1191)).

### Changes

* [BREAKING] Incremented MSRV to 1.88.
* Introduced enums instead of booleans for public APIs ([#1042](https://github.com/0xMiden/miden-client/pull/1042)).
* [BREAKING] Updated `toBech32` AccountID method: it now expects a parameter to specify the NetworkID ([#1043](https://github.com/0xMiden/miden-client/pull/1043)).
* [BREAKING] Updated `applyStateSync` to receive a single object and then write the changes in a single transaction ([#1050](https://github.com/0xMiden/miden-client/pull/1050)).
* [BREAKING] Refactored `OnNoteReceived` callback to return enum with update action ([#1051](https://github.com/0xMiden/miden-client/pull/1051)).
* [BREAKING] Made authenticator optional for `ClientBuilder` and `Client::new`. The authenticator parameter is now optional, allowing clients to be created without authentication capabilities ([#1056](https://github.com/0xMiden/miden-client/pull/1056)).
* [BREAKING] `insertAccountRecord` changed the order of some parameters [(#1068)](https://github.com/0xMiden/miden-client/pull/1068).
* The rust-client has now a simple TypeScript setup for its JS code [(#1068)](https://github.com/0xMiden/miden-client/pull/1068).
* Added the `miden-client-integration-tests` binary for running integration tests against a remote node ([#1075](https://github.com/0xMiden/miden-client/pull/1075)).
* [BREAKING] Changed `OnNoteReceived` from closure to trait object ([#1080](https://github.com/0xMiden/miden-client/pull/1080)).
* `NoteScript` now has a `toString` method that prints its own MAST source [(#1082)](https://github.com/0xMiden/miden-client/pull/1082).
* Added support for `MockRpcApi` to web client ([#1096](https://github.com/0xMiden/miden-client/pull/1096)).
* [BREAKING] Implemented asynchronous execution hosts and removed web key store workarounds [(#1104)](https://github.com/0xMiden/miden-client/pull/1104).
* Exposed signatures and serialization for public keys and secret keys [(#1107)](https://github.com/0xMiden/miden-client/pull/1107).
* Added a `exportAccount` method in Web Client ([#1111](https://github.com/0xMiden/miden-client/pull/1111)).
* Exposed additional `TransactionFilter` filters in Web Client ([#1114](https://github.com/0xMiden/miden-client/pull/1114)).
* Refactored internal structure of account vault and storage Sqlite tables ([#1128](https://github.com/0xMiden/miden-client/pull/1128)).
* Added a `NoteScript` getter for the Web Client `Note` model ([#1135](https://github.com/0xMiden/miden-client/pull/1135/)).
* Account related records are now directly stored as Uint8Arrays instead of using Blobs, this fixes a bug with Webkit-based browsers [(#1137)](https://github.com/0xMiden/miden-client/pull/1137).
* [BREAKING] Fixed `createP2IDNote` and `createP2IDENote` convenience functions in the Web Client ([#1142](https://github.com/0xMiden/miden-client/pull/1142)).
* Store changes after transaction execution no longer require fetching the whole account state ([#1147](https://github.com/0xMiden/miden-client/pull/1147)).
* [BREAKING] Use typescript for web_store files: transactions.js & sync.js; add some utils to avoid error-related boilerplate [(#1151)](https://github.com/0xMiden/miden-client/pull/1151). Breaking change: `upsertTransactionRecord` has changed the order of its parameters.
* [BREAKING] Renamed `export/importNote` to `export/importNoteFile`, expose serialization functions for `Note` in Web Client ([#1159](https://github.com/0xMiden/miden-client/pull/1159)).
* Reexported utils to parse token amounts as base units ([#1161](https://github.com/0xMiden/miden-client/pull/1161)).
* Every JS file under `rust-client's` `web store` is now using Typescript ([#1171](https://github.com/0xMiden/miden-client/pull/1171)).
* [BREAKING] The WASM import has been changed into an async function to avoid issues with top-level awaits and some vite projects. ([#1172])(<https://github.com/0xMiden/miden-client/pull/1172>).
* Tracked creation and committed timestamps for `TransactionRecord` ([#1173](https://github.com/0xMiden/miden-client/pull/1173)).
* [BREAKING] Removed `AccountId` to bech32 conversions and the `get_account_state_delta` RPC endpoint  ([#1177](https://github.com/0xMiden/miden-client/pull/1177)).
* [BREAKING] Changed `exportNoteFile` to fail fast on invalid export type ([#1198](https://github.com/0xMiden/miden-client/pull/1198)).
* [BREAKING] Refactored RPC errors ([#1202](https://github.com/0xMiden/miden-client/pull/1202)).

## 0.10.2 (2025-08-04)

### Fixes

* Added `AuthScheme::NoAuth` support to `Client` (#1123).

## 0.10.1 (2025-07-26)

* Avoid passing unneeded nodes to `PartialMmr::from_parts` (#1081).

## 0.10.0 (2025-07-12)

### Features

* Added support for FPI in Web Client (#958).
* Exposed `bech32` account IDs in Web Client (#978).
* Added transaction script argument support to `TransactionRequest` (#1017).
* [BREAKING] Added support for timelock P2IDE notes (#1020).

### Changes

* Replaced deprecated #[clap(...)] with #[command(...)] and #[arg(...)] (#897).
* [BREAKING] Renamed `miden-cli` crate to `miden-client-cli`, and the `miden` executable to `miden-client` (#960).
* [BREAKING] Merged `concurrent` feature with `std` (#974).
* [BREAKING] Changed `TransactionRequest` to use expected output recipients instead of output notes (#976).
* [BREAKING] Removed `TransactionExecutor` from `Client` and `NoteScreener` (#998).
* Enforced input note order in `TransactionRequest` (#1001).
* Added check for duplicate input notes in `TransactionRequest` (#1001).
* [BREAKING] Renamed P2IDR to P2IDE (#1016).
* [BREAKING] Removed `with_` prefix from builder functions (#1018).
* Added a way to instantiate a `ScriptBuilder` from `Client` (#1022).
* [BREAKING] Removed `relevant_notes` from `TransactionResult` (#1030).
* Changed sync to store notes regardless of consumption checks if it matched a tracked tag (#1031).

### Fixes

* Fixed Intermittent Block Header Error During Sync in Web Client (#997).
* Fixed Swap Transaction Request in Web Client (#1002)

## v0.9.4 (2025-07-02)

* Support Operations From Counter Contract FPI Example in Web Client (#958).

## v0.9.3 (2025-06-28)

* Fixed a bug where some partial MMR nodes were missing and causing problems with note consumption (#995).

## 0.9.2 (2025-06-11)

* Refresh dependencies (#972).

### Features

* Added necessary methods to support network transactions in the Web Client (#955).

### Changes

* Fixed wasm-opt options to improve performance of generated wasm (#961).

### Fixes

* Fixed bug where network accounts were not being updated correctly in the client (#955).

## 0.9.0 (2025-05-30)

### Features

* Added support for `bech32` account IDs in the CLI (#840).
* Added support for MASM account component libraries in Web Client (#900).
* Added support for RPC client/server version matching through HTTP ACCEPT header (#912).
* Added a way to ignore invalid input notes when consuming them in a transaction (#898).
* Added `NoteUpdate` type to the note update tracker to distinguish between different types of updates (#821).
* Updated `TonicRpcClient` and `Store` traits to be subtraits of `Send` and `Sync` (#926).
* Updated `TonicRpcClient` and `Store` trait functions to return futures which are `Send` (#926).

### Changes

* Updated Web Client README and Documentation (#808).
* [BREAKING] Removed `script_roots` mod in favor of `WellKnownNote` (#834).
* Made non-default options lowercase when prompting for transaction confirmation (#843)
* [BREAKING] Updated keystore to accept arbitrarily large public keys (#833).
* Added Examples to Mdbook for Web Client (#850).
* Added account code to `miden account --show` command (#835).
* Changed exec's input file format to TOML instead of JSON (#870).
* [BREAKING] Client's methods renamed after `PartialMmr` change to `PartialBlockchain` (#894).
* [BREAKING] Made the maximum number of blocks the client can be behind the network customizable (#895).
* Improved Web Client Publishing Flow on Next Branch (#906).
* [BREAKING] Refactored `TransactionRequestBuilder` preset builders (#901).
* Improved the consumability check of the `NoteScreener` (#898).
* Exposed new test utilities in the `testing` feature (#882).
* [BREAKING] Added `tx_graceful_blocks` to `Client` constructor and refactored `TransactionRecord` (#848).
* [BREAKING] Updated the client so that only relevant block headers are stored (#828).
* [BREAKING] Added `DiscardCause` for transactions (#853).
* Chained pending transactions get discarded when one of the transactions in the chain is discarded (#889).
* [BREAKING] Renamed `NetworkNote` and `AccountDetails` to `FetchedNote` and `FetchedAccount` respectively (#931).
* Fixed wasm-opt options to improve performance of generated wasm. wasm-opt settings were broken before.

## 0.8.2 (TBD)

* Converted Web Client `NoteType` class to `enum` (#831)
* Exported `import_account_by_id` function to Web Client (#858)
* Fixed duplicate key bug in `import_account` (#899)

## 0.8.1 (2025-03-28)

### Features

* Added wallet generation from seed & import from seed on web SDK (#710).
* [BREAKING] Generalized `miden new-account` CLI command (#728).
* Added support to import public accounts to `Client` (#733).
* Added import/export for web client db (#740).
* Added `ClientBuilder` for client initialization (#741).
* [BREAKING] Merged `TonicRpcClient` with `WebTonicRpcClient` and added missing endpoints (#744).
* Added support for script execution in the `Client` and CLI (#777).
* Added note code to `miden notes --show` command (#790).
* Added Delegated Proving Support to All Transaction Types in Web Client (#792).

### Changes

* Added check for empty pay to ID notes (#714).
* [BREAKING] Refactored authentication out of the `Client` and added new separate authenticators (#718).
* Added `ClientBuilder` for client initialization (#741).
* [BREAKING] Removed `KeyStore` trait and added ability to provide signatures to `FilesystemKeyStore` and `WebKeyStore` (#744).
* Moved error handling to the `TransactionRequestBuilder::build()` (#750).
* Re-exported `RemoteTransactionProver` in `rust-client` (#752).
* [BREAKING] Added starting block number parameter to `CheckNullifiersByPrefix` and removed nullifiers from `SyncState` (#758).
* Added recency validations for the client (#776).
* [BREAKING] Updated client to Rust 2024 edition (#778).
* [BREAKING] Removed the `TransactionScriptBuilder` and associated errors from the `rust-client` (#781).
* [BREAKING] Renamed "hash" with "commitment" for block headers, note scripts and accounts (#788, #789).
* [BREAKING] Removed `Rng` generic from `Client` and added support for different keystores and RNGs in `ClientBuilder`  (#782).
* Web client: Exposed `assets` iterator for `AssetVault` (#783)
* Updated protobuf bindings generation to use `miden-node-proto-build` crate (#807).

### Fixes

* [BREAKING] Changed Snake Case Variables to Camel Case in JS/TS Files (#767).
* Fixed Web Keystore (#779).
* Fixed case where the `CheckNullifiersByPrefix` response contained nullifiers after the client's sync height (#784).

## 0.7.2 (2025-03-05) -  `miden-client-web` and `miden-client` crates

### Changes

* [BREAKING] Added initial Web Workers implementation to web client (#720, #743).
* Web client: Exposed `InputNotes` iterator and `assets` getter (#757).
* Web client: Exported `TransactionResult` in typings (#768).
* Implemented serialization and deserialization for `SyncSummary` (#725).

### Fixes

* Web client: Fixed submit transaction; Typescript types now match underlying Client call (#760).

## 0.7.0 (2025-01-28)

### Features

* [BREAKING] Implemented support for overwriting of accounts when importing (#612).
* [BREAKING] Added `AccountRecord` with information about the account's status (#600).
* [BREAKING] Added `TransactionRequestBuilder` for building `TransactionRequest` (#605).
* Added caching for foreign account code (#597).
* Added support for unauthenticated notes consumption in the CLI (#609).
* [BREAKING] Added foreign procedure invocation support for private accounts (#619).
* [BREAKING] Added support for specifying map storage slots for FPI (#645)
* Limited the number of decimals that an asset can have (#666).
* [BREAKING] Removed the `testing` feature from the CLI (#670).
* Added per transaction prover support to the web client (#674).
* [BREAKING] Added `BlockNumber` structure (#677).
* Created functions for creating standard notes and note scripts easily on the web client (#686).
* [BREAKING] Renamed plural modules to singular (#687).
* [BREAKING] Made `idxdb` only usable on WASM targets (#685).
* Added fixed seed option for web client generation (#688).
* [BREAKING] Updated `init` command in the CLI to receive a `--network` flag (#690).
* Improved CLI error messages (#682).
* [BREAKING] Renamed APIs for retrieving account information to use the `try_get_*` naming convention, and added/improved module documentation (#683).
* Enabled TLS on tonic client (#697).
* Added account creation from component templates (#680).
* Added serialization for `TransactionResult` (#704).

### Fixes

* Print MASM debug logs when executing transactions (#661).
* Web Store Minor Logging and Error Handling Improvements (#656).
* Web Store InsertChainMmrNodes Duplicate Ids Causes Error (#627).
* Fixed client bugs where some note metadata was not being updated (#625).
* Added Sync Loop to Integration Tests for Small Speedup (#590).
* Added Serial Num Parameter to Note Recipient Constructor in the Web Client (#671).

### Changes

* [BREAKING] Refactored the sync process to use a new `SyncState` component (#650).
* [BREAKING] Return `None` instead of `Err` when an entity is not found (#632).
* Add support for notes without assets in transaction requests (#654).
* Refactored RPC functions and structs to improve code quality (#616).
* [BREAKING] Added support for new two `Felt` account ID (#639).
* [BREAKING] Removed unnecessary methods from `Client` (#631).
* [BREAKING] Use `thiserror` 2.0 to derive errors (#623).
* [BREAKING] Moved structs from `miden-client::rpc` to `miden-client::rpc::domain::*` and changed prost-generated code location (#608, #610, #615).
* Refactored `Client::import_note` to return an error when the note is already being processed (#602).
* [BREAKING] Added per transaction prover support to the client (#599).
* [BREAKING] Removed unused dependencies (#584).

## 0.6.0 (2024-11-08)

### Features

* Added FPI (Foreign Procedure Invocation) support for `TransactionRequest` (#560).
* [BREAKING] Added transaction prover component to `Client` (#550).
* Added WASM consumable notes API + improved note models (#561).
* Added remote prover support to the web client with CI tests (#562).
* Added delegated proving for web client + improved note models (#566).
* Enabled setting expiration delta for `TransactionRequest` (#553).
* Implemented `GetAccountProof` endpoint (#556).
* [BREAKING] Added support for committed and discarded transactions (#531).
* [BREAKING] Added note tags for future notes in `TransactionRequest` (#538).
* Added support for multiple input note inserts at once (#538).
* Added support for custom transactions in web client (#519).
* Added support for remote proving in the CLI (#552).
* Added Transaction Integration Tests for Web Client (#569).
* Added WASM Input note tests + updated input note models (#554)
* Added Account Integration Tests for Web Client (#532).

### Fixes

* Fixed WASM + added additional WASM models (#548).
* [BREAKING] Added IDs to `SyncSummary` fields (#513).
* Added better error handling for WASM sync state (#558).
* Fixed Broken WASM (#519).
* [BREAKING] Refactored Client struct to use trait objects for inner struct fields (#539).
* Fixed panic on export command without type (#537).

### Changes

* Moved note update logic outside of the `Store` (#559).
* [BREAKING] Refactored the `Store` structure and interface for input notes (#520).
* [BREAKING] Replaced `maybe_await` from `Client` and `Store` with `async`, removed `async` feature (#565, #570).
* [BREAKING] Refactored `OutputNoteRecord` to use states and transitions for updates (#551).
* Rebuilt WASM with latest dependencies (#575).
* [BREAKING] Removed serde's de/serialization from `NoteRecordDetails` and `NoteStatus` (#514).
* Added new variants for the `NoteFilter` struct (#538).
* [BREAKING] Re-exported `TransactionRequest` from submodule, renamed `AccountDetails::Offchain` to `AccountDetails::Private`, renamed `NoteDetails::OffChain` to `NoteDetails::Private` (#508).
* Expose full SyncSummary from WASM (#555).
* [BREAKING] Changed `PaymentTransactionData` and `TransactionRequest` to allow for multiple assets per note (#525).
* Added dedicated separate table for tracked tags (#535).
* [BREAKING] Renamed `off-chain` and `on-chain` to `private` and `public` respectively for the account storage modes (#516).

## v0.5.0 (2024-08-27)

### Features

* Added support for decimal values in the CLI (#454).
* Added serialization for `TransactionRequest` (#471).
* Added support for importing committed notes from older blocks than current (#472).
* Added support for account export in the CLI (#479).
* Added the Web Client Crate (#437)
* Added testing suite for the Web Client Crate (#498)
* Fixed typing for the Web Client Crate (#521)
* [BREAKING] Refactored `TransactionRequest` to represent a generalized transaction (#438).

### Enhancements

* Added conversions for `NoteRecordDetails` (#392).
* Ignored stale updates received during sync process (#412).
* Changed `TransactionRequest` to use `AdviceInputs` instead of `AdviceMap` (#436).
* Tracked token symbols with config file (#441).
* Added validations in transaction requests (#447).
* [BREAKING] Track expected block height for notes (#448).
* Added validation for consumed notes when importing (#449).
* [BREAKING] Removed `TransactionTemplate` and `account_id` from `TransactionRequest` (#478).

### Changes

* Refactor `TransactionRequest` constructor (#434).
* [BREAKING] Refactored `Client` to merge submit_transaction and prove_transaction (#445).
* Change schema and code to to reflect changes to `NoteOrigin` (#463).
* [BREAKING] Updated Rust Client to use the new version of `miden-base` (#492).

### Fixes

* Fixed flaky integration tests (#410).
* Fixed `get_consumable_notes` to consider block header information for consumability (#432).

## v0.4.1 (2024-07-08) - `miden-client` crete only

* Fixed the build script to avoid updating generated files in docs.rs environment (#433).

## v0.4.0 (2024-07-05)

### Features

* [BREAKING] Separated `prove_transaction` from `submit_transaction` in `Client`. (#339)
* Note importing in client now uses the `NoteFile` type (#375).
* Added `wasm` and `async` feature to make the code compatible with WASM-32 target (#378).
* Added WebStore to the miden-client to support WASM-compatible store mechanisms (#401).
* Added WebTonicClient to the miden-client to support WASM-compatible RPC calls (#409).
* [BREAKING] Added unauthenticated notes to `TransactionRequest` and necessary changes to consume unauthenticated notes with the client (#417).
* Added advice map to `TransactionRequest` and updated integration test with example using the advice map to provide more than a single `Word` as `NoteArgs` for a note (#422).
* Made the client `no_std` compatible (#428).

### Enhancements

* Fixed the error message when trying to consume a pending note (now it shows that the transaction is not yet ready to be consumed).
* Added created and consumed note info when printing the transaction summary on the CLI. (#348).
* [BREAKING] Updated CLI commands so assets are now passed as `<AMOUNT>::<FAUCET_ACCOUNT_ID>` (#349).
* Changed `consume-notes` to pick up the default account ID if none is provided, and to consume all notes that are consumable by the ID if no notes are provided to the list. (#350).
* Added integration tests using the CLI (#353).
* Simplified and separated the `notes --list` table (#356).
* Fixed bug when exporting a note into a file (#368).
* Added a new check on account creation / import on the CLI to set the account as the default one if none is set (#372).
* Changed `cargo-make` usage for `make` and `Makefile.toml` for a regular `Makefile` (#359).
* [BREAKING] Library API reorganization (#367).
* New note status added to reflect more possible states (#355).
* Renamed "pending" notes to "expected" notes (#373).
* Implemented retrieval of executed transaction info (id, commit height, account_id) from sync state RPC endpoint (#387).
* Added build script to import Miden node protobuf files to generate types for `tonic_client` and removed `miden-node-proto` dependency (#395).
* [BREAKING] Split cli and client into workspace (#407).
* Moved CLI tests to the `miden-cli` crate (#413).
* Restructured the client crate module organization (#417).

## v0.3.1 (2024-05-22)

* No changes; re-publishing to crates.io to re-build documentation on docs.rs.

## v0.3.0 (2024-05-17)

* Added swap transactions and example flows on integration tests.
* Flatten the CLI subcommand tree.
* Added a mechanism to retrieve MMR data whenever a note created on a past block is imported.
* Changed the way notes are added to the database based on `ExecutedTransaction`.
* Added more feedback information to commands `info`, `notes list`, `notes show`, `account new`, `notes import`, `tx new` and `sync`.
* Add `consumer_account_id` to `InputNoteRecord` with an implementation for sqlite store.
* Renamed the CLI `input-notes` command to `notes`. Now we only export notes that were created on this client as the result of a transaction.
* Added validation using the `NoteScreener` to see if a block has relevant notes.
* Added flags to `init` command for non-interactive environments
* Added an option to verify note existence in the chain before importing.
* Add new store note filter to fetch multiple notes by their id in a single query.
* [BREAKING] `Client::new()` now does not need a `data_store_store` parameter, and `SqliteStore`'s implements interior mutability.
* [BREAKING] The store's `get_input_note` was replaced by `get_input_notes` and a `NoteFilter::Unique` was added.
* Refactored `get_account` to create the account from a single query.
* Added support for using an account as the default for the CLI
* Replace instead of ignore note scripts with when inserting input/output notes with a previously-existing note script root to support adding debug statements.
* Added RPC timeout configuration field
* Add off-chain account support for the tonic client method `get_account_update`.
* Refactored `get_account` to create the account from a single query.
* Admit partial account IDs for the commands that need them.
* Added nextest to be used as test runner.
* Added config file to run integration tests against a remote node.
* Added `CONTRIBUTING.MD` file.
* Renamed `format` command from `Makefile.toml` to `check-format` and added a new `format` command that applies the formatting.
* Added methods to get output notes from client.
* Added a `input-notes list-consumable` command to the CLI.

## 0.2.1 (2024-04-24)

* Added ability to start the client in debug mode (#283).

## 0.2.0 (2024-04-14)

* Added an `init` command to the CLI.
* Added support for on-chain accounts.
* Added support for public notes.
* Added `NoteScreener` struct capable of detecting notes consumable by a client (via heuristics), for storing only relevant notes.
* Added `TransactionRequest` for defining transactions with arbitrary scripts, inputs and outputs and changed the client API to use this definition.
* Added `ClientRng` trait for randomness component within `Client`.
* Refactored integration tests to be run as regular rust tests.
* Normalized note script fields for input note and output note tables in SQLite implementation.
* Added support for P2IDR (pay-to-id with recall) transactions on both the CLI and the lib.
* Removed the `mock-data` command from the CLI.

## 0.1.0 (2024-03-15)

* Initial release.<|MERGE_RESOLUTION|>--- conflicted
+++ resolved
@@ -2,12 +2,9 @@
 
 ## 0.13.0 (TBD)
 
-<<<<<<< HEAD
 * Improved auth scheme handling across the Rust and web clients (typed `build_wallet_id`, unified transaction tests, new shared `getPublicKeyAsWord` binding, and refreshed typedoc output) ([#1556](https://github.com/0xMiden/miden-client/pull/1556)).
-=======
 * Changed `blockNum` type from `string` to `number` in WebClient transaction interfaces for better type safety and consistency ([#1528](https://github.com/0xMiden/miden-client/pull/1528)).
 * Consolidated `FetchedNote` fields into `NoteHeader` ([#1536](https://github.com/0xMiden/miden-client/pull/1536)).
->>>>>>> fc83c104
 
 ## 0.12.4 (TBD)
 
