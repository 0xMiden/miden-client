--- conflicted
+++ resolved
@@ -16,12 +16,9 @@
 * Added Examples to Mdbook for Web Client (#850).
 * Added account code to `miden account --show` command (#835).
 * Changed exec's input file format to TOML instead of JSON (#870).
-<<<<<<< HEAD
+* [BREAKING] Client's methods renamed after `PartialMmr` change to `PartialBlockchain` (#894).
 * [BREAKING] Added `tx_graceful_blocks` to `Client` constructor and refactored `TransactionRecord` (#848).
 * [BREAKING] Updated the client so that only relevant block headers are stored (#828).
-=======
-* [BREAKING] Client's methods renamed after `PartialMmr` change to `PartialBlockchain` (#894).
->>>>>>> eab0fa5a
 
 ## 0.8.2 (TBD)
 
