# Changelog

## 0.11.0 (TBD)

### Changes

* [BREAKING] Incremented MSRV to 1.88.
* [BREAKING] Updated `toBech32` AccountID method: it now expects a parameter to specify the NetworkID ([#1043](https://github.com/0xMiden/miden-client/pull/1043)).
* Introduced enums instead of booleans for public APIs ([#1042](https://github.com/0xMiden/miden-client/pull/1042)).
* [BREAKING] Made authenticator optional for `ClientBuilder` and `Client::new`. The authenticator parameter is now optional, allowing clients to be created without authentication capabilities ([#1056](https://github.com/0xMiden/miden-client/pull/1056)).
* [BREAKING] Updated `applyStateSync` to receive a single object and then write the changes in a single transaction ([#1050](https://github.com/0xMiden/miden-client/pull/1050))
* [BREAKING] Refactored `OnNoteReceived` callback to return enum with update action ([#1051](https://github.com/0xMiden/miden-client/pull/1051)).
* [BREAKING] Changed `OnNoteReceived` from closure to trait object (#1080)
* `NoteScript` now has a `toString` method that prints its own MAST source [(#1082)](https://github.com/0xMiden/miden-client/pull/1082).


### Features

<<<<<<< HEAD
* Added Ability to Convert Word to U64 Array and Felt Array in Web Client (#1041).
* Added `TokenSymbol` Type to Web Client (#1046).
* [BREAKING] Added genesis commitment header to `TonicRpcClient` requests (#1045).
=======
* Added ability to convert `Word` to `U64` array and `Felt` array in Web Client (([#1041](https://github.com/0xMiden/miden-client/pull/1041)).
* Added `TokenSymbol` type to Web Client ([#1046](https://github.com/0xMiden/miden-client/pull/1046)).
>>>>>>> e0089e5b

## 0.10.1 (2025-07-26)

* Avoid passing unneeded nodes to `PartialMmr::from_parts` (#1081).

## 0.10.0 (2025-07-12)

### Features

* Added support for FPI in Web Client (#958).
* Exposed `bech32` account IDs in Web Client (#978).
* Added transaction script argument support to `TransactionRequest` (#1017).
* [BREAKING] Added support for timelock P2IDE notes (#1020).

### Changes

* Replaced deprecated #[clap(...)] with #[command(...)] and #[arg(...)] (#897).
* [BREAKING] Renamed `miden-cli` crate to `miden-client-cli`, and the `miden` executable to `miden-client` (#960).
* [BREAKING] Merged `concurrent` feature with `std` (#974).
* [BREAKING] Changed `TransactionRequest` to use expected output recipients instead of output notes (#976).
* [BREAKING] Removed `TransactionExecutor` from `Client` and `NoteScreener` (#998).
* Enforced input note order in `TransactionRequest` (#1001).
* Added check for duplicate input notes in `TransactionRequest` (#1001).
* [BREAKING] Renamed P2IDR to P2IDE (#1016).
* [BREAKING] Removed `with_` prefix from builder functions (#1018).
* Added a way to instantiate a `ScriptBuilder` from `Client` (#1022).
* [BREAKING] Removed `relevant_notes` from `TransactionResult` (#1030).
* Changed sync to store notes regardless of consumption checks if it matched a tracked tag (#1031).

### Fixes

* Fixed Intermittent Block Header Error During Sync in Web Client (#997).
* Fixed Swap Transaction Request in Web Client (#1002)

## v0.9.4 (2025-07-02)

* Support Operations From Counter Contract FPI Example in Web Client (#958).

## v0.9.3 (2025-06-28)

* Fixed a bug where some partial MMR nodes were missing and causing problems with note consumption (#995).

## 0.9.2 (2025-06-11)

* Refresh dependencies (#972).

### Features

* Added necessary methods to support network transactions in the Web Client (#955).

### Changes

* Fixed wasm-opt options to improve performance of generated wasm (#961).

### Fixes

* Fixed bug where network accounts were not being updated correctly in the client (#955).

## 0.9.0 (2025-05-30)

### Features

* Added support for `bech32` account IDs in the CLI (#840).
* Added support for MASM account component libraries in Web Client (#900).
* Added support for RPC client/server version matching through HTTP ACCEPT header (#912).
* Added a way to ignore invalid input notes when consuming them in a transaction (#898).
* Added `NoteUpdate` type to the note update tracker to distinguish between different types of updates (#821).
* Updated `TonicRpcClient` and `Store` traits to be subtraits of `Send` and `Sync` (#926).
* Updated `TonicRpcClient` and `Store` trait functions to return futures which are `Send` (#926).

### Changes

* Updated Web Client README and Documentation (#808).
* [BREAKING] Removed `script_roots` mod in favor of `WellKnownNote` (#834).
* Made non-default options lowercase when prompting for transaction confirmation (#843)
* [BREAKING] Updated keystore to accept arbitrarily large public keys (#833).
* Added Examples to Mdbook for Web Client (#850).
* Added account code to `miden account --show` command (#835).
* Changed exec's input file format to TOML instead of JSON (#870).
* [BREAKING] Client's methods renamed after `PartialMmr` change to `PartialBlockchain` (#894).
* [BREAKING] Made the maximum number of blocks the client can be behind the network customizable (#895).
* Improved Web Client Publishing Flow on Next Branch (#906).
* [BREAKING] Refactored `TransactionRequestBuilder` preset builders (#901).
* Improved the consumability check of the `NoteScreener` (#898).
* Exposed new test utilities in the `testing` feature (#882).
* [BREAKING] Added `tx_graceful_blocks` to `Client` constructor and refactored `TransactionRecord` (#848).
* [BREAKING] Updated the client so that only relevant block headers are stored (#828).
* [BREAKING] Added `DiscardCause` for transactions (#853).
* Chained pending transactions get discarded when one of the transactions in the chain is discarded (#889).
* [BREAKING] Renamed `NetworkNote` and `AccountDetails` to `FetchedNote` and `FetchedAccount` respectively (#931).
* Fixed wasm-opt options to improve performance of generated wasm. wasm-opt settings were broken before.

## 0.8.2 (TBD)

* Converted Web Client `NoteType` class to `enum` (#831)
* Exported `import_account_by_id` function to Web Client (#858)
* Fixed duplicate key bug in `import_account` (#899)

## 0.8.1 (2025-03-28)

### Features

* Added wallet generation from seed & import from seed on web SDK (#710).
* [BREAKING] Generalized `miden new-account` CLI command (#728).
* Added support to import public accounts to `Client` (#733).
* Added import/export for web client db (#740).
* Added `ClientBuilder` for client initialization (#741).
* [BREAKING] Merged `TonicRpcClient` with `WebTonicRpcClient` and added missing endpoints (#744).
* Added support for script execution in the `Client` and CLI (#777).
* Added note code to `miden notes --show` command (#790).
* Added Delegated Proving Support to All Transaction Types in Web Client (#792).

### Changes

* Added check for empty pay to ID notes (#714).
* [BREAKING] Refactored authentication out of the `Client` and added new separate authenticators (#718).
* Added `ClientBuilder` for client initialization (#741).
* [BREAKING] Removed `KeyStore` trait and added ability to provide signatures to `FilesystemKeyStore` and `WebKeyStore` (#744).
* Moved error handling to the `TransactionRequestBuilder::build()` (#750).
* Re-exported `RemoteTransactionProver` in `rust-client` (#752).
* [BREAKING] Added starting block number parameter to `CheckNullifiersByPrefix` and removed nullifiers from `SyncState` (#758).
* Added recency validations for the client (#776).
* [BREAKING] Updated client to Rust 2024 edition (#778).
* [BREAKING] Removed the `TransactionScriptBuilder` and associated errors from the `rust-client` (#781).
* [BREAKING] Renamed "hash" with "commitment" for block headers, note scripts and accounts (#788, #789).
* [BREAKING] Removed `Rng` generic from `Client` and added support for different keystores and RNGs in `ClientBuilder`  (#782).
* Web client: Exposed `assets` iterator for `AssetVault` (#783)
* Updated protobuf bindings generation to use `miden-node-proto-build` crate (#807).

### Fixes

* [BREAKING] Changed Snake Case Variables to Camel Case in JS/TS Files (#767).
* Fixed Web Keystore (#779).
* Fixed case where the `CheckNullifiersByPrefix` response contained nullifiers after the client's sync height (#784).

## 0.7.2 (2025-03-05) -  `miden-client-web` and `miden-client` crates

### Changes

* [BREAKING] Added initial Web Workers implementation to web client (#720, #743).
* Web client: Exposed `InputNotes` iterator and `assets` getter (#757).
* Web client: Exported `TransactionResult` in typings (#768).
* Implemented serialization and deserialization for `SyncSummary` (#725).

### Fixes

* Web client: Fixed submit transaction; Typescript types now match underlying Client call (#760).

## 0.7.0 (2025-01-28)

### Features

* [BREAKING] Implemented support for overwriting of accounts when importing (#612).
* [BREAKING] Added `AccountRecord` with information about the account's status (#600).
* [BREAKING] Added `TransactionRequestBuilder` for building `TransactionRequest` (#605).
* Added caching for foreign account code (#597).
* Added support for unauthenticated notes consumption in the CLI (#609).
* [BREAKING] Added foreign procedure invocation support for private accounts (#619).
* [BREAKING] Added support for specifying map storage slots for FPI (#645)
* Limited the number of decimals that an asset can have (#666).
* [BREAKING] Removed the `testing` feature from the CLI (#670).
* Added per transaction prover support to the web client (#674).
* [BREAKING] Added `BlockNumber` structure (#677).
* Created functions for creating standard notes and note scripts easily on the web client (#686).
* [BREAKING] Renamed plural modules to singular (#687).
* [BREAKING] Made `idxdb` only usable on WASM targets (#685).
* Added fixed seed option for web client generation (#688).
* [BREAKING] Updated `init` command in the CLI to receive a `--network` flag (#690).
* Improved CLI error messages (#682).
* [BREAKING] Renamed APIs for retrieving account information to use the `try_get_*` naming convention, and added/improved module documentation (#683).
* Enabled TLS on tonic client (#697).
* Added account creation from component templates (#680).
* Added serialization for `TransactionResult` (#704).

### Fixes

* Print MASM debug logs when executing transactions (#661).
* Web Store Minor Logging and Error Handling Improvements (#656).
* Web Store InsertChainMmrNodes Duplicate Ids Causes Error (#627).
* Fixed client bugs where some note metadata was not being updated (#625).
* Added Sync Loop to Integration Tests for Small Speedup (#590).
* Added Serial Num Parameter to Note Recipient Constructor in the Web Client (#671).

### Changes

* [BREAKING] Refactored the sync process to use a new `SyncState` component (#650).
* [BREAKING] Return `None` instead of `Err` when an entity is not found (#632).
* Add support for notes without assets in transaction requests (#654).
* Refactored RPC functions and structs to improve code quality (#616).
* [BREAKING] Added support for new two `Felt` account ID (#639).
* [BREAKING] Removed unnecessary methods from `Client` (#631).
* [BREAKING] Use `thiserror` 2.0 to derive errors (#623).
* [BREAKING] Moved structs from `miden-client::rpc` to `miden-client::rpc::domain::*` and changed prost-generated code location (#608, #610, #615).
* Refactored `Client::import_note` to return an error when the note is already being processed (#602).
* [BREAKING] Added per transaction prover support to the client (#599).
* [BREAKING] Removed unused dependencies (#584).

## 0.6.0 (2024-11-08)

### Features

* Added FPI (Foreign Procedure Invocation) support for `TransactionRequest` (#560).
* [BREAKING] Added transaction prover component to `Client` (#550).
* Added WASM consumable notes API + improved note models (#561).
* Added remote prover support to the web client with CI tests (#562).
* Added delegated proving for web client + improved note models (#566).
* Enabled setting expiration delta for `TransactionRequest` (#553).
* Implemented `GetAccountProof` endpoint (#556).
* [BREAKING] Added support for committed and discarded transactions (#531).
* [BREAKING] Added note tags for future notes in `TransactionRequest` (#538).
* Added support for multiple input note inserts at once (#538).
* Added support for custom transactions in web client (#519).
* Added support for remote proving in the CLI (#552).
* Added Transaction Integration Tests for Web Client (#569).
* Added WASM Input note tests + updated input note models (#554)
* Added Account Integration Tests for Web Client (#532).

### Fixes

* Fixed WASM + added additional WASM models (#548).
* [BREAKING] Added IDs to `SyncSummary` fields (#513).
* Added better error handling for WASM sync state (#558).
* Fixed Broken WASM (#519).
* [BREAKING] Refactored Client struct to use trait objects for inner struct fields (#539).
* Fixed panic on export command without type (#537).

### Changes

* Moved note update logic outside of the `Store` (#559).
* [BREAKING] Refactored the `Store` structure and interface for input notes (#520).
* [BREAKING] Replaced `maybe_await` from `Client` and `Store` with `async`, removed `async` feature (#565, #570).
* [BREAKING] Refactored `OutputNoteRecord` to use states and transitions for updates (#551).
* Rebuilt WASM with latest dependencies (#575).
* [BREAKING] Removed serde's de/serialization from `NoteRecordDetails` and `NoteStatus` (#514).
* Added new variants for the `NoteFilter` struct (#538).
* [BREAKING] Re-exported `TransactionRequest` from submodule, renamed `AccountDetails::Offchain` to `AccountDetails::Private`, renamed `NoteDetails::OffChain` to `NoteDetails::Private` (#508).
* Expose full SyncSummary from WASM (#555).
* [BREAKING] Changed `PaymentTransactionData` and `TransactionRequest` to allow for multiple assets per note (#525).
* Added dedicated separate table for tracked tags (#535).
* [BREAKING] Renamed `off-chain` and `on-chain` to `private` and `public` respectively for the account storage modes (#516).

## v0.5.0 (2024-08-27)

### Features

* Added support for decimal values in the CLI (#454).
* Added serialization for `TransactionRequest` (#471).
* Added support for importing committed notes from older blocks than current (#472).
* Added support for account export in the CLI (#479).
* Added the Web Client Crate (#437)
* Added testing suite for the Web Client Crate (#498)
* Fixed typing for the Web Client Crate (#521)
* [BREAKING] Refactored `TransactionRequest` to represent a generalized transaction (#438).

### Enhancements

* Added conversions for `NoteRecordDetails` (#392).
* Ignored stale updates received during sync process (#412).
* Changed `TransactionRequest` to use `AdviceInputs` instead of `AdviceMap` (#436).
* Tracked token symbols with config file (#441).
* Added validations in transaction requests (#447).
* [BREAKING] Track expected block height for notes (#448).
* Added validation for consumed notes when importing (#449).
* [BREAKING] Removed `TransactionTemplate` and `account_id` from `TransactionRequest` (#478).

### Changes

* Refactor `TransactionRequest` constructor (#434).
* [BREAKING] Refactored `Client` to merge submit_transaction and prove_transaction (#445).
* Change schema and code to to reflect changes to `NoteOrigin` (#463).
* [BREAKING] Updated Rust Client to use the new version of `miden-base` (#492).

### Fixes

* Fixed flaky integration tests (#410).
* Fixed `get_consumable_notes` to consider block header information for consumability (#432).

## v0.4.1 (2024-07-08) - `miden-client` crete only

* Fixed the build script to avoid updating generated files in docs.rs environment (#433).

## v0.4.0 (2024-07-05)

### Features

* [BREAKING] Separated `prove_transaction` from `submit_transaction` in `Client`. (#339)
* Note importing in client now uses the `NoteFile` type (#375).
* Added `wasm` and `async` feature to make the code compatible with WASM-32 target (#378).
* Added WebStore to the miden-client to support WASM-compatible store mechanisms (#401).
* Added WebTonicClient to the miden-client to support WASM-compatible RPC calls (#409).
* [BREAKING] Added unauthenticated notes to `TransactionRequest` and necessary changes to consume unauthenticated notes with the client (#417).
* Added advice map to `TransactionRequest` and updated integration test with example using the advice map to provide more than a single `Word` as `NoteArgs` for a note (#422).
* Made the client `no_std` compatible (#428).

### Enhancements

* Fixed the error message when trying to consume a pending note (now it shows that the transaction is not yet ready to be consumed).
* Added created and consumed note info when printing the transaction summary on the CLI. (#348).
* [BREAKING] Updated CLI commands so assets are now passed as `<AMOUNT>::<FAUCET_ACCOUNT_ID>` (#349).
* Changed `consume-notes` to pick up the default account ID if none is provided, and to consume all notes that are consumable by the ID if no notes are provided to the list. (#350).
* Added integration tests using the CLI (#353).
* Simplified and separated the `notes --list` table (#356).
* Fixed bug when exporting a note into a file (#368).
* Added a new check on account creation / import on the CLI to set the account as the default one if none is set (#372).
* Changed `cargo-make` usage for `make` and `Makefile.toml` for a regular `Makefile` (#359).
* [BREAKING] Library API reorganization (#367).
* New note status added to reflect more possible states (#355).
* Renamed "pending" notes to "expected" notes (#373).
* Implemented retrieval of executed transaction info (id, commit height, account_id) from sync state RPC endpoint (#387).
* Added build script to import Miden node protobuf files to generate types for `tonic_client` and removed `miden-node-proto` dependency (#395).
* [BREAKING] Split cli and client into workspace (#407).
* Moved CLI tests to the `miden-cli` crate (#413).
* Restructured the client crate module organization (#417).

## v0.3.1 (2024-05-22)

* No changes; re-publishing to crates.io to re-build documentation on docs.rs.

## v0.3.0 (2024-05-17)

* Added swap transactions and example flows on integration tests.
* Flatten the CLI subcommand tree.
* Added a mechanism to retrieve MMR data whenever a note created on a past block is imported.
* Changed the way notes are added to the database based on `ExecutedTransaction`.
* Added more feedback information to commands `info`, `notes list`, `notes show`, `account new`, `notes import`, `tx new` and `sync`.
* Add `consumer_account_id` to `InputNoteRecord` with an implementation for sqlite store.
* Renamed the CLI `input-notes` command to `notes`. Now we only export notes that were created on this client as the result of a transaction.
* Added validation using the `NoteScreener` to see if a block has relevant notes.
* Added flags to `init` command for non-interactive environments
* Added an option to verify note existence in the chain before importing.
* Add new store note filter to fetch multiple notes by their id in a single query.
* [BREAKING] `Client::new()` now does not need a `data_store_store` parameter, and `SqliteStore`'s implements interior mutability.
* [BREAKING] The store's `get_input_note` was replaced by `get_input_notes` and a `NoteFilter::Unique` was added.
* Refactored `get_account` to create the account from a single query.
* Added support for using an account as the default for the CLI
* Replace instead of ignore note scripts with when inserting input/output notes with a previously-existing note script root to support adding debug statements.
* Added RPC timeout configuration field
* Add off-chain account support for the tonic client method `get_account_update`.
* Refactored `get_account` to create the account from a single query.
* Admit partial account IDs for the commands that need them.
* Added nextest to be used as test runner.
* Added config file to run integration tests against a remote node.
* Added `CONTRIBUTING.MD` file.
* Renamed `format` command from `Makefile.toml` to `check-format` and added a new `format` command that applies the formatting.
* Added methods to get output notes from client.
* Added a `input-notes list-consumable` command to the CLI.

## 0.2.1 (2024-04-24)

* Added ability to start the client in debug mode (#283).

## 0.2.0 (2024-04-14)

* Added an `init` command to the CLI.
* Added support for on-chain accounts.
* Added support for public notes.
* Added `NoteScreener` struct capable of detecting notes consumable by a client (via heuristics), for storing only relevant notes.
* Added `TransactionRequest` for defining transactions with arbitrary scripts, inputs and outputs and changed the client API to use this definition.
* Added `ClientRng` trait for randomness component within `Client`.
* Refactored integration tests to be run as regular rust tests.
* Normalized note script fields for input note and output note tables in SQLite implementation.
* Added support for P2IDR (pay-to-id with recall) transactions on both the CLI and the lib.
* Removed the `mock-data` command from the CLI.

## 0.1.0 (2024-03-15)

* Initial release.<|MERGE_RESOLUTION|>--- conflicted
+++ resolved
@@ -16,14 +16,11 @@
 
 ### Features
 
-<<<<<<< HEAD
 * Added Ability to Convert Word to U64 Array and Felt Array in Web Client (#1041).
 * Added `TokenSymbol` Type to Web Client (#1046).
 * [BREAKING] Added genesis commitment header to `TonicRpcClient` requests (#1045).
-=======
 * Added ability to convert `Word` to `U64` array and `Felt` array in Web Client (([#1041](https://github.com/0xMiden/miden-client/pull/1041)).
 * Added `TokenSymbol` type to Web Client ([#1046](https://github.com/0xMiden/miden-client/pull/1046)).
->>>>>>> e0089e5b
 
 ## 0.10.1 (2025-07-26)
 
