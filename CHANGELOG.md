--- conflicted
+++ resolved
@@ -5,15 +5,12 @@
 ### Changes
 
 * [BREAKING] Incremented MSRV to 1.89.
-<<<<<<< HEAD
+* Bumped web-client version in package.json after merging main into next.
 * Added support for getting specific vault and storage elements from `Store` along with their proofs ([#1164](https://github.com/0xMiden/miden-client/pull/1164)).
-=======
-* Bump web-client version in package.json after merging main into next
 
 ## 0.11.2 (2025-09-02)
 
 * Added WASM bindings for the `Address` type from the miden_objects crate([#1244](https://github.com/0xMiden/miden-client/pull/1244)).
->>>>>>> 961d1dd2
 
 ## 0.11.1 (2025-08-31)
 
