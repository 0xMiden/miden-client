--- conflicted
+++ resolved
@@ -1,12 +1,9 @@
 # Changelog
 
-<<<<<<< HEAD
 * Added validation using the `NoteScreener` to see if a block has relevant notes.
-=======
 * Add offchain account support for the tonic client method `get_account_update`.
 * Refactorized `get_account` to create the account from a single query.
 * Admit partial account IDs for the commands that need them.
->>>>>>> 235365fd
 * Added nextest to be used as test runner
 * Added config file to run integration tests against a remote node
 * Added `CONTRIBUTING.MD` file.
