# Changelog

## 0.8.0 (TBD)

### Features

* Added Delegated Proving Support to All Transaction Types in Web Client (#792).
* Added support to import public accounts to `Client` (#733).
* [BREAKING] Merged `TonicRpcClient` with `WebTonicRpcClient` and added missing endpoints (#744).
* [BREAKING] Generalized `miden new-account` CLI command (#728).
* Added `ClientBuilder` for client initialization (#741).
* Added support for script execution in the `Client` and CLI (#777).
* Added note code to `miden notes --show` command (#790).

### Changes

* Added wallet generation from seed & import from seed on web SDK (#710).
* Add check for empty pay to ID notes (#714).
* [BREAKING] Refactored authentication out of the `Client` and added new separate authenticators (#718).
* Added import/export for web client db (#740).
* Re-exported RemoteTransactionProver in `rust-client` (#752).
* Moved error handling to the `TransactionRequestBuilder::build()` (#750).
* [BREAKING] Added starting block number parameter to `CheckNullifiersByPrefix` and removed nullifiers from `SyncState` (#758).
* Added `ClientBuilder` for client initialization (#741).
* [BREAKING] Updated client to Rust 2024 edition (#778).
* [BREAKING] Removed `KeyStore` trait and added ability to provide signatures to `FilesystemKeyStore` and `WebKeyStore` (#744).
* [BREAKING] Removed the `TransactionScriptBuilder` and associated errors from the `rust-client` (#781).
* [BREAKING] Renamed "hash" with "commitment" for block headers, note scripts and accounts (#788, #789).
<<<<<<< HEAD
* [BREAKING] Removed `Rng` generic from `Client` and added support for different keystores and RNGs in `ClientBuilder`  (#782).
=======
* Added recency validations for the client (#776).
>>>>>>> 2437a0c4

### Fixes

* Fix Web Keystore (#779).
* [BREAKING] Changed Snake Case Variables to Camel Case in JS/TS Files (#767).

## 0.7.2 (2025-03-05) -  `miden-client-web` and `miden-client` crates

### Changes

* [BREAKING] Added initial Web Workers implementation to web client (#720, #743).
* Web client: Exposed `InputNotes` iterator and `assets` getter (#757).
* Web client: Exported `TransactionResult` in typings (#768).
* Implemented serialization and deserialization for `SyncSummary` (#725).

### Fixes

* Web client: Fixed submit transaction; Typescript types now match underlying Client call (#760).

## 0.7.0 (2025-01-28)

### Features

* [BREAKING] Implemented support for overwriting of accounts when importing (#612).
* [BREAKING] Added `AccountRecord` with information about the account's status (#600).
* [BREAKING] Added `TransactionRequestBuilder` for building `TransactionRequest` (#605).
* Added caching for foreign account code (#597).
* Added support for unauthenticated notes consumption in the CLI (#609).
* [BREAKING] Added foreign procedure invocation support for private accounts (#619).
* [BREAKING] Added support for specifying map storage slots for FPI (#645)
* Limited the number of decimals that an asset can have (#666).
* [BREAKING] Removed the `testing` feature from the CLI (#670).
* Added per transaction prover support to the web client (#674).
* [BREAKING] Added `BlockNumber` structure (#677).
* Created functions for creating standard notes and note scripts easily on the web client (#686).
* [BREAKING] Renamed plural modules to singular (#687).
* [BREAKING] Made `idxdb` only usable on WASM targets (#685).
* Added fixed seed option for web client generation (#688).
* [BREAKING] Updated `init` command in the CLI to receive a `--network` flag (#690).
* Improved CLI error messages (#682).
* [BREAKING] Renamed APIs for retrieving account information to use the `try_get_*` naming convention, and added/improved module documentation (#683).
* Enabled TLS on tonic client (#697).
* Added account creation from component templates (#680).
* Added serialization for `TransactionResult` (#704).

### Fixes

* Print MASM debug logs when executing transactions (#661).
* Web Store Minor Logging and Error Handling Improvements (#656).
* Web Store InsertChainMmrNodes Duplicate Ids Causes Error (#627).
* Fixed client bugs where some note metadata was not being updated (#625).
* Added Sync Loop to Integration Tests for Small Speedup (#590).
* Added Serial Num Parameter to Note Recipient Constructor in the Web Client (#671).

### Changes

* [BREAKING] Return `None` instead of `Err` when an entity is not found (#632).
* Add support for notes without assets in transaction requests (#654).
* Refactored RPC functions and structs to improve code quality (#616).
* [BREAKING] Added support for new two `Felt` account ID (#639).
* [BREAKING] Removed unnecessary methods from `Client` (#631).
* [BREAKING] Use `thiserror` 2.0 to derive errors (#623).
* [BREAKING] Moved structs from `miden-client::rpc` to `miden-client::rpc::domain::*` and changed prost-generated code location (#608, #610, #615).
* Refactored `Client::import_note` to return an error when the note is already being processed (#602).
* [BREAKING] Added per transaction prover support to the client (#599).
* [BREAKING] Removed unused dependencies (#584).

## 0.6.0 (2024-11-08)

### Features

* Added FPI (Foreign Procedure Invocation) support for `TransactionRequest` (#560).
* [BREAKING] Added transaction prover component to `Client` (#550).
* Added WASM consumable notes API + improved note models (#561).
* Added remote prover support to the web client with CI tests (#562).
* Added delegated proving for web client + improved note models (#566).
* Enabled setting expiration delta for `TransactionRequest` (#553).
* Implemented `GetAccountProof` endpoint (#556).
* [BREAKING] Added support for committed and discarded transactions (#531).
* [BREAKING] Added note tags for future notes in `TransactionRequest` (#538).
* Added support for multiple input note inserts at once (#538).
* Added support for custom transactions in web client (#519).
* Added support for remote proving in the CLI (#552).
* Added Transaction Integration Tests for Web Client (#569).
* Added WASM Input note tests + updated input note models (#554)
* Added Account Integration Tests for Web Client (#532).

### Fixes

* Fixed WASM + added additional WASM models (#548).
* [BREAKING] Added IDs to `SyncSummary` fields (#513).
* Added better error handling for WASM sync state (#558).
* Fixed Broken WASM (#519).
* [BREAKING] Refactored Client struct to use trait objects for inner struct fields (#539).
* Fixed panic on export command without type (#537).

### Changes

* Moved note update logic outside of the `Store` (#559).
* [BREAKING] Refactored the `Store` structure and interface for input notes (#520).
* [BREAKING] Replaced `maybe_await` from `Client` and `Store` with `async`, removed `async` feature (#565, #570).
* [BREAKING] Refactored `OutputNoteRecord` to use states and transitions for updates (#551).
* Rebuilt WASM with latest dependencies (#575).
* [BREAKING] Removed serde's de/serialization from `NoteRecordDetails` and `NoteStatus` (#514).
* Added new variants for the `NoteFilter` struct (#538).
* [BREAKING] Re-exported `TransactionRequest` from submodule, renamed `AccountDetails::Offchain` to `AccountDetails::Private`, renamed `NoteDetails::OffChain` to `NoteDetails::Private` (#508).
* Expose full SyncSummary from WASM (#555).
* [BREAKING] Changed `PaymentTransactionData` and `TransactionRequest` to allow for multiple assets per note (#525).
* Added dedicated separate table for tracked tags (#535).
* [BREAKING] Renamed `off-chain` and `on-chain` to `private` and `public` respectively for the account storage modes (#516).

## v0.5.0 (2024-08-27)

### Features

* Added support for decimal values in the CLI (#454).
* Added serialization for `TransactionRequest` (#471).
* Added support for importing committed notes from older blocks than current (#472).
* Added support for account export in the CLI (#479).
* Added the Web Client Crate (#437)
* Added testing suite for the Web Client Crate (#498)
* Fixed typing for the Web Client Crate (#521)
* [BREAKING] Refactored `TransactionRequest` to represent a generalized transaction (#438).

### Enhancements

* Added conversions for `NoteRecordDetails` (#392).
* Ignored stale updates received during sync process (#412).
* Changed `TransactionRequest` to use `AdviceInputs` instead of `AdviceMap` (#436).
* Tracked token symbols with config file (#441).
* Added validations in transaction requests (#447).
* [BREAKING] Track expected block height for notes (#448).
* Added validation for consumed notes when importing (#449).
* [BREAKING] Removed `TransactionTemplate` and `account_id` from `TransactionRequest` (#478).

### Changes

* Refactor `TransactionRequest` constructor (#434).
* [BREAKING] Refactored `Client` to merge submit_transaction and prove_transaction (#445).
* Change schema and code to to reflect changes to `NoteOrigin` (#463).
* [BREAKING] Updated Rust Client to use the new version of `miden-base` (#492).

### Fixes

* Fixed flaky integration tests (#410).
* Fixed `get_consumable_notes` to consider block header information for consumability (#432).

## v0.4.1 (2024-07-08) - `miden-client` crete only

* Fixed the build script to avoid updating generated files in docs.rs environment (#433).

## v0.4.0 (2024-07-05)

### Features

* [BREAKING] Separated `prove_transaction` from `submit_transaction` in `Client`. (#339)
* Note importing in client now uses the `NoteFile` type (#375).
* Added `wasm` and `async` feature to make the code compatible with WASM-32 target (#378).
* Added WebStore to the miden-client to support WASM-compatible store mechanisms (#401).
* Added WebTonicClient to the miden-client to support WASM-compatible RPC calls (#409).
* [BREAKING] Added unauthenticated notes to `TransactionRequest` and necessary changes to consume unauthenticated notes with the client (#417).
* Added advice map to `TransactionRequest` and updated integration test with example using the advice map to provide more than a single `Word` as `NoteArgs` for a note (#422).
* Made the client `no_std` compatible (#428).

### Enhancements

* Fixed the error message when trying to consume a pending note (now it shows that the transaction is not yet ready to be consumed).
* Added created and consumed note info when printing the transaction summary on the CLI. (#348).
* [BREAKING] Updated CLI commands so assets are now passed as `<AMOUNT>::<FAUCET_ACCOUNT_ID>` (#349).
* Changed `consume-notes` to pick up the default account ID if none is provided, and to consume all notes that are consumable by the ID if no notes are provided to the list. (#350).
* Added integration tests using the CLI (#353).
* Simplified and separated the `notes --list` table (#356).
* Fixed bug when exporting a note into a file (#368).
* Added a new check on account creation / import on the CLI to set the account as the default one if none is set (#372).
* Changed `cargo-make` usage for `make` and `Makefile.toml` for a regular `Makefile` (#359).
* [BREAKING] Library API reorganization (#367).
* New note status added to reflect more possible states (#355).
* Renamed "pending" notes to "expected" notes (#373).
* Implemented retrieval of executed transaction info (id, commit height, account_id) from sync state RPC endpoint (#387).
* Added build script to import Miden node protobuf files to generate types for `tonic_client` and removed `miden-node-proto` dependency (#395).
* [BREAKING] Split cli and client into workspace (#407).
* Moved CLI tests to the `miden-cli` crate (#413).
* Restructured the client crate module organization (#417).

## v0.3.1 (2024-05-22)

* No changes; re-publishing to crates.io to re-build documentation on docs.rs.

## v0.3.0 (2024-05-17)

* Added swap transactions and example flows on integration tests.
* Flatten the CLI subcommand tree.
* Added a mechanism to retrieve MMR data whenever a note created on a past block is imported.
* Changed the way notes are added to the database based on `ExecutedTransaction`.
* Added more feedback information to commands `info`, `notes list`, `notes show`, `account new`, `notes import`, `tx new` and `sync`.
* Add `consumer_account_id` to `InputNoteRecord` with an implementation for sqlite store.
* Renamed the CLI `input-notes` command to `notes`. Now we only export notes that were created on this client as the result of a transaction.
* Added validation using the `NoteScreener` to see if a block has relevant notes.
* Added flags to `init` command for non-interactive environments
* Added an option to verify note existence in the chain before importing.
* Add new store note filter to fetch multiple notes by their id in a single query.
* [BREAKING] `Client::new()` now does not need a `data_store_store` parameter, and `SqliteStore`'s implements interior mutability.
* [BREAKING] The store's `get_input_note` was replaced by `get_input_notes` and a `NoteFilter::Unique` was added.
* Refactored `get_account` to create the account from a single query.
* Added support for using an account as the default for the CLI
* Replace instead of ignore note scripts with when inserting input/output notes with a previously-existing note script root to support adding debug statements.
* Added RPC timeout configuration field
* Add off-chain account support for the tonic client method `get_account_update`.
* Refactored `get_account` to create the account from a single query.
* Admit partial account IDs for the commands that need them.
* Added nextest to be used as test runner.
* Added config file to run integration tests against a remote node.
* Added `CONTRIBUTING.MD` file.
* Renamed `format` command from `Makefile.toml` to `check-format` and added a new `format` command that applies the formatting.
* Added methods to get output notes from client.
* Added a `input-notes list-consumable` command to the CLI.

## 0.2.1 (2024-04-24)

* Added ability to start the client in debug mode (#283).

## 0.2.0 (2024-04-14)

* Added an `init` command to the CLI.
* Added support for on-chain accounts.
* Added support for public notes.
* Added `NoteScreener` struct capable of detecting notes consumable by a client (via heuristics), for storing only relevant notes.
* Added `TransactionRequest` for defining transactions with arbitrary scripts, inputs and outputs and changed the client API to use this definition.
* Added `ClientRng` trait for randomness component within `Client`.
* Refactored integration tests to be run as regular rust tests.
* Normalized note script fields for input note and output note tables in SQLite implementation.
* Added support for P2IDR (pay-to-id with recall) transactions on both the CLI and the lib.
* Removed the `mock-data` command from the CLI.

## 0.1.0 (2024-03-15)

* Initial release.<|MERGE_RESOLUTION|>--- conflicted
+++ resolved
@@ -26,11 +26,8 @@
 * [BREAKING] Removed `KeyStore` trait and added ability to provide signatures to `FilesystemKeyStore` and `WebKeyStore` (#744).
 * [BREAKING] Removed the `TransactionScriptBuilder` and associated errors from the `rust-client` (#781).
 * [BREAKING] Renamed "hash" with "commitment" for block headers, note scripts and accounts (#788, #789).
-<<<<<<< HEAD
+* Added recency validations for the client (#776).
 * [BREAKING] Removed `Rng` generic from `Client` and added support for different keystores and RNGs in `ClientBuilder`  (#782).
-=======
-* Added recency validations for the client (#776).
->>>>>>> 2437a0c4
 
 ### Fixes
 
