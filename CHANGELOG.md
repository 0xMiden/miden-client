# Changelog

## 0.9.0 (TBD)

### Features

* Added support for `bech32` account IDs in the CLI (#840).
* Added `NoteUpdate` type to the note update tracker to distinguish between different types of updates (#821).

### Changes

* Updated Web Client README and Documentation (#808).
* [BREAKING] Removed `script_roots` mod in favor of `WellKnownNote` (#834).
* Made non-default options lowercase when prompting for transaction confirmation (#843)
* [BREAKING] Updated keystore to accept arbitrarily large public keys (#833).
* Added Examples to Mdbook for Web Client (#850).
* Added account code to `miden account --show` command (#835).
* Changed exec's input file format to TOML instead of JSON (#870).
* [BREAKING] Client's methods renamed after `PartialMmr` change to `PartialBlockchain` (#894).
<<<<<<< HEAD
* [BREAKING] Added `tx_graceful_blocks` to `Client` constructor and refactored `TransactionRecord` (#848).
* [BREAKING] Updated the client so that only relevant block headers are stored (#828).
=======
* [BREAKING] Made the maximum number of blocks the client can be behind the network customizable (#895).
>>>>>>> 3e7319bb

## 0.8.2 (TBD)

* Converted Web Client `NoteType` class to `enum` (#831)

## 0.8.1 (2025-03-28)

### Features

* Added wallet generation from seed & import from seed on web SDK (#710).
* [BREAKING] Generalized `miden new-account` CLI command (#728).
* Added support to import public accounts to `Client` (#733).
* Added import/export for web client db (#740).
* Added `ClientBuilder` for client initialization (#741).
* [BREAKING] Merged `TonicRpcClient` with `WebTonicRpcClient` and added missing endpoints (#744).
* Added support for script execution in the `Client` and CLI (#777).
* Added note code to `miden notes --show` command (#790).
* Added Delegated Proving Support to All Transaction Types in Web Client (#792).

### Changes

* Added check for empty pay to ID notes (#714).
* [BREAKING] Refactored authentication out of the `Client` and added new separate authenticators (#718).
* Added `ClientBuilder` for client initialization (#741).
* [BREAKING] Removed `KeyStore` trait and added ability to provide signatures to `FilesystemKeyStore` and `WebKeyStore` (#744).
* Moved error handling to the `TransactionRequestBuilder::build()` (#750).
* Re-exported `RemoteTransactionProver` in `rust-client` (#752).
* [BREAKING] Added starting block number parameter to `CheckNullifiersByPrefix` and removed nullifiers from `SyncState` (#758).
* Added recency validations for the client (#776).
* [BREAKING] Updated client to Rust 2024 edition (#778).
* [BREAKING] Removed the `TransactionScriptBuilder` and associated errors from the `rust-client` (#781).
* [BREAKING] Renamed "hash" with "commitment" for block headers, note scripts and accounts (#788, #789).
* [BREAKING] Removed `Rng` generic from `Client` and added support for different keystores and RNGs in `ClientBuilder`  (#782).
* Web client: Exposed `assets` iterator for `AssetVault` (#783)
* Updated protobuf bindings generation to use `miden-node-proto-build` crate (#807).

### Fixes

* [BREAKING] Changed Snake Case Variables to Camel Case in JS/TS Files (#767).
* Fixed Web Keystore (#779).
* Fixed case where the `CheckNullifiersByPrefix` response contained nullifiers after the client's sync height (#784).

## 0.7.2 (2025-03-05) -  `miden-client-web` and `miden-client` crates

### Changes

* [BREAKING] Added initial Web Workers implementation to web client (#720, #743).
* Web client: Exposed `InputNotes` iterator and `assets` getter (#757).
* Web client: Exported `TransactionResult` in typings (#768).
* Implemented serialization and deserialization for `SyncSummary` (#725).

### Fixes

* Web client: Fixed submit transaction; Typescript types now match underlying Client call (#760).

## 0.7.0 (2025-01-28)

### Features

* [BREAKING] Implemented support for overwriting of accounts when importing (#612).
* [BREAKING] Added `AccountRecord` with information about the account's status (#600).
* [BREAKING] Added `TransactionRequestBuilder` for building `TransactionRequest` (#605).
* Added caching for foreign account code (#597).
* Added support for unauthenticated notes consumption in the CLI (#609).
* [BREAKING] Added foreign procedure invocation support for private accounts (#619).
* [BREAKING] Added support for specifying map storage slots for FPI (#645)
* Limited the number of decimals that an asset can have (#666).
* [BREAKING] Removed the `testing` feature from the CLI (#670).
* Added per transaction prover support to the web client (#674).
* [BREAKING] Added `BlockNumber` structure (#677).
* Created functions for creating standard notes and note scripts easily on the web client (#686).
* [BREAKING] Renamed plural modules to singular (#687).
* [BREAKING] Made `idxdb` only usable on WASM targets (#685).
* Added fixed seed option for web client generation (#688).
* [BREAKING] Updated `init` command in the CLI to receive a `--network` flag (#690).
* Improved CLI error messages (#682).
* [BREAKING] Renamed APIs for retrieving account information to use the `try_get_*` naming convention, and added/improved module documentation (#683).
* Enabled TLS on tonic client (#697).
* Added account creation from component templates (#680).
* Added serialization for `TransactionResult` (#704).

### Fixes

* Print MASM debug logs when executing transactions (#661).
* Web Store Minor Logging and Error Handling Improvements (#656).
* Web Store InsertChainMmrNodes Duplicate Ids Causes Error (#627).
* Fixed client bugs where some note metadata was not being updated (#625).
* Added Sync Loop to Integration Tests for Small Speedup (#590).
* Added Serial Num Parameter to Note Recipient Constructor in the Web Client (#671).

### Changes

* [BREAKING] Refactored the sync process to use a new `SyncState` component (#650).
* [BREAKING] Return `None` instead of `Err` when an entity is not found (#632).
* Add support for notes without assets in transaction requests (#654).
* Refactored RPC functions and structs to improve code quality (#616).
* [BREAKING] Added support for new two `Felt` account ID (#639).
* [BREAKING] Removed unnecessary methods from `Client` (#631).
* [BREAKING] Use `thiserror` 2.0 to derive errors (#623).
* [BREAKING] Moved structs from `miden-client::rpc` to `miden-client::rpc::domain::*` and changed prost-generated code location (#608, #610, #615).
* Refactored `Client::import_note` to return an error when the note is already being processed (#602).
* [BREAKING] Added per transaction prover support to the client (#599).
* [BREAKING] Removed unused dependencies (#584).

## 0.6.0 (2024-11-08)

### Features

* Added FPI (Foreign Procedure Invocation) support for `TransactionRequest` (#560).
* [BREAKING] Added transaction prover component to `Client` (#550).
* Added WASM consumable notes API + improved note models (#561).
* Added remote prover support to the web client with CI tests (#562).
* Added delegated proving for web client + improved note models (#566).
* Enabled setting expiration delta for `TransactionRequest` (#553).
* Implemented `GetAccountProof` endpoint (#556).
* [BREAKING] Added support for committed and discarded transactions (#531).
* [BREAKING] Added note tags for future notes in `TransactionRequest` (#538).
* Added support for multiple input note inserts at once (#538).
* Added support for custom transactions in web client (#519).
* Added support for remote proving in the CLI (#552).
* Added Transaction Integration Tests for Web Client (#569).
* Added WASM Input note tests + updated input note models (#554)
* Added Account Integration Tests for Web Client (#532).

### Fixes

* Fixed WASM + added additional WASM models (#548).
* [BREAKING] Added IDs to `SyncSummary` fields (#513).
* Added better error handling for WASM sync state (#558).
* Fixed Broken WASM (#519).
* [BREAKING] Refactored Client struct to use trait objects for inner struct fields (#539).
* Fixed panic on export command without type (#537).

### Changes

* Moved note update logic outside of the `Store` (#559).
* [BREAKING] Refactored the `Store` structure and interface for input notes (#520).
* [BREAKING] Replaced `maybe_await` from `Client` and `Store` with `async`, removed `async` feature (#565, #570).
* [BREAKING] Refactored `OutputNoteRecord` to use states and transitions for updates (#551).
* Rebuilt WASM with latest dependencies (#575).
* [BREAKING] Removed serde's de/serialization from `NoteRecordDetails` and `NoteStatus` (#514).
* Added new variants for the `NoteFilter` struct (#538).
* [BREAKING] Re-exported `TransactionRequest` from submodule, renamed `AccountDetails::Offchain` to `AccountDetails::Private`, renamed `NoteDetails::OffChain` to `NoteDetails::Private` (#508).
* Expose full SyncSummary from WASM (#555).
* [BREAKING] Changed `PaymentTransactionData` and `TransactionRequest` to allow for multiple assets per note (#525).
* Added dedicated separate table for tracked tags (#535).
* [BREAKING] Renamed `off-chain` and `on-chain` to `private` and `public` respectively for the account storage modes (#516).

## v0.5.0 (2024-08-27)

### Features

* Added support for decimal values in the CLI (#454).
* Added serialization for `TransactionRequest` (#471).
* Added support for importing committed notes from older blocks than current (#472).
* Added support for account export in the CLI (#479).
* Added the Web Client Crate (#437)
* Added testing suite for the Web Client Crate (#498)
* Fixed typing for the Web Client Crate (#521)
* [BREAKING] Refactored `TransactionRequest` to represent a generalized transaction (#438).

### Enhancements

* Added conversions for `NoteRecordDetails` (#392).
* Ignored stale updates received during sync process (#412).
* Changed `TransactionRequest` to use `AdviceInputs` instead of `AdviceMap` (#436).
* Tracked token symbols with config file (#441).
* Added validations in transaction requests (#447).
* [BREAKING] Track expected block height for notes (#448).
* Added validation for consumed notes when importing (#449).
* [BREAKING] Removed `TransactionTemplate` and `account_id` from `TransactionRequest` (#478).

### Changes

* Refactor `TransactionRequest` constructor (#434).
* [BREAKING] Refactored `Client` to merge submit_transaction and prove_transaction (#445).
* Change schema and code to to reflect changes to `NoteOrigin` (#463).
* [BREAKING] Updated Rust Client to use the new version of `miden-base` (#492).

### Fixes

* Fixed flaky integration tests (#410).
* Fixed `get_consumable_notes` to consider block header information for consumability (#432).

## v0.4.1 (2024-07-08) - `miden-client` crete only

* Fixed the build script to avoid updating generated files in docs.rs environment (#433).

## v0.4.0 (2024-07-05)

### Features

* [BREAKING] Separated `prove_transaction` from `submit_transaction` in `Client`. (#339)
* Note importing in client now uses the `NoteFile` type (#375).
* Added `wasm` and `async` feature to make the code compatible with WASM-32 target (#378).
* Added WebStore to the miden-client to support WASM-compatible store mechanisms (#401).
* Added WebTonicClient to the miden-client to support WASM-compatible RPC calls (#409).
* [BREAKING] Added unauthenticated notes to `TransactionRequest` and necessary changes to consume unauthenticated notes with the client (#417).
* Added advice map to `TransactionRequest` and updated integration test with example using the advice map to provide more than a single `Word` as `NoteArgs` for a note (#422).
* Made the client `no_std` compatible (#428).

### Enhancements

* Fixed the error message when trying to consume a pending note (now it shows that the transaction is not yet ready to be consumed).
* Added created and consumed note info when printing the transaction summary on the CLI. (#348).
* [BREAKING] Updated CLI commands so assets are now passed as `<AMOUNT>::<FAUCET_ACCOUNT_ID>` (#349).
* Changed `consume-notes` to pick up the default account ID if none is provided, and to consume all notes that are consumable by the ID if no notes are provided to the list. (#350).
* Added integration tests using the CLI (#353).
* Simplified and separated the `notes --list` table (#356).
* Fixed bug when exporting a note into a file (#368).
* Added a new check on account creation / import on the CLI to set the account as the default one if none is set (#372).
* Changed `cargo-make` usage for `make` and `Makefile.toml` for a regular `Makefile` (#359).
* [BREAKING] Library API reorganization (#367).
* New note status added to reflect more possible states (#355).
* Renamed "pending" notes to "expected" notes (#373).
* Implemented retrieval of executed transaction info (id, commit height, account_id) from sync state RPC endpoint (#387).
* Added build script to import Miden node protobuf files to generate types for `tonic_client` and removed `miden-node-proto` dependency (#395).
* [BREAKING] Split cli and client into workspace (#407).
* Moved CLI tests to the `miden-cli` crate (#413).
* Restructured the client crate module organization (#417).

## v0.3.1 (2024-05-22)

* No changes; re-publishing to crates.io to re-build documentation on docs.rs.

## v0.3.0 (2024-05-17)

* Added swap transactions and example flows on integration tests.
* Flatten the CLI subcommand tree.
* Added a mechanism to retrieve MMR data whenever a note created on a past block is imported.
* Changed the way notes are added to the database based on `ExecutedTransaction`.
* Added more feedback information to commands `info`, `notes list`, `notes show`, `account new`, `notes import`, `tx new` and `sync`.
* Add `consumer_account_id` to `InputNoteRecord` with an implementation for sqlite store.
* Renamed the CLI `input-notes` command to `notes`. Now we only export notes that were created on this client as the result of a transaction.
* Added validation using the `NoteScreener` to see if a block has relevant notes.
* Added flags to `init` command for non-interactive environments
* Added an option to verify note existence in the chain before importing.
* Add new store note filter to fetch multiple notes by their id in a single query.
* [BREAKING] `Client::new()` now does not need a `data_store_store` parameter, and `SqliteStore`'s implements interior mutability.
* [BREAKING] The store's `get_input_note` was replaced by `get_input_notes` and a `NoteFilter::Unique` was added.
* Refactored `get_account` to create the account from a single query.
* Added support for using an account as the default for the CLI
* Replace instead of ignore note scripts with when inserting input/output notes with a previously-existing note script root to support adding debug statements.
* Added RPC timeout configuration field
* Add off-chain account support for the tonic client method `get_account_update`.
* Refactored `get_account` to create the account from a single query.
* Admit partial account IDs for the commands that need them.
* Added nextest to be used as test runner.
* Added config file to run integration tests against a remote node.
* Added `CONTRIBUTING.MD` file.
* Renamed `format` command from `Makefile.toml` to `check-format` and added a new `format` command that applies the formatting.
* Added methods to get output notes from client.
* Added a `input-notes list-consumable` command to the CLI.

## 0.2.1 (2024-04-24)

* Added ability to start the client in debug mode (#283).

## 0.2.0 (2024-04-14)

* Added an `init` command to the CLI.
* Added support for on-chain accounts.
* Added support for public notes.
* Added `NoteScreener` struct capable of detecting notes consumable by a client (via heuristics), for storing only relevant notes.
* Added `TransactionRequest` for defining transactions with arbitrary scripts, inputs and outputs and changed the client API to use this definition.
* Added `ClientRng` trait for randomness component within `Client`.
* Refactored integration tests to be run as regular rust tests.
* Normalized note script fields for input note and output note tables in SQLite implementation.
* Added support for P2IDR (pay-to-id with recall) transactions on both the CLI and the lib.
* Removed the `mock-data` command from the CLI.

## 0.1.0 (2024-03-15)

* Initial release.<|MERGE_RESOLUTION|>--- conflicted
+++ resolved
@@ -17,12 +17,9 @@
 * Added account code to `miden account --show` command (#835).
 * Changed exec's input file format to TOML instead of JSON (#870).
 * [BREAKING] Client's methods renamed after `PartialMmr` change to `PartialBlockchain` (#894).
-<<<<<<< HEAD
+* [BREAKING] Made the maximum number of blocks the client can be behind the network customizable (#895).
 * [BREAKING] Added `tx_graceful_blocks` to `Client` constructor and refactored `TransactionRecord` (#848).
 * [BREAKING] Updated the client so that only relevant block headers are stored (#828).
-=======
-* [BREAKING] Made the maximum number of blocks the client can be behind the network customizable (#895).
->>>>>>> 3e7319bb
 
 ## 0.8.2 (TBD)
 
