# Changelog

<<<<<<< HEAD
## 0.12.0 (TBD)

### Changes

* [BREAKING] Incremented MSRV to 1.89.
=======
## 0.11.1 (2025-08-31)

### Fixes

* Added JS files generated from TypeScript ([#1218](https://github.com/0xMiden/miden-client/pull/1218)).
* Changed method for automatically picking up tests for integraion tests binary ([#1219](https://github.com/0xMiden/miden-client/pull/1219)).
>>>>>>> c7fd7ee6

## 0.11.0 (2025-08-30)

### Features

* Added ability to convert `Word` to `U64` array and `Felt` array in Web Client ([#1041](https://github.com/0xMiden/miden-client/pull/1041)).
* [BREAKING] Added genesis commitment header to `TonicRpcClient` requests ([#1045](https://github.com/0xMiden/miden-client/pull/1045)).
* Added `TokenSymbol` type to Web Client ([#1046](https://github.com/0xMiden/miden-client/pull/1046)).
* Implemented missing endpoints for the `MockRpcApi` ([#1074](https://github.com/0xMiden/miden-client/pull/1074)).
* Added bindings for retrieving storage `AccountDelta` in the web client ([#1098](https://github.com/0xMiden/miden-client/pull/1098)).
* Added `TransactionSummary`, `AccountDelta`, and `BasicFungibleFaucet` types to Web Client ([#1115](https://github.com/0xMiden/miden-client/pull/1115)).
* Added authentication arguments support to `TransactionRequest` ([#1121](https://github.com/0xMiden/miden-client/pull/1121)).
* Added `multicall` support for the CLI ([#1141](https://github.com/0xMiden/miden-client/pull/1141)).
* Added `SigningInputs` to Web Client ([#1160](https://github.com/0xMiden/miden-client/pull/1160)).
* Added an `RpcClient` to the Web Client, with a `getNotesById` call ([#1191](https://github.com/0xMiden/miden-client/pull/1191)).

### Changes

* [BREAKING] Incremented MSRV to 1.88.
* Introduced enums instead of booleans for public APIs ([#1042](https://github.com/0xMiden/miden-client/pull/1042)).
* [BREAKING] Updated `toBech32` AccountID method: it now expects a parameter to specify the NetworkID ([#1043](https://github.com/0xMiden/miden-client/pull/1043)).
* [BREAKING] Updated `applyStateSync` to receive a single object and then write the changes in a single transaction ([#1050](https://github.com/0xMiden/miden-client/pull/1050)).
* [BREAKING] Refactored `OnNoteReceived` callback to return enum with update action ([#1051](https://github.com/0xMiden/miden-client/pull/1051)).
* [BREAKING] Made authenticator optional for `ClientBuilder` and `Client::new`. The authenticator parameter is now optional, allowing clients to be created without authentication capabilities ([#1056](https://github.com/0xMiden/miden-client/pull/1056)).
* [BREAKING] `insertAccountRecord` changed the order of some parameters [(#1068)](https://github.com/0xMiden/miden-client/pull/1068).
* The rust-client has now a simple TypeScript setup for its JS code [(#1068)](https://github.com/0xMiden/miden-client/pull/1068).
* Added the `miden-client-integration-tests` binary for running integration tests against a remote node ([#1075](https://github.com/0xMiden/miden-client/pull/1075)).
* [BREAKING] Changed `OnNoteReceived` from closure to trait object ([#1080](https://github.com/0xMiden/miden-client/pull/1080)).
* `NoteScript` now has a `toString` method that prints its own MAST source [(#1082)](https://github.com/0xMiden/miden-client/pull/1082).
* Added support for `MockRpcApi` to web client ([#1096](https://github.com/0xMiden/miden-client/pull/1096)).
* [BREAKING] Implemented asynchronous execution hosts and removed web key store workarounds [(#1104)](https://github.com/0xMiden/miden-client/pull/1104).
* Exposed signatures and serialization for public keys and secret keys [(#1107)](https://github.com/0xMiden/miden-client/pull/1107).
* Added a `exportAccount` method in Web Client ([#1111](https://github.com/0xMiden/miden-client/pull/1111)).
* Exposed additional `TransactionFilter` filters in Web Client ([#1114](https://github.com/0xMiden/miden-client/pull/1114)).
* Refactored internal structure of account vault and storage Sqlite tables ([#1128](https://github.com/0xMiden/miden-client/pull/1128)).
* Added a `NoteScript` getter for the Web Client `Note` model ([#1135](https://github.com/0xMiden/miden-client/pull/1135/)).
* Account related records are now directly stored as Uint8Arrays instead of using Blobs, this fixes a bug with Webkit-based browsers [(#1137)](https://github.com/0xMiden/miden-client/pull/1137).
* [BREAKING] Fixed `createP2IDNote` and `createP2IDENote` convenience functions in the Web Client ([#1142](https://github.com/0xMiden/miden-client/pull/1142)).
* Store changes after transaction execution no longer require fetching the whole account state ([#1147](https://github.com/0xMiden/miden-client/pull/1147)).
* [BREAKING] Use typescript for web_store files: transactions.js & sync.js; add some utils to avoid error-related boilerplate [(#1151)](https://github.com/0xMiden/miden-client/pull/1151). Breaking change: `upsertTransactionRecord` has changed the order of its parameters.
* [BREAKING] Renamed `export/importNote` to `export/importNoteFile`, expose serialization functions for `Note` in Web Client ([#1159](https://github.com/0xMiden/miden-client/pull/1159)).
* Reexported utils to parse token amounts as base units ([#1161](https://github.com/0xMiden/miden-client/pull/1161)).
* Every JS file under `rust-client's` `web store` is now using Typescript ([#1171](https://github.com/0xMiden/miden-client/pull/1171)).
* [BREAKING] The WASM import has been changed into an async function to avoid issues with top-level awaits and some vite projects. ([#1172])(<https://github.com/0xMiden/miden-client/pull/1172>).
* Tracked creation and committed timestamps for `TransactionRecord` ([#1173](https://github.com/0xMiden/miden-client/pull/1173)).
* [BREAKING] Removed `AccountId` to bech32 conversions and the `get_account_state_delta` RPC endpoint  ([#1177](https://github.com/0xMiden/miden-client/pull/1177)).
* [BREAKING] Changed `exportNoteFile` to fail fast on invalid export type ([#1198](https://github.com/0xMiden/miden-client/pull/1198)).
* [BREAKING] Refactored RPC errors ([#1202](https://github.com/0xMiden/miden-client/pull/1202)).

## 0.10.2 (2025-08-04)

### Fixes

* Added `AuthScheme::NoAuth` support to `Client` (#1123).

## 0.10.1 (2025-07-26)

* Avoid passing unneeded nodes to `PartialMmr::from_parts` (#1081).

## 0.10.0 (2025-07-12)

### Features

* Added support for FPI in Web Client (#958).
* Exposed `bech32` account IDs in Web Client (#978).
* Added transaction script argument support to `TransactionRequest` (#1017).
* [BREAKING] Added support for timelock P2IDE notes (#1020).

### Changes

* Replaced deprecated #[clap(...)] with #[command(...)] and #[arg(...)] (#897).
* [BREAKING] Renamed `miden-cli` crate to `miden-client-cli`, and the `miden` executable to `miden-client` (#960).
* [BREAKING] Merged `concurrent` feature with `std` (#974).
* [BREAKING] Changed `TransactionRequest` to use expected output recipients instead of output notes (#976).
* [BREAKING] Removed `TransactionExecutor` from `Client` and `NoteScreener` (#998).
* Enforced input note order in `TransactionRequest` (#1001).
* Added check for duplicate input notes in `TransactionRequest` (#1001).
* [BREAKING] Renamed P2IDR to P2IDE (#1016).
* [BREAKING] Removed `with_` prefix from builder functions (#1018).
* Added a way to instantiate a `ScriptBuilder` from `Client` (#1022).
* [BREAKING] Removed `relevant_notes` from `TransactionResult` (#1030).
* Changed sync to store notes regardless of consumption checks if it matched a tracked tag (#1031).

### Fixes

* Fixed Intermittent Block Header Error During Sync in Web Client (#997).
* Fixed Swap Transaction Request in Web Client (#1002)

## v0.9.4 (2025-07-02)

* Support Operations From Counter Contract FPI Example in Web Client (#958).

## v0.9.3 (2025-06-28)

* Fixed a bug where some partial MMR nodes were missing and causing problems with note consumption (#995).

## 0.9.2 (2025-06-11)

* Refresh dependencies (#972).

### Features

* Added necessary methods to support network transactions in the Web Client (#955).

### Changes

* Fixed wasm-opt options to improve performance of generated wasm (#961).

### Fixes

* Fixed bug where network accounts were not being updated correctly in the client (#955).

## 0.9.0 (2025-05-30)

### Features

* Added support for `bech32` account IDs in the CLI (#840).
* Added support for MASM account component libraries in Web Client (#900).
* Added support for RPC client/server version matching through HTTP ACCEPT header (#912).
* Added a way to ignore invalid input notes when consuming them in a transaction (#898).
* Added `NoteUpdate` type to the note update tracker to distinguish between different types of updates (#821).
* Updated `TonicRpcClient` and `Store` traits to be subtraits of `Send` and `Sync` (#926).
* Updated `TonicRpcClient` and `Store` trait functions to return futures which are `Send` (#926).

### Changes

* Updated Web Client README and Documentation (#808).
* [BREAKING] Removed `script_roots` mod in favor of `WellKnownNote` (#834).
* Made non-default options lowercase when prompting for transaction confirmation (#843)
* [BREAKING] Updated keystore to accept arbitrarily large public keys (#833).
* Added Examples to Mdbook for Web Client (#850).
* Added account code to `miden account --show` command (#835).
* Changed exec's input file format to TOML instead of JSON (#870).
* [BREAKING] Client's methods renamed after `PartialMmr` change to `PartialBlockchain` (#894).
* [BREAKING] Made the maximum number of blocks the client can be behind the network customizable (#895).
* Improved Web Client Publishing Flow on Next Branch (#906).
* [BREAKING] Refactored `TransactionRequestBuilder` preset builders (#901).
* Improved the consumability check of the `NoteScreener` (#898).
* Exposed new test utilities in the `testing` feature (#882).
* [BREAKING] Added `tx_graceful_blocks` to `Client` constructor and refactored `TransactionRecord` (#848).
* [BREAKING] Updated the client so that only relevant block headers are stored (#828).
* [BREAKING] Added `DiscardCause` for transactions (#853).
* Chained pending transactions get discarded when one of the transactions in the chain is discarded (#889).
* [BREAKING] Renamed `NetworkNote` and `AccountDetails` to `FetchedNote` and `FetchedAccount` respectively (#931).
* Fixed wasm-opt options to improve performance of generated wasm. wasm-opt settings were broken before.

## 0.8.2 (TBD)

* Converted Web Client `NoteType` class to `enum` (#831)
* Exported `import_account_by_id` function to Web Client (#858)
* Fixed duplicate key bug in `import_account` (#899)

## 0.8.1 (2025-03-28)

### Features

* Added wallet generation from seed & import from seed on web SDK (#710).
* [BREAKING] Generalized `miden new-account` CLI command (#728).
* Added support to import public accounts to `Client` (#733).
* Added import/export for web client db (#740).
* Added `ClientBuilder` for client initialization (#741).
* [BREAKING] Merged `TonicRpcClient` with `WebTonicRpcClient` and added missing endpoints (#744).
* Added support for script execution in the `Client` and CLI (#777).
* Added note code to `miden notes --show` command (#790).
* Added Delegated Proving Support to All Transaction Types in Web Client (#792).

### Changes

* Added check for empty pay to ID notes (#714).
* [BREAKING] Refactored authentication out of the `Client` and added new separate authenticators (#718).
* Added `ClientBuilder` for client initialization (#741).
* [BREAKING] Removed `KeyStore` trait and added ability to provide signatures to `FilesystemKeyStore` and `WebKeyStore` (#744).
* Moved error handling to the `TransactionRequestBuilder::build()` (#750).
* Re-exported `RemoteTransactionProver` in `rust-client` (#752).
* [BREAKING] Added starting block number parameter to `CheckNullifiersByPrefix` and removed nullifiers from `SyncState` (#758).
* Added recency validations for the client (#776).
* [BREAKING] Updated client to Rust 2024 edition (#778).
* [BREAKING] Removed the `TransactionScriptBuilder` and associated errors from the `rust-client` (#781).
* [BREAKING] Renamed "hash" with "commitment" for block headers, note scripts and accounts (#788, #789).
* [BREAKING] Removed `Rng` generic from `Client` and added support for different keystores and RNGs in `ClientBuilder`  (#782).
* Web client: Exposed `assets` iterator for `AssetVault` (#783)
* Updated protobuf bindings generation to use `miden-node-proto-build` crate (#807).

### Fixes

* [BREAKING] Changed Snake Case Variables to Camel Case in JS/TS Files (#767).
* Fixed Web Keystore (#779).
* Fixed case where the `CheckNullifiersByPrefix` response contained nullifiers after the client's sync height (#784).

## 0.7.2 (2025-03-05) -  `miden-client-web` and `miden-client` crates

### Changes

* [BREAKING] Added initial Web Workers implementation to web client (#720, #743).
* Web client: Exposed `InputNotes` iterator and `assets` getter (#757).
* Web client: Exported `TransactionResult` in typings (#768).
* Implemented serialization and deserialization for `SyncSummary` (#725).

### Fixes

* Web client: Fixed submit transaction; Typescript types now match underlying Client call (#760).

## 0.7.0 (2025-01-28)

### Features

* [BREAKING] Implemented support for overwriting of accounts when importing (#612).
* [BREAKING] Added `AccountRecord` with information about the account's status (#600).
* [BREAKING] Added `TransactionRequestBuilder` for building `TransactionRequest` (#605).
* Added caching for foreign account code (#597).
* Added support for unauthenticated notes consumption in the CLI (#609).
* [BREAKING] Added foreign procedure invocation support for private accounts (#619).
* [BREAKING] Added support for specifying map storage slots for FPI (#645)
* Limited the number of decimals that an asset can have (#666).
* [BREAKING] Removed the `testing` feature from the CLI (#670).
* Added per transaction prover support to the web client (#674).
* [BREAKING] Added `BlockNumber` structure (#677).
* Created functions for creating standard notes and note scripts easily on the web client (#686).
* [BREAKING] Renamed plural modules to singular (#687).
* [BREAKING] Made `idxdb` only usable on WASM targets (#685).
* Added fixed seed option for web client generation (#688).
* [BREAKING] Updated `init` command in the CLI to receive a `--network` flag (#690).
* Improved CLI error messages (#682).
* [BREAKING] Renamed APIs for retrieving account information to use the `try_get_*` naming convention, and added/improved module documentation (#683).
* Enabled TLS on tonic client (#697).
* Added account creation from component templates (#680).
* Added serialization for `TransactionResult` (#704).

### Fixes

* Print MASM debug logs when executing transactions (#661).
* Web Store Minor Logging and Error Handling Improvements (#656).
* Web Store InsertChainMmrNodes Duplicate Ids Causes Error (#627).
* Fixed client bugs where some note metadata was not being updated (#625).
* Added Sync Loop to Integration Tests for Small Speedup (#590).
* Added Serial Num Parameter to Note Recipient Constructor in the Web Client (#671).

### Changes

* [BREAKING] Refactored the sync process to use a new `SyncState` component (#650).
* [BREAKING] Return `None` instead of `Err` when an entity is not found (#632).
* Add support for notes without assets in transaction requests (#654).
* Refactored RPC functions and structs to improve code quality (#616).
* [BREAKING] Added support for new two `Felt` account ID (#639).
* [BREAKING] Removed unnecessary methods from `Client` (#631).
* [BREAKING] Use `thiserror` 2.0 to derive errors (#623).
* [BREAKING] Moved structs from `miden-client::rpc` to `miden-client::rpc::domain::*` and changed prost-generated code location (#608, #610, #615).
* Refactored `Client::import_note` to return an error when the note is already being processed (#602).
* [BREAKING] Added per transaction prover support to the client (#599).
* [BREAKING] Removed unused dependencies (#584).

## 0.6.0 (2024-11-08)

### Features

* Added FPI (Foreign Procedure Invocation) support for `TransactionRequest` (#560).
* [BREAKING] Added transaction prover component to `Client` (#550).
* Added WASM consumable notes API + improved note models (#561).
* Added remote prover support to the web client with CI tests (#562).
* Added delegated proving for web client + improved note models (#566).
* Enabled setting expiration delta for `TransactionRequest` (#553).
* Implemented `GetAccountProof` endpoint (#556).
* [BREAKING] Added support for committed and discarded transactions (#531).
* [BREAKING] Added note tags for future notes in `TransactionRequest` (#538).
* Added support for multiple input note inserts at once (#538).
* Added support for custom transactions in web client (#519).
* Added support for remote proving in the CLI (#552).
* Added Transaction Integration Tests for Web Client (#569).
* Added WASM Input note tests + updated input note models (#554)
* Added Account Integration Tests for Web Client (#532).

### Fixes

* Fixed WASM + added additional WASM models (#548).
* [BREAKING] Added IDs to `SyncSummary` fields (#513).
* Added better error handling for WASM sync state (#558).
* Fixed Broken WASM (#519).
* [BREAKING] Refactored Client struct to use trait objects for inner struct fields (#539).
* Fixed panic on export command without type (#537).

### Changes

* Moved note update logic outside of the `Store` (#559).
* [BREAKING] Refactored the `Store` structure and interface for input notes (#520).
* [BREAKING] Replaced `maybe_await` from `Client` and `Store` with `async`, removed `async` feature (#565, #570).
* [BREAKING] Refactored `OutputNoteRecord` to use states and transitions for updates (#551).
* Rebuilt WASM with latest dependencies (#575).
* [BREAKING] Removed serde's de/serialization from `NoteRecordDetails` and `NoteStatus` (#514).
* Added new variants for the `NoteFilter` struct (#538).
* [BREAKING] Re-exported `TransactionRequest` from submodule, renamed `AccountDetails::Offchain` to `AccountDetails::Private`, renamed `NoteDetails::OffChain` to `NoteDetails::Private` (#508).
* Expose full SyncSummary from WASM (#555).
* [BREAKING] Changed `PaymentTransactionData` and `TransactionRequest` to allow for multiple assets per note (#525).
* Added dedicated separate table for tracked tags (#535).
* [BREAKING] Renamed `off-chain` and `on-chain` to `private` and `public` respectively for the account storage modes (#516).

## v0.5.0 (2024-08-27)

### Features

* Added support for decimal values in the CLI (#454).
* Added serialization for `TransactionRequest` (#471).
* Added support for importing committed notes from older blocks than current (#472).
* Added support for account export in the CLI (#479).
* Added the Web Client Crate (#437)
* Added testing suite for the Web Client Crate (#498)
* Fixed typing for the Web Client Crate (#521)
* [BREAKING] Refactored `TransactionRequest` to represent a generalized transaction (#438).

### Enhancements

* Added conversions for `NoteRecordDetails` (#392).
* Ignored stale updates received during sync process (#412).
* Changed `TransactionRequest` to use `AdviceInputs` instead of `AdviceMap` (#436).
* Tracked token symbols with config file (#441).
* Added validations in transaction requests (#447).
* [BREAKING] Track expected block height for notes (#448).
* Added validation for consumed notes when importing (#449).
* [BREAKING] Removed `TransactionTemplate` and `account_id` from `TransactionRequest` (#478).

### Changes

* Refactor `TransactionRequest` constructor (#434).
* [BREAKING] Refactored `Client` to merge submit_transaction and prove_transaction (#445).
* Change schema and code to to reflect changes to `NoteOrigin` (#463).
* [BREAKING] Updated Rust Client to use the new version of `miden-base` (#492).

### Fixes

* Fixed flaky integration tests (#410).
* Fixed `get_consumable_notes` to consider block header information for consumability (#432).

## v0.4.1 (2024-07-08) - `miden-client` crete only

* Fixed the build script to avoid updating generated files in docs.rs environment (#433).

## v0.4.0 (2024-07-05)

### Features

* [BREAKING] Separated `prove_transaction` from `submit_transaction` in `Client`. (#339)
* Note importing in client now uses the `NoteFile` type (#375).
* Added `wasm` and `async` feature to make the code compatible with WASM-32 target (#378).
* Added WebStore to the miden-client to support WASM-compatible store mechanisms (#401).
* Added WebTonicClient to the miden-client to support WASM-compatible RPC calls (#409).
* [BREAKING] Added unauthenticated notes to `TransactionRequest` and necessary changes to consume unauthenticated notes with the client (#417).
* Added advice map to `TransactionRequest` and updated integration test with example using the advice map to provide more than a single `Word` as `NoteArgs` for a note (#422).
* Made the client `no_std` compatible (#428).

### Enhancements

* Fixed the error message when trying to consume a pending note (now it shows that the transaction is not yet ready to be consumed).
* Added created and consumed note info when printing the transaction summary on the CLI. (#348).
* [BREAKING] Updated CLI commands so assets are now passed as `<AMOUNT>::<FAUCET_ACCOUNT_ID>` (#349).
* Changed `consume-notes` to pick up the default account ID if none is provided, and to consume all notes that are consumable by the ID if no notes are provided to the list. (#350).
* Added integration tests using the CLI (#353).
* Simplified and separated the `notes --list` table (#356).
* Fixed bug when exporting a note into a file (#368).
* Added a new check on account creation / import on the CLI to set the account as the default one if none is set (#372).
* Changed `cargo-make` usage for `make` and `Makefile.toml` for a regular `Makefile` (#359).
* [BREAKING] Library API reorganization (#367).
* New note status added to reflect more possible states (#355).
* Renamed "pending" notes to "expected" notes (#373).
* Implemented retrieval of executed transaction info (id, commit height, account_id) from sync state RPC endpoint (#387).
* Added build script to import Miden node protobuf files to generate types for `tonic_client` and removed `miden-node-proto` dependency (#395).
* [BREAKING] Split cli and client into workspace (#407).
* Moved CLI tests to the `miden-cli` crate (#413).
* Restructured the client crate module organization (#417).

## v0.3.1 (2024-05-22)

* No changes; re-publishing to crates.io to re-build documentation on docs.rs.

## v0.3.0 (2024-05-17)

* Added swap transactions and example flows on integration tests.
* Flatten the CLI subcommand tree.
* Added a mechanism to retrieve MMR data whenever a note created on a past block is imported.
* Changed the way notes are added to the database based on `ExecutedTransaction`.
* Added more feedback information to commands `info`, `notes list`, `notes show`, `account new`, `notes import`, `tx new` and `sync`.
* Add `consumer_account_id` to `InputNoteRecord` with an implementation for sqlite store.
* Renamed the CLI `input-notes` command to `notes`. Now we only export notes that were created on this client as the result of a transaction.
* Added validation using the `NoteScreener` to see if a block has relevant notes.
* Added flags to `init` command for non-interactive environments
* Added an option to verify note existence in the chain before importing.
* Add new store note filter to fetch multiple notes by their id in a single query.
* [BREAKING] `Client::new()` now does not need a `data_store_store` parameter, and `SqliteStore`'s implements interior mutability.
* [BREAKING] The store's `get_input_note` was replaced by `get_input_notes` and a `NoteFilter::Unique` was added.
* Refactored `get_account` to create the account from a single query.
* Added support for using an account as the default for the CLI
* Replace instead of ignore note scripts with when inserting input/output notes with a previously-existing note script root to support adding debug statements.
* Added RPC timeout configuration field
* Add off-chain account support for the tonic client method `get_account_update`.
* Refactored `get_account` to create the account from a single query.
* Admit partial account IDs for the commands that need them.
* Added nextest to be used as test runner.
* Added config file to run integration tests against a remote node.
* Added `CONTRIBUTING.MD` file.
* Renamed `format` command from `Makefile.toml` to `check-format` and added a new `format` command that applies the formatting.
* Added methods to get output notes from client.
* Added a `input-notes list-consumable` command to the CLI.

## 0.2.1 (2024-04-24)

* Added ability to start the client in debug mode (#283).

## 0.2.0 (2024-04-14)

* Added an `init` command to the CLI.
* Added support for on-chain accounts.
* Added support for public notes.
* Added `NoteScreener` struct capable of detecting notes consumable by a client (via heuristics), for storing only relevant notes.
* Added `TransactionRequest` for defining transactions with arbitrary scripts, inputs and outputs and changed the client API to use this definition.
* Added `ClientRng` trait for randomness component within `Client`.
* Refactored integration tests to be run as regular rust tests.
* Normalized note script fields for input note and output note tables in SQLite implementation.
* Added support for P2IDR (pay-to-id with recall) transactions on both the CLI and the lib.
* Removed the `mock-data` command from the CLI.

## 0.1.0 (2024-03-15)

* Initial release.<|MERGE_RESOLUTION|>--- conflicted
+++ resolved
@@ -1,19 +1,17 @@
 # Changelog
 
-<<<<<<< HEAD
 ## 0.12.0 (TBD)
 
 ### Changes
 
 * [BREAKING] Incremented MSRV to 1.89.
-=======
+
 ## 0.11.1 (2025-08-31)
 
 ### Fixes
 
 * Added JS files generated from TypeScript ([#1218](https://github.com/0xMiden/miden-client/pull/1218)).
 * Changed method for automatically picking up tests for integraion tests binary ([#1219](https://github.com/0xMiden/miden-client/pull/1219)).
->>>>>>> c7fd7ee6
 
 ## 0.11.0 (2025-08-30)
 
