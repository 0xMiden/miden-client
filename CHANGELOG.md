# Changelog

## 0.9.0 (TBD)

### Features

* Added `NoteUpdate` type to the note update tracker to distinguish between different types of updates (#821).

### Changes

* Updated Web Client README and Documentation (#808).
<<<<<<< HEAD
* Updated the client so that only relevant block headers are stored (#828).
* [BREAKING] Refactored the `StateSync` so that unverified notes are updated inside the component (#828).
=======
* [BREAKING] Removed `script_roots` mod in favor of `WellKnownNote` (#834).
>>>>>>> e0ffe7a9

## 0.8.1 (2025-03-28)

### Features

* Added wallet generation from seed & import from seed on web SDK (#710).
* [BREAKING] Generalized `miden new-account` CLI command (#728).
* Added support to import public accounts to `Client` (#733).
* Added import/export for web client db (#740).
* Added `ClientBuilder` for client initialization (#741).
* [BREAKING] Merged `TonicRpcClient` with `WebTonicRpcClient` and added missing endpoints (#744).
* Added support for script execution in the `Client` and CLI (#777).
* Added note code to `miden notes --show` command (#790).
* Added Delegated Proving Support to All Transaction Types in Web Client (#792).

### Changes

* Added check for empty pay to ID notes (#714).
* [BREAKING] Refactored authentication out of the `Client` and added new separate authenticators (#718).
* Added `ClientBuilder` for client initialization (#741).
* [BREAKING] Removed `KeyStore` trait and added ability to provide signatures to `FilesystemKeyStore` and `WebKeyStore` (#744).
* Moved error handling to the `TransactionRequestBuilder::build()` (#750).
* Re-exported `RemoteTransactionProver` in `rust-client` (#752).
* [BREAKING] Added starting block number parameter to `CheckNullifiersByPrefix` and removed nullifiers from `SyncState` (#758).
* Added recency validations for the client (#776).
* [BREAKING] Updated client to Rust 2024 edition (#778).
* [BREAKING] Removed the `TransactionScriptBuilder` and associated errors from the `rust-client` (#781).
* [BREAKING] Renamed "hash" with "commitment" for block headers, note scripts and accounts (#788, #789).
* [BREAKING] Removed `Rng` generic from `Client` and added support for different keystores and RNGs in `ClientBuilder`  (#782).
* Web client: Exposed `assets` iterator for `AssetVault` (#783)
* Updated protobuf bindings generation to use `miden-node-proto-build` crate (#807).

### Fixes

* [BREAKING] Changed Snake Case Variables to Camel Case in JS/TS Files (#767).
* Fixed Web Keystore (#779).
* Fixed case where the `CheckNullifiersByPrefix` response contained nullifiers after the client's sync height (#784).

## 0.7.2 (2025-03-05) -  `miden-client-web` and `miden-client` crates

### Changes

* [BREAKING] Added initial Web Workers implementation to web client (#720, #743).
* Web client: Exposed `InputNotes` iterator and `assets` getter (#757).
* Web client: Exported `TransactionResult` in typings (#768).
* Implemented serialization and deserialization for `SyncSummary` (#725).

### Fixes

* Web client: Fixed submit transaction; Typescript types now match underlying Client call (#760).

## 0.7.0 (2025-01-28)

### Features

* [BREAKING] Implemented support for overwriting of accounts when importing (#612).
* [BREAKING] Added `AccountRecord` with information about the account's status (#600).
* [BREAKING] Added `TransactionRequestBuilder` for building `TransactionRequest` (#605).
* Added caching for foreign account code (#597).
* Added support for unauthenticated notes consumption in the CLI (#609).
* [BREAKING] Added foreign procedure invocation support for private accounts (#619).
* [BREAKING] Added support for specifying map storage slots for FPI (#645)
* Limited the number of decimals that an asset can have (#666).
* [BREAKING] Removed the `testing` feature from the CLI (#670).
* Added per transaction prover support to the web client (#674).
* [BREAKING] Added `BlockNumber` structure (#677).
* Created functions for creating standard notes and note scripts easily on the web client (#686).
* [BREAKING] Renamed plural modules to singular (#687).
* [BREAKING] Made `idxdb` only usable on WASM targets (#685).
* Added fixed seed option for web client generation (#688).
* [BREAKING] Updated `init` command in the CLI to receive a `--network` flag (#690).
* Improved CLI error messages (#682).
* [BREAKING] Renamed APIs for retrieving account information to use the `try_get_*` naming convention, and added/improved module documentation (#683).
* Enabled TLS on tonic client (#697).
* Added account creation from component templates (#680).
* Added serialization for `TransactionResult` (#704).

### Fixes

* Print MASM debug logs when executing transactions (#661).
* Web Store Minor Logging and Error Handling Improvements (#656).
* Web Store InsertChainMmrNodes Duplicate Ids Causes Error (#627).
* Fixed client bugs where some note metadata was not being updated (#625).
* Added Sync Loop to Integration Tests for Small Speedup (#590).
* Added Serial Num Parameter to Note Recipient Constructor in the Web Client (#671).

### Changes

* [BREAKING] Refactored the sync process to use a new `SyncState` component (#650).
* [BREAKING] Return `None` instead of `Err` when an entity is not found (#632).
* Add support for notes without assets in transaction requests (#654).
* Refactored RPC functions and structs to improve code quality (#616).
* [BREAKING] Added support for new two `Felt` account ID (#639).
* [BREAKING] Removed unnecessary methods from `Client` (#631).
* [BREAKING] Use `thiserror` 2.0 to derive errors (#623).
* [BREAKING] Moved structs from `miden-client::rpc` to `miden-client::rpc::domain::*` and changed prost-generated code location (#608, #610, #615).
* Refactored `Client::import_note` to return an error when the note is already being processed (#602).
* [BREAKING] Added per transaction prover support to the client (#599).
* [BREAKING] Removed unused dependencies (#584).

## 0.6.0 (2024-11-08)

### Features

* Added FPI (Foreign Procedure Invocation) support for `TransactionRequest` (#560).
* [BREAKING] Added transaction prover component to `Client` (#550).
* Added WASM consumable notes API + improved note models (#561).
* Added remote prover support to the web client with CI tests (#562).
* Added delegated proving for web client + improved note models (#566).
* Enabled setting expiration delta for `TransactionRequest` (#553).
* Implemented `GetAccountProof` endpoint (#556).
* [BREAKING] Added support for committed and discarded transactions (#531).
* [BREAKING] Added note tags for future notes in `TransactionRequest` (#538).
* Added support for multiple input note inserts at once (#538).
* Added support for custom transactions in web client (#519).
* Added support for remote proving in the CLI (#552).
* Added Transaction Integration Tests for Web Client (#569).
* Added WASM Input note tests + updated input note models (#554)
* Added Account Integration Tests for Web Client (#532).

### Fixes

* Fixed WASM + added additional WASM models (#548).
* [BREAKING] Added IDs to `SyncSummary` fields (#513).
* Added better error handling for WASM sync state (#558).
* Fixed Broken WASM (#519).
* [BREAKING] Refactored Client struct to use trait objects for inner struct fields (#539).
* Fixed panic on export command without type (#537).

### Changes

* Moved note update logic outside of the `Store` (#559).
* [BREAKING] Refactored the `Store` structure and interface for input notes (#520).
* [BREAKING] Replaced `maybe_await` from `Client` and `Store` with `async`, removed `async` feature (#565, #570).
* [BREAKING] Refactored `OutputNoteRecord` to use states and transitions for updates (#551).
* Rebuilt WASM with latest dependencies (#575).
* [BREAKING] Removed serde's de/serialization from `NoteRecordDetails` and `NoteStatus` (#514).
* Added new variants for the `NoteFilter` struct (#538).
* [BREAKING] Re-exported `TransactionRequest` from submodule, renamed `AccountDetails::Offchain` to `AccountDetails::Private`, renamed `NoteDetails::OffChain` to `NoteDetails::Private` (#508).
* Expose full SyncSummary from WASM (#555).
* [BREAKING] Changed `PaymentTransactionData` and `TransactionRequest` to allow for multiple assets per note (#525).
* Added dedicated separate table for tracked tags (#535).
* [BREAKING] Renamed `off-chain` and `on-chain` to `private` and `public` respectively for the account storage modes (#516).

## v0.5.0 (2024-08-27)

### Features

* Added support for decimal values in the CLI (#454).
* Added serialization for `TransactionRequest` (#471).
* Added support for importing committed notes from older blocks than current (#472).
* Added support for account export in the CLI (#479).
* Added the Web Client Crate (#437)
* Added testing suite for the Web Client Crate (#498)
* Fixed typing for the Web Client Crate (#521)
* [BREAKING] Refactored `TransactionRequest` to represent a generalized transaction (#438).

### Enhancements

* Added conversions for `NoteRecordDetails` (#392).
* Ignored stale updates received during sync process (#412).
* Changed `TransactionRequest` to use `AdviceInputs` instead of `AdviceMap` (#436).
* Tracked token symbols with config file (#441).
* Added validations in transaction requests (#447).
* [BREAKING] Track expected block height for notes (#448).
* Added validation for consumed notes when importing (#449).
* [BREAKING] Removed `TransactionTemplate` and `account_id` from `TransactionRequest` (#478).

### Changes

* Refactor `TransactionRequest` constructor (#434).
* [BREAKING] Refactored `Client` to merge submit_transaction and prove_transaction (#445).
* Change schema and code to to reflect changes to `NoteOrigin` (#463).
* [BREAKING] Updated Rust Client to use the new version of `miden-base` (#492).

### Fixes

* Fixed flaky integration tests (#410).
* Fixed `get_consumable_notes` to consider block header information for consumability (#432).

## v0.4.1 (2024-07-08) - `miden-client` crete only

* Fixed the build script to avoid updating generated files in docs.rs environment (#433).

## v0.4.0 (2024-07-05)

### Features

* [BREAKING] Separated `prove_transaction` from `submit_transaction` in `Client`. (#339)
* Note importing in client now uses the `NoteFile` type (#375).
* Added `wasm` and `async` feature to make the code compatible with WASM-32 target (#378).
* Added WebStore to the miden-client to support WASM-compatible store mechanisms (#401).
* Added WebTonicClient to the miden-client to support WASM-compatible RPC calls (#409).
* [BREAKING] Added unauthenticated notes to `TransactionRequest` and necessary changes to consume unauthenticated notes with the client (#417).
* Added advice map to `TransactionRequest` and updated integration test with example using the advice map to provide more than a single `Word` as `NoteArgs` for a note (#422).
* Made the client `no_std` compatible (#428).

### Enhancements

* Fixed the error message when trying to consume a pending note (now it shows that the transaction is not yet ready to be consumed).
* Added created and consumed note info when printing the transaction summary on the CLI. (#348).
* [BREAKING] Updated CLI commands so assets are now passed as `<AMOUNT>::<FAUCET_ACCOUNT_ID>` (#349).
* Changed `consume-notes` to pick up the default account ID if none is provided, and to consume all notes that are consumable by the ID if no notes are provided to the list. (#350).
* Added integration tests using the CLI (#353).
* Simplified and separated the `notes --list` table (#356).
* Fixed bug when exporting a note into a file (#368).
* Added a new check on account creation / import on the CLI to set the account as the default one if none is set (#372).
* Changed `cargo-make` usage for `make` and `Makefile.toml` for a regular `Makefile` (#359).
* [BREAKING] Library API reorganization (#367).
* New note status added to reflect more possible states (#355).
* Renamed "pending" notes to "expected" notes (#373).
* Implemented retrieval of executed transaction info (id, commit height, account_id) from sync state RPC endpoint (#387).
* Added build script to import Miden node protobuf files to generate types for `tonic_client` and removed `miden-node-proto` dependency (#395).
* [BREAKING] Split cli and client into workspace (#407).
* Moved CLI tests to the `miden-cli` crate (#413).
* Restructured the client crate module organization (#417).

## v0.3.1 (2024-05-22)

* No changes; re-publishing to crates.io to re-build documentation on docs.rs.

## v0.3.0 (2024-05-17)

* Added swap transactions and example flows on integration tests.
* Flatten the CLI subcommand tree.
* Added a mechanism to retrieve MMR data whenever a note created on a past block is imported.
* Changed the way notes are added to the database based on `ExecutedTransaction`.
* Added more feedback information to commands `info`, `notes list`, `notes show`, `account new`, `notes import`, `tx new` and `sync`.
* Add `consumer_account_id` to `InputNoteRecord` with an implementation for sqlite store.
* Renamed the CLI `input-notes` command to `notes`. Now we only export notes that were created on this client as the result of a transaction.
* Added validation using the `NoteScreener` to see if a block has relevant notes.
* Added flags to `init` command for non-interactive environments
* Added an option to verify note existence in the chain before importing.
* Add new store note filter to fetch multiple notes by their id in a single query.
* [BREAKING] `Client::new()` now does not need a `data_store_store` parameter, and `SqliteStore`'s implements interior mutability.
* [BREAKING] The store's `get_input_note` was replaced by `get_input_notes` and a `NoteFilter::Unique` was added.
* Refactored `get_account` to create the account from a single query.
* Added support for using an account as the default for the CLI
* Replace instead of ignore note scripts with when inserting input/output notes with a previously-existing note script root to support adding debug statements.
* Added RPC timeout configuration field
* Add off-chain account support for the tonic client method `get_account_update`.
* Refactored `get_account` to create the account from a single query.
* Admit partial account IDs for the commands that need them.
* Added nextest to be used as test runner.
* Added config file to run integration tests against a remote node.
* Added `CONTRIBUTING.MD` file.
* Renamed `format` command from `Makefile.toml` to `check-format` and added a new `format` command that applies the formatting.
* Added methods to get output notes from client.
* Added a `input-notes list-consumable` command to the CLI.

## 0.2.1 (2024-04-24)

* Added ability to start the client in debug mode (#283).

## 0.2.0 (2024-04-14)

* Added an `init` command to the CLI.
* Added support for on-chain accounts.
* Added support for public notes.
* Added `NoteScreener` struct capable of detecting notes consumable by a client (via heuristics), for storing only relevant notes.
* Added `TransactionRequest` for defining transactions with arbitrary scripts, inputs and outputs and changed the client API to use this definition.
* Added `ClientRng` trait for randomness component within `Client`.
* Refactored integration tests to be run as regular rust tests.
* Normalized note script fields for input note and output note tables in SQLite implementation.
* Added support for P2IDR (pay-to-id with recall) transactions on both the CLI and the lib.
* Removed the `mock-data` command from the CLI.

## 0.1.0 (2024-03-15)

* Initial release.<|MERGE_RESOLUTION|>--- conflicted
+++ resolved
@@ -9,12 +9,9 @@
 ### Changes
 
 * Updated Web Client README and Documentation (#808).
-<<<<<<< HEAD
+* [BREAKING] Removed `script_roots` mod in favor of `WellKnownNote` (#834).
 * Updated the client so that only relevant block headers are stored (#828).
 * [BREAKING] Refactored the `StateSync` so that unverified notes are updated inside the component (#828).
-=======
-* [BREAKING] Removed `script_roots` mod in favor of `WellKnownNote` (#834).
->>>>>>> e0ffe7a9
 
 ## 0.8.1 (2025-03-28)
 
