# Changelog

## 0.9.0 (TBD)

### Features

* Added support for `bech32` account IDs in the CLI (#840).
* Added support for MASM account component libraries in Web Client (#900).

### Changes

* Updated Web Client README and Documentation (#808).
* [BREAKING] Removed `script_roots` mod in favor of `WellKnownNote` (#834).
* Made non-default options lowercase when prompting for transaction confirmation (#843)
* [BREAKING] Updated keystore to accept arbitrarily large public keys (#833).
* Added Examples to Mdbook for Web Client (#850).
* Added account code to `miden account --show` command (#835).
* Changed exec's input file format to TOML instead of JSON (#870).
* [BREAKING] Client's methods renamed after `PartialMmr` change to `PartialBlockchain` (#894).
* [BREAKING] Made the maximum number of blocks the client can be behind the network customizable (#895).
<<<<<<< HEAD
* Exposed new test utilities in the `testing` feature (#882).
=======
* Improve Web Client Publishing Flow on Next Branch (#906).
>>>>>>> bc837f2e

## 0.8.2 (TBD)

* Converted Web Client `NoteType` class to `enum` (#831)

## 0.8.1 (2025-03-28)

### Features

* Added wallet generation from seed & import from seed on web SDK (#710).
* [BREAKING] Generalized `miden new-account` CLI command (#728).
* Added support to import public accounts to `Client` (#733).
* Added import/export for web client db (#740).
* Added `ClientBuilder` for client initialization (#741).
* [BREAKING] Merged `TonicRpcClient` with `WebTonicRpcClient` and added missing endpoints (#744).
* Added support for script execution in the `Client` and CLI (#777).
* Added note code to `miden notes --show` command (#790).
* Added Delegated Proving Support to All Transaction Types in Web Client (#792).

### Changes

* Added check for empty pay to ID notes (#714).
* [BREAKING] Refactored authentication out of the `Client` and added new separate authenticators (#718).
* Added `ClientBuilder` for client initialization (#741).
* [BREAKING] Removed `KeyStore` trait and added ability to provide signatures to `FilesystemKeyStore` and `WebKeyStore` (#744).
* Moved error handling to the `TransactionRequestBuilder::build()` (#750).
* Re-exported `RemoteTransactionProver` in `rust-client` (#752).
* [BREAKING] Added starting block number parameter to `CheckNullifiersByPrefix` and removed nullifiers from `SyncState` (#758).
* Added recency validations for the client (#776).
* [BREAKING] Updated client to Rust 2024 edition (#778).
* [BREAKING] Removed the `TransactionScriptBuilder` and associated errors from the `rust-client` (#781).
* [BREAKING] Renamed "hash" with "commitment" for block headers, note scripts and accounts (#788, #789).
* [BREAKING] Removed `Rng` generic from `Client` and added support for different keystores and RNGs in `ClientBuilder`  (#782).
* Web client: Exposed `assets` iterator for `AssetVault` (#783)
* Updated protobuf bindings generation to use `miden-node-proto-build` crate (#807).

### Fixes

* [BREAKING] Changed Snake Case Variables to Camel Case in JS/TS Files (#767).
* Fixed Web Keystore (#779).
* Fixed case where the `CheckNullifiersByPrefix` response contained nullifiers after the client's sync height (#784).

## 0.7.2 (2025-03-05) -  `miden-client-web` and `miden-client` crates

### Changes

* [BREAKING] Added initial Web Workers implementation to web client (#720, #743).
* Web client: Exposed `InputNotes` iterator and `assets` getter (#757).
* Web client: Exported `TransactionResult` in typings (#768).
* Implemented serialization and deserialization for `SyncSummary` (#725).

### Fixes

* Web client: Fixed submit transaction; Typescript types now match underlying Client call (#760).

## 0.7.0 (2025-01-28)

### Features

* [BREAKING] Implemented support for overwriting of accounts when importing (#612).
* [BREAKING] Added `AccountRecord` with information about the account's status (#600).
* [BREAKING] Added `TransactionRequestBuilder` for building `TransactionRequest` (#605).
* Added caching for foreign account code (#597).
* Added support for unauthenticated notes consumption in the CLI (#609).
* [BREAKING] Added foreign procedure invocation support for private accounts (#619).
* [BREAKING] Added support for specifying map storage slots for FPI (#645)
* Limited the number of decimals that an asset can have (#666).
* [BREAKING] Removed the `testing` feature from the CLI (#670).
* Added per transaction prover support to the web client (#674).
* [BREAKING] Added `BlockNumber` structure (#677).
* Created functions for creating standard notes and note scripts easily on the web client (#686).
* [BREAKING] Renamed plural modules to singular (#687).
* [BREAKING] Made `idxdb` only usable on WASM targets (#685).
* Added fixed seed option for web client generation (#688).
* [BREAKING] Updated `init` command in the CLI to receive a `--network` flag (#690).
* Improved CLI error messages (#682).
* [BREAKING] Renamed APIs for retrieving account information to use the `try_get_*` naming convention, and added/improved module documentation (#683).
* Enabled TLS on tonic client (#697).
* Added account creation from component templates (#680).
* Added serialization for `TransactionResult` (#704).

### Fixes

* Print MASM debug logs when executing transactions (#661).
* Web Store Minor Logging and Error Handling Improvements (#656).
* Web Store InsertChainMmrNodes Duplicate Ids Causes Error (#627).
* Fixed client bugs where some note metadata was not being updated (#625).
* Added Sync Loop to Integration Tests for Small Speedup (#590).
* Added Serial Num Parameter to Note Recipient Constructor in the Web Client (#671).

### Changes

* [BREAKING] Return `None` instead of `Err` when an entity is not found (#632).
* Add support for notes without assets in transaction requests (#654).
* Refactored RPC functions and structs to improve code quality (#616).
* [BREAKING] Added support for new two `Felt` account ID (#639).
* [BREAKING] Removed unnecessary methods from `Client` (#631).
* [BREAKING] Use `thiserror` 2.0 to derive errors (#623).
* [BREAKING] Moved structs from `miden-client::rpc` to `miden-client::rpc::domain::*` and changed prost-generated code location (#608, #610, #615).
* Refactored `Client::import_note` to return an error when the note is already being processed (#602).
* [BREAKING] Added per transaction prover support to the client (#599).
* [BREAKING] Removed unused dependencies (#584).

## 0.6.0 (2024-11-08)

### Features

* Added FPI (Foreign Procedure Invocation) support for `TransactionRequest` (#560).
* [BREAKING] Added transaction prover component to `Client` (#550).
* Added WASM consumable notes API + improved note models (#561).
* Added remote prover support to the web client with CI tests (#562).
* Added delegated proving for web client + improved note models (#566).
* Enabled setting expiration delta for `TransactionRequest` (#553).
* Implemented `GetAccountProof` endpoint (#556).
* [BREAKING] Added support for committed and discarded transactions (#531).
* [BREAKING] Added note tags for future notes in `TransactionRequest` (#538).
* Added support for multiple input note inserts at once (#538).
* Added support for custom transactions in web client (#519).
* Added support for remote proving in the CLI (#552).
* Added Transaction Integration Tests for Web Client (#569).
* Added WASM Input note tests + updated input note models (#554)
* Added Account Integration Tests for Web Client (#532).

### Fixes

* Fixed WASM + added additional WASM models (#548).
* [BREAKING] Added IDs to `SyncSummary` fields (#513).
* Added better error handling for WASM sync state (#558).
* Fixed Broken WASM (#519).
* [BREAKING] Refactored Client struct to use trait objects for inner struct fields (#539).
* Fixed panic on export command without type (#537).

### Changes

* Moved note update logic outside of the `Store` (#559).
* [BREAKING] Refactored the `Store` structure and interface for input notes (#520).
* [BREAKING] Replaced `maybe_await` from `Client` and `Store` with `async`, removed `async` feature (#565, #570).
* [BREAKING] Refactored `OutputNoteRecord` to use states and transitions for updates (#551).
* Rebuilt WASM with latest dependencies (#575).
* [BREAKING] Removed serde's de/serialization from `NoteRecordDetails` and `NoteStatus` (#514).
* Added new variants for the `NoteFilter` struct (#538).
* [BREAKING] Re-exported `TransactionRequest` from submodule, renamed `AccountDetails::Offchain` to `AccountDetails::Private`, renamed `NoteDetails::OffChain` to `NoteDetails::Private` (#508).
* Expose full SyncSummary from WASM (#555).
* [BREAKING] Changed `PaymentTransactionData` and `TransactionRequest` to allow for multiple assets per note (#525).
* Added dedicated separate table for tracked tags (#535).
* [BREAKING] Renamed `off-chain` and `on-chain` to `private` and `public` respectively for the account storage modes (#516).

## v0.5.0 (2024-08-27)

### Features

* Added support for decimal values in the CLI (#454).
* Added serialization for `TransactionRequest` (#471).
* Added support for importing committed notes from older blocks than current (#472).
* Added support for account export in the CLI (#479).
* Added the Web Client Crate (#437)
* Added testing suite for the Web Client Crate (#498)
* Fixed typing for the Web Client Crate (#521)
* [BREAKING] Refactored `TransactionRequest` to represent a generalized transaction (#438).

### Enhancements

* Added conversions for `NoteRecordDetails` (#392).
* Ignored stale updates received during sync process (#412).
* Changed `TransactionRequest` to use `AdviceInputs` instead of `AdviceMap` (#436).
* Tracked token symbols with config file (#441).
* Added validations in transaction requests (#447).
* [BREAKING] Track expected block height for notes (#448).
* Added validation for consumed notes when importing (#449).
* [BREAKING] Removed `TransactionTemplate` and `account_id` from `TransactionRequest` (#478).

### Changes

* Refactor `TransactionRequest` constructor (#434).
* [BREAKING] Refactored `Client` to merge submit_transaction and prove_transaction (#445).
* Change schema and code to to reflect changes to `NoteOrigin` (#463).
* [BREAKING] Updated Rust Client to use the new version of `miden-base` (#492).

### Fixes

* Fixed flaky integration tests (#410).
* Fixed `get_consumable_notes` to consider block header information for consumability (#432).

## v0.4.1 (2024-07-08) - `miden-client` crete only

* Fixed the build script to avoid updating generated files in docs.rs environment (#433).

## v0.4.0 (2024-07-05)

### Features

* [BREAKING] Separated `prove_transaction` from `submit_transaction` in `Client`. (#339)
* Note importing in client now uses the `NoteFile` type (#375).
* Added `wasm` and `async` feature to make the code compatible with WASM-32 target (#378).
* Added WebStore to the miden-client to support WASM-compatible store mechanisms (#401).
* Added WebTonicClient to the miden-client to support WASM-compatible RPC calls (#409).
* [BREAKING] Added unauthenticated notes to `TransactionRequest` and necessary changes to consume unauthenticated notes with the client (#417).
* Added advice map to `TransactionRequest` and updated integration test with example using the advice map to provide more than a single `Word` as `NoteArgs` for a note (#422).
* Made the client `no_std` compatible (#428).

### Enhancements

* Fixed the error message when trying to consume a pending note (now it shows that the transaction is not yet ready to be consumed).
* Added created and consumed note info when printing the transaction summary on the CLI. (#348).
* [BREAKING] Updated CLI commands so assets are now passed as `<AMOUNT>::<FAUCET_ACCOUNT_ID>` (#349).
* Changed `consume-notes` to pick up the default account ID if none is provided, and to consume all notes that are consumable by the ID if no notes are provided to the list. (#350).
* Added integration tests using the CLI (#353).
* Simplified and separated the `notes --list` table (#356).
* Fixed bug when exporting a note into a file (#368).
* Added a new check on account creation / import on the CLI to set the account as the default one if none is set (#372).
* Changed `cargo-make` usage for `make` and `Makefile.toml` for a regular `Makefile` (#359).
* [BREAKING] Library API reorganization (#367).
* New note status added to reflect more possible states (#355).
* Renamed "pending" notes to "expected" notes (#373).
* Implemented retrieval of executed transaction info (id, commit height, account_id) from sync state RPC endpoint (#387).
* Added build script to import Miden node protobuf files to generate types for `tonic_client` and removed `miden-node-proto` dependency (#395).
* [BREAKING] Split cli and client into workspace (#407).
* Moved CLI tests to the `miden-cli` crate (#413).
* Restructured the client crate module organization (#417).

## v0.3.1 (2024-05-22)

* No changes; re-publishing to crates.io to re-build documentation on docs.rs.

## v0.3.0 (2024-05-17)

* Added swap transactions and example flows on integration tests.
* Flatten the CLI subcommand tree.
* Added a mechanism to retrieve MMR data whenever a note created on a past block is imported.
* Changed the way notes are added to the database based on `ExecutedTransaction`.
* Added more feedback information to commands `info`, `notes list`, `notes show`, `account new`, `notes import`, `tx new` and `sync`.
* Add `consumer_account_id` to `InputNoteRecord` with an implementation for sqlite store.
* Renamed the CLI `input-notes` command to `notes`. Now we only export notes that were created on this client as the result of a transaction.
* Added validation using the `NoteScreener` to see if a block has relevant notes.
* Added flags to `init` command for non-interactive environments
* Added an option to verify note existence in the chain before importing.
* Add new store note filter to fetch multiple notes by their id in a single query.
* [BREAKING] `Client::new()` now does not need a `data_store_store` parameter, and `SqliteStore`'s implements interior mutability.
* [BREAKING] The store's `get_input_note` was replaced by `get_input_notes` and a `NoteFilter::Unique` was added.
* Refactored `get_account` to create the account from a single query.
* Added support for using an account as the default for the CLI
* Replace instead of ignore note scripts with when inserting input/output notes with a previously-existing note script root to support adding debug statements.
* Added RPC timeout configuration field
* Add off-chain account support for the tonic client method `get_account_update`.
* Refactored `get_account` to create the account from a single query.
* Admit partial account IDs for the commands that need them.
* Added nextest to be used as test runner.
* Added config file to run integration tests against a remote node.
* Added `CONTRIBUTING.MD` file.
* Renamed `format` command from `Makefile.toml` to `check-format` and added a new `format` command that applies the formatting.
* Added methods to get output notes from client.
* Added a `input-notes list-consumable` command to the CLI.

## 0.2.1 (2024-04-24)

* Added ability to start the client in debug mode (#283).

## 0.2.0 (2024-04-14)

* Added an `init` command to the CLI.
* Added support for on-chain accounts.
* Added support for public notes.
* Added `NoteScreener` struct capable of detecting notes consumable by a client (via heuristics), for storing only relevant notes.
* Added `TransactionRequest` for defining transactions with arbitrary scripts, inputs and outputs and changed the client API to use this definition.
* Added `ClientRng` trait for randomness component within `Client`.
* Refactored integration tests to be run as regular rust tests.
* Normalized note script fields for input note and output note tables in SQLite implementation.
* Added support for P2IDR (pay-to-id with recall) transactions on both the CLI and the lib.
* Removed the `mock-data` command from the CLI.

## 0.1.0 (2024-03-15)

* Initial release.<|MERGE_RESOLUTION|>--- conflicted
+++ resolved
@@ -18,11 +18,8 @@
 * Changed exec's input file format to TOML instead of JSON (#870).
 * [BREAKING] Client's methods renamed after `PartialMmr` change to `PartialBlockchain` (#894).
 * [BREAKING] Made the maximum number of blocks the client can be behind the network customizable (#895).
-<<<<<<< HEAD
+* Improve Web Client Publishing Flow on Next Branch (#906).
 * Exposed new test utilities in the `testing` feature (#882).
-=======
-* Improve Web Client Publishing Flow on Next Branch (#906).
->>>>>>> bc837f2e
 
 ## 0.8.2 (TBD)
 
