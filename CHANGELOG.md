--- conflicted
+++ resolved
@@ -22,11 +22,8 @@
 * [BREAKING] Made the maximum number of blocks the client can be behind the network customizable (#895).
 * Improved Web Client Publishing Flow on Next Branch (#906).
 * [BREAKING] Refactored `TransactionRequestBuilder` preset builders (#901).
-<<<<<<< HEAD
+* Improved the consumability check of the `NoteScreener` (#898).
 * Exposed new test utilities in the `testing` feature (#882).
-=======
-* Improved the consumability check of the `NoteScreener` (#898).
->>>>>>> 9d11923e
 
 ## 0.8.2 (TBD)
 
