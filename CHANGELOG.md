--- conflicted
+++ resolved
@@ -4,11 +4,8 @@
 
 ### Features
 
-<<<<<<< HEAD
+* [BREAKING] Added `AccountRecord` with information about the account's status (#600).
 * [BREAKING] Added `TransactionRequestBuilder` for building `TransactionRequest` (#605).
-=======
-* [BREAKING] Added `AccountRecord` with information about the account's status (#600).
->>>>>>> 1970f6c3
 * Added caching for foreign account code (#597).
 * Added support for unauthenticated notes consumption in the CLI (#609).
 
