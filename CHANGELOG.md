# Changelog

<<<<<<< HEAD
## 0.13.0 (TBD)

* [BREAKING] Removed `getRpoFalcon512PublicKeyAsWord` and `getEcdsaK256KeccakPublicKeyAsWord` in `AuthSecretKey` 
* Improved auth scheme handling across the Rust and web clients (typed `build_wallet_id`, unified transaction tests, new shared `getPublicKeyAsWord` binding, and refreshed typedoc output) ([#1556](https://github.com/0xMiden/miden-client/pull/1556)).
* [BREAKING] Typed the `auth_scheme` plumbing across the Rust WebClient ID-building helpers and aligned the WebClient bindings with the native enum to avoid passing raw identifiers ([#1546](https://github.com/0xMiden/miden-client/pull/1546)).
* Changed `blockNum` type from `string` to `number` in WebClient transaction interfaces for better type safety and consistency ([#1528](https://github.com/0xMiden/miden-client/pull/1528)).
* Consolidated `FetchedNote` fields into `NoteHeader` ([#1536](https://github.com/0xMiden/miden-client/pull/1536)).
* Added the `--remote-prover-timeout` configuration to the CLI ([#1551](https://github.com/0xMiden/miden-client/pull/1551)).
* Surface WASM worker errors to the JS wrapper with their original stacks for clearer diagnostics ([#1565](https://github.com/0xMiden/miden-client/issues/1565)).

## 0.12.4 (TBD)
=======
## 0.12.5 (2025-12-01)
>>>>>>> 5f383311

* Changed the default note transport endpoint from `localhost` to `https://transport.miden.io` ([#1574](https://github.com/0xMiden/miden-client/pull/1574)).
* Fixed a bug where insertions in the `Addresses` table in the IndexedDB Store resulted in the `id` and `address` fields being inverted with each other ([#1532](https://github.com/0xMiden/miden-client/pull/1532)).
<<<<<<< HEAD
* Added doc_cfg as top level cfg_attr to turn on feature annotations in docs.rs and added make targets to serve the docs ([#1543](https://github.com/0xMiden/miden-client/pull/1543)).
=======
* Changed the note script pre-loading step to include all expected scripts based on specified recipients ([#1539](https://github.com/0xMiden/miden-client/pull/1539)).
* Added methods to `Package` exposing inner `Program`/`Library`. Also implemented `fromPackage` methods for `NoteScript` & `TransactionScript` ([#1550](https://github.com/0xMiden/miden-client/pull/1550)).
* Added RPC limit handling for `check_nullifiers` and `get_notes_by_id` ([#1558](https://github.com/0xMiden/miden-client/pull/1558)).
* Fixed account rollback bug by not loading already discarded transaction on sync state ([#1567](https://github.com/0xMiden/miden-client/pull/1567)).
>>>>>>> 5f383311

## Miden Client CLI - 0.12.4 (2025-11-17)

* Fixed CLI install process to statically include account component package files ([#1530](https://github.com/0xMiden/miden-client/pull/1530)).

## 0.12.3 (2025-11-16)

* Added `recoverFrom()` function to WASM `PublicKey` and added back `TransactionSummary` back to `index.d.ts` ([#1513](https://github.com/0xMiden/miden-client/pull/1513)).
* Added `hasProcedure` to `AccountCode` and `getProcedures` to `AccountComponent` in the WebClient ([#1517](https://github.com/0xMiden/miden-client/pull/1517)).
* Retrieve inclusion proofs for fetched notes from the Note Transport layer ([#1495](https://github.com/0xMiden/miden-client/pull/1495)).
* Added ECDSA auth component to the rust-client & web-client ([#1527](https://github.com/0xMiden/miden-client/pull/1527))

## 0.12.2 (2025-11-12)

* Added `prover()` setter to `ClientBuilder` to allow configuring custom transaction provers ([#1499](https://github.com/0xMiden/miden-client/pull/1499)).
* Added `AccountStorageMode` getters for `Account` and `AccountId`. [(#1509)](https://github.com/0xMiden/miden-client/pull/1509).
* Allowed `new-account` command to create accounts with non-Falcon auth components ([#1443](https://github.com/0xMiden/miden-client/pull/1443)).
* Added new `.miden` directory for configuration files at the client CLI ([#1464](https://github.com/0xMiden/miden-client/pull/1464)).
* Added bindings for the new ECDSA auth scheme [(#1478)](https://github.com/0xMiden/miden-client/pull/1478).
* Exposed all auth packages from `miden-base`: `no-auth`, `multisig-auth`, and `acl-auth` components are now available in the CLI under `packages/auth/` subdirectory ([#1132](https://github.com/0xMiden/miden-client/issues/1132)).

## 0.12.0 (2025-11-10)

### Features

* Added support for getting specific vault and storage elements from `Store` along with their proofs ([#1164](https://github.com/0xMiden/miden-client/pull/1164)).
* Implemented functions for lazy loading on webstore [(#1184)](https://github.com/0xMiden/miden-client/pull/1184).
* Separated `migrations` and `settings` tables [(#1287)](https://github.com/0xMiden/miden-client/pull/1287).
* Added single default address on account creation ([#1308](https://github.com/0xMiden/miden-client/pull/1308)).
* Added a `GetNoteScriptByRoot` call to the `RpcClient` ([#1311](https://github.com/0xMiden/miden-client/pull/1311)).
* Implemented account lazy loading with more granular account data getters ([#1321](https://github.com/0xMiden/miden-client/pull/1321)).
* Added `NoAuth` component to the web client ([#1330](https://github.com/0xMiden/miden-client/pull/1330)).
* Implemented shared source manager for better error reporting ([#1275](https://github.com/0xMiden/miden-client/pull/1275)).
* Added `getMapEntries` method to `AccountStorage` in web client for iterating storage map entries ([#1323](https://github.com/0xMiden/miden-client/pull/1323)).
* Added `Address` addition and removal for accounts ([#1367](https://github.com/0xMiden/miden-client/pull/1367)).
* Refactored code into their own files and added `ProvenTransaction` and `TransactionStoreUpdate` bindings for the WebClient ([#1408](https://github.com/0xMiden/miden-client/pull/1408)).
* Added `NoteFile` type, used for exporting and importing `Notes`([#1378](https://github.com/0xMiden/miden-client/pull/1383)).
* Build `IndexedDB` code from a `build.rs` instead of pushing artifacts to the repo ([#1409](https://github.com/0xMiden/miden-client/pull/1409)).
* Implemented missing RPC endpoints: `/SyncStorageMaps`, `/SyncAccountVault` & `/SyncTransactions` ([#1362](https://github.com/0xMiden/miden-client/pull/1362)).
* Updated `submit_proven_transaction()` to include `TransactionInputs` for validator ([#1421](https://github.com/0xMiden/miden-client/pull/1421)).
* [BREAKING] Replaced `AccountComponentTemplates` for `Packages` for account creation ([#1313](https://github.com/0xMiden/miden-client/pull/1313)).
* Added support for silently initializing the client CLI ([#1424](https://github.com/0xMiden/miden-client/pull/1424)).
* Started allowing for note ID prefixes in CLI `notes --send` ([#1433](https://github.com/0xMiden/miden-client/pull/1433)).
* Refactored note scripts to be pre-loaded into the store instead of providing them through advice inputs ([#1426](https://github.com/0xMiden/miden-client/pull/1426)).
* [BREAKING] Refactored client transaction APIs and the new `TransactionResult` type ([#1407](https://github.com/0xMiden/miden-client/pull/1407)).
* Added ability to create `AccountComponent` from a `Package` and `StorageSlot` array in the Web Client ([#1469](https://github.com/0xMiden/miden-client/pull/1469)).
* Added new global default .miden directory in HOME path at the client CLI ([#1465](https://github.com/0xMiden/miden-client/pull/1465))

### Changes

* [BREAKING] Incremented MSRV to 1.90.
* Added typed arrays for each public web-client model/struct ([#1292](https://github.com/0xMiden/miden-client/pull/1292))
* [BREAKING] Unified chain tip and block number types to use `BlockNumber` instead of `u32` ([#1415](https://github.com/0xMiden/miden-client/pull/1415)).
* Modified the RPC client to avoid reconnection when setting commitment header ([#1166](https://github.com/0xMiden/miden-client/pull/1166)).
* [BREAKING] Moved `SqliteStore` and `WebStore` into their own separate crates ([#1253](https://github.com/0xMiden/miden-client/pull/1253)).
* [BREAKING] Added `block_to` parameter to `NodeRpcClient::sync_nullifiers` for better pagination control ([#1309](https://github.com/0xMiden/miden-client/pull/1309)).
* [BREAKING] Removed `web-tonic` feature ([#1268](https://github.com/0xMiden/miden-client/pull/1268)).
* [BREAKING] Updated Web Client account store functions from insert to upsert ([#1274](https://github.com/0xMiden/miden-client/pull/1274)).
* [BREAKING] Added connectivity to the Transport Layer, adding a new `Client` field and `Store` methods ([#1296](https://github.com/0xMiden/miden-client/pull/1296)).
* Removed `miden-lib` and `miden-objects` dependencies from web client & cli ([#1333](https://github.com/0xMiden/miden-client/pull/1333)).
* Add more context to errors when deserializing objects ([#1336](https://github.com/0xMiden/miden-client/pull/1336))
* [BREAKING] Renamed `TonicRpcClient` to `GrpcClient` and `tonic_rpc_client()` method to `grpc_client()` ([#1360](https://github.com/0xMiden/miden-client/pull/1360)).
* [BREAKING] Removed WebClient's `compileNoteScript` method and both `TransactionScript` and `NoteScript` compile methods; the new `ScriptBuilder` should be used instead ([#1331](https://github.com/0xMiden/miden-client/pull/1274)).
* [BREAKING] Implemented `AccountFile` in the WebClient ([#1258](https://github.com/0xMiden/miden-client/pull/1258)).
* [BREAKING] Added remote key storage and signature requesting to the `WebKeyStore` ([#1371](https://github.com/0xMiden/miden-client/pull/1371)).
* Added `sqlite_store` under `ClientBuilderSqliteExt` method to the `ClientBuilder` ([#1416](https://github.com/0xMiden/miden-client/pull/1416)).
* [BREAKING] Updated the Web Client to integrate Note Transport ([#1374](https://github.com/0xMiden/miden-client/pull/1374)).
* [BREAKING] Refactored transaction APIs to support more granular updates in the transaction lifecycle ([#1407](https://github.com/0xMiden/miden-client/pull/1407)).
* Updated Dexie indexes and SQL schema; fixed sync-related transaction state bug ([#1452](https://github.com/0xMiden/miden-client/pull/1452)).
* Started syncing output note nullifiers by default, to track when they are consumed ([#1452](https://github.com/0xMiden/miden-client/pull/1452)).
* Expanded some `ClientError` variants to contain explanations and hints about the errors ([#1462](https://github.com/0xMiden/miden-client/pull/1462)).

## 0.11.11 (2025-10-16)

* Added missing details to `SigningInputs` object to fetch underlying data type ([#1389](https://github.com/0xMiden/miden-client/pull/1389)).

## 0.11.10 (2025-10-15)

* Optimized sync-related lookups and RPC requests ([#1387](https://github.com/0xMiden/miden-client/pull/1387)).

## 0.11.9 (2025-10-08)

* Fixed a bug where StateSync failed when called multiple times while using Safari ([#1377](https://github.com/0xMiden/miden-client/pull/1377)).
* Implemented new note compatibility checker [(#1376)](https://github.com/0xMiden/miden-client/pull/1376).
* Added indexes to improve sync process performance [(#1363)](https://github.com/0xMiden/miden-client/pull/1363).

## 0.11.8 (2025-09-29)

* Added `serialize` and `deserialize` methods for `NoteScript` [(#1117)](https://github.com/0xMiden/miden-client/pull/1117).

## 0.11.7 (2025-09-26)

* Fixed an issue where `AccountId` was being left as null-pointer ([#1340](https://github.com/0xMiden/miden-client/pull/1340)).

## 0.11.6 (2025-09-18)

* Added a way to retrieve a secret key in the client given a pub key ([#1293](https://github.com/0xMiden/miden-client/pull/1293)).
* Reexported all authentication components from `miden-lib` ([#1297](https://github.com/0xMiden/miden-client/pull/1297)).
* Added `Signature` to the list of exported types in `index.d.ts`([#1303](https://github.com/0xMiden/miden-client/pull/1303)).
* Patched `miden-base` dependencies to 0.11.4 ([#1314](https://github.com/0xMiden/miden-client/pull/1314)).

## 0.11.4 (2025-09-11)

* Added a mutable getter for `TransactionRequest`'s advice map ([#1254](https://github.com/0xMiden/miden-client/pull/1254)).
* Added a way to retrieve map items in web client ([#1282](https://github.com/0xMiden/miden-client/pull/1282)).
* Defined `AccountInterface.Unspecified` in web client ([#1286](https://github.com/0xMiden/miden-client/pull/1286)).
* Removed `AccountId.fromBech32` ([#1288](https://github.com/0xMiden/miden-client/pull/1288)).

## 0.11.3 (2025-09-08)

* Refreshed dependencies ([#1269](https://github.com/0xMiden/miden-client/pull/1269)).

## 0.11.2 (2025-09-02)

* Added WASM bindings for the `Address` type from the miden_objects crate ([#1244](https://github.com/0xMiden/miden-client/pull/1244)).
* Updated index.d.ts file to reflect recent address changes + updates to `NetworkId` enum ([#1249](https://github.com/0xMiden/miden-client/pull/1249))

## 0.11.1 (2025-08-31)

### Fixes

* Added JS files generated from TypeScript ([#1218](https://github.com/0xMiden/miden-client/pull/1218)).
* Changed method for automatically picking up tests for integraion tests binary ([#1219](https://github.com/0xMiden/miden-client/pull/1219)).

## 0.11.0 (2025-08-30)

### Features

* Added ability to convert `Word` to `U64` array and `Felt` array in Web Client ([#1041](https://github.com/0xMiden/miden-client/pull/1041)).
* [BREAKING] Added genesis commitment header to `TonicRpcClient` requests ([#1045](https://github.com/0xMiden/miden-client/pull/1045)).
* Added `TokenSymbol` type to Web Client ([#1046](https://github.com/0xMiden/miden-client/pull/1046)).
* Implemented missing endpoints for the `MockRpcApi` ([#1074](https://github.com/0xMiden/miden-client/pull/1074)).
* Added bindings for retrieving storage `AccountDelta` in the web client ([#1098](https://github.com/0xMiden/miden-client/pull/1098)).
* Added `TransactionSummary`, `AccountDelta`, and `BasicFungibleFaucet` types to Web Client ([#1115](https://github.com/0xMiden/miden-client/pull/1115)).
* Added authentication arguments support to `TransactionRequest` ([#1121](https://github.com/0xMiden/miden-client/pull/1121)).
* Added `multicall` support for the CLI ([#1141](https://github.com/0xMiden/miden-client/pull/1141)).
* Added `SigningInputs` to Web Client ([#1160](https://github.com/0xMiden/miden-client/pull/1160)).
* Added an `RpcClient` to the Web Client, with a `getNotesById` call ([#1191](https://github.com/0xMiden/miden-client/pull/1191)).

### Changes

* [BREAKING] Incremented MSRV to 1.88.
* Introduced enums instead of booleans for public APIs ([#1042](https://github.com/0xMiden/miden-client/pull/1042)).
* [BREAKING] Updated `toBech32` AccountID method: it now expects a parameter to specify the NetworkID ([#1043](https://github.com/0xMiden/miden-client/pull/1043)).
* [BREAKING] Updated `applyStateSync` to receive a single object and then write the changes in a single transaction ([#1050](https://github.com/0xMiden/miden-client/pull/1050)).
* [BREAKING] Refactored `OnNoteReceived` callback to return enum with update action ([#1051](https://github.com/0xMiden/miden-client/pull/1051)).
* [BREAKING] Made authenticator optional for `ClientBuilder` and `Client::new`. The authenticator parameter is now optional, allowing clients to be created without authentication capabilities ([#1056](https://github.com/0xMiden/miden-client/pull/1056)).
* [BREAKING] `insertAccountRecord` changed the order of some parameters [(#1068)](https://github.com/0xMiden/miden-client/pull/1068).
* The rust-client has now a simple TypeScript setup for its JS code [(#1068)](https://github.com/0xMiden/miden-client/pull/1068).
* Added the `miden-client-integration-tests` binary for running integration tests against a remote node ([#1075](https://github.com/0xMiden/miden-client/pull/1075)).
* [BREAKING] Changed `OnNoteReceived` from closure to trait object ([#1080](https://github.com/0xMiden/miden-client/pull/1080)).
* `NoteScript` now has a `toString` method that prints its own MAST source [(#1082)](https://github.com/0xMiden/miden-client/pull/1082).
* Added support for `MockRpcApi` to web client ([#1096](https://github.com/0xMiden/miden-client/pull/1096)).
* [BREAKING] Implemented asynchronous execution hosts and removed web key store workarounds [(#1104)](https://github.com/0xMiden/miden-client/pull/1104).
* Exposed signatures and serialization for public keys and secret keys [(#1107)](https://github.com/0xMiden/miden-client/pull/1107).
* Added a `exportAccount` method in Web Client ([#1111](https://github.com/0xMiden/miden-client/pull/1111)).
* Exposed additional `TransactionFilter` filters in Web Client ([#1114](https://github.com/0xMiden/miden-client/pull/1114)).
* Refactored internal structure of account vault and storage Sqlite tables ([#1128](https://github.com/0xMiden/miden-client/pull/1128)).
* Added a `NoteScript` getter for the Web Client `Note` model ([#1135](https://github.com/0xMiden/miden-client/pull/1135/)).
* Account related records are now directly stored as Uint8Arrays instead of using Blobs, this fixes a bug with Webkit-based browsers [(#1137)](https://github.com/0xMiden/miden-client/pull/1137).
* [BREAKING] Fixed `createP2IDNote` and `createP2IDENote` convenience functions in the Web Client ([#1142](https://github.com/0xMiden/miden-client/pull/1142)).
* Store changes after transaction execution no longer require fetching the whole account state ([#1147](https://github.com/0xMiden/miden-client/pull/1147)).
* [BREAKING] Use typescript for web_store files: transactions.js & sync.js; add some utils to avoid error-related boilerplate [(#1151)](https://github.com/0xMiden/miden-client/pull/1151). Breaking change: `upsertTransactionRecord` has changed the order of its parameters.
* [BREAKING] Renamed `export/importNote` to `export/importNoteFile`, expose serialization functions for `Note` in Web Client ([#1159](https://github.com/0xMiden/miden-client/pull/1159)).
* Reexported utils to parse token amounts as base units ([#1161](https://github.com/0xMiden/miden-client/pull/1161)).
* Every JS file under `rust-client's` `web store` is now using Typescript ([#1171](https://github.com/0xMiden/miden-client/pull/1171)).
* [BREAKING] The WASM import has been changed into an async function to avoid issues with top-level awaits and some vite projects. ([#1172])(<https://github.com/0xMiden/miden-client/pull/1172>).
* Tracked creation and committed timestamps for `TransactionRecord` ([#1173](https://github.com/0xMiden/miden-client/pull/1173)).
* [BREAKING] Removed `AccountId` to bech32 conversions and the `get_account_state_delta` RPC endpoint  ([#1177](https://github.com/0xMiden/miden-client/pull/1177)).
* [BREAKING] Changed `exportNoteFile` to fail fast on invalid export type ([#1198](https://github.com/0xMiden/miden-client/pull/1198)).
* [BREAKING] Refactored RPC errors ([#1202](https://github.com/0xMiden/miden-client/pull/1202)).

## 0.10.2 (2025-08-04)

### Fixes

* Added `AuthScheme::NoAuth` support to `Client` (#1123).

## 0.10.1 (2025-07-26)

* Avoid passing unneeded nodes to `PartialMmr::from_parts` (#1081).

## 0.10.0 (2025-07-12)

### Features

* Added support for FPI in Web Client (#958).
* Exposed `bech32` account IDs in Web Client (#978).
* Added transaction script argument support to `TransactionRequest` (#1017).
* [BREAKING] Added support for timelock P2IDE notes (#1020).

### Changes

* Replaced deprecated #[clap(...)] with #[command(...)] and #[arg(...)] (#897).
* [BREAKING] Renamed `miden-cli` crate to `miden-client-cli`, and the `miden` executable to `miden-client` (#960).
* [BREAKING] Merged `concurrent` feature with `std` (#974).
* [BREAKING] Changed `TransactionRequest` to use expected output recipients instead of output notes (#976).
* [BREAKING] Removed `TransactionExecutor` from `Client` and `NoteScreener` (#998).
* Enforced input note order in `TransactionRequest` (#1001).
* Added check for duplicate input notes in `TransactionRequest` (#1001).
* [BREAKING] Renamed P2IDR to P2IDE (#1016).
* [BREAKING] Removed `with_` prefix from builder functions (#1018).
* Added a way to instantiate a `ScriptBuilder` from `Client` (#1022).
* [BREAKING] Removed `relevant_notes` from `TransactionResult` (#1030).
* Changed sync to store notes regardless of consumption checks if it matched a tracked tag (#1031).

### Fixes

* Fixed Intermittent Block Header Error During Sync in Web Client (#997).
* Fixed Swap Transaction Request in Web Client (#1002)

## v0.9.4 (2025-07-02)

* Support Operations From Counter Contract FPI Example in Web Client (#958).

## v0.9.3 (2025-06-28)

* Fixed a bug where some partial MMR nodes were missing and causing problems with note consumption (#995).

## 0.9.2 (2025-06-11)

* Refresh dependencies (#972).

### Features

* Added necessary methods to support network transactions in the Web Client (#955).

### Changes

* Fixed wasm-opt options to improve performance of generated wasm (#961).

### Fixes

* Fixed bug where network accounts were not being updated correctly in the client (#955).

## 0.9.0 (2025-05-30)

### Features

* Added support for `bech32` account IDs in the CLI (#840).
* Added support for MASM account component libraries in Web Client (#900).
* Added support for RPC client/server version matching through HTTP ACCEPT header (#912).
* Added a way to ignore invalid input notes when consuming them in a transaction (#898).
* Added `NoteUpdate` type to the note update tracker to distinguish between different types of updates (#821).
* Updated `TonicRpcClient` and `Store` traits to be subtraits of `Send` and `Sync` (#926).
* Updated `TonicRpcClient` and `Store` trait functions to return futures which are `Send` (#926).

### Changes

* Updated Web Client README and Documentation (#808).
* [BREAKING] Removed `script_roots` mod in favor of `WellKnownNote` (#834).
* Made non-default options lowercase when prompting for transaction confirmation (#843)
* [BREAKING] Updated keystore to accept arbitrarily large public keys (#833).
* Added Examples to Mdbook for Web Client (#850).
* Added account code to `miden account --show` command (#835).
* Changed exec's input file format to TOML instead of JSON (#870).
* [BREAKING] Client's methods renamed after `PartialMmr` change to `PartialBlockchain` (#894).
* [BREAKING] Made the maximum number of blocks the client can be behind the network customizable (#895).
* Improved Web Client Publishing Flow on Next Branch (#906).
* [BREAKING] Refactored `TransactionRequestBuilder` preset builders (#901).
* Improved the consumability check of the `NoteScreener` (#898).
* Exposed new test utilities in the `testing` feature (#882).
* [BREAKING] Added `tx_graceful_blocks` to `Client` constructor and refactored `TransactionRecord` (#848).
* [BREAKING] Updated the client so that only relevant block headers are stored (#828).
* [BREAKING] Added `DiscardCause` for transactions (#853).
* Chained pending transactions get discarded when one of the transactions in the chain is discarded (#889).
* [BREAKING] Renamed `NetworkNote` and `AccountDetails` to `FetchedNote` and `FetchedAccount` respectively (#931).
* Fixed wasm-opt options to improve performance of generated wasm. wasm-opt settings were broken before.

## 0.8.2 (TBD)

* Converted Web Client `NoteType` class to `enum` (#831)
* Exported `import_account_by_id` function to Web Client (#858)
* Fixed duplicate key bug in `import_account` (#899)

## 0.8.1 (2025-03-28)

### Features

* Added wallet generation from seed & import from seed on web SDK (#710).
* [BREAKING] Generalized `miden new-account` CLI command (#728).
* Added support to import public accounts to `Client` (#733).
* Added import/export for web client db (#740).
* Added `ClientBuilder` for client initialization (#741).
* [BREAKING] Merged `TonicRpcClient` with `WebTonicRpcClient` and added missing endpoints (#744).
* Added support for script execution in the `Client` and CLI (#777).
* Added note code to `miden notes --show` command (#790).
* Added Delegated Proving Support to All Transaction Types in Web Client (#792).

### Changes

* Added check for empty pay to ID notes (#714).
* [BREAKING] Refactored authentication out of the `Client` and added new separate authenticators (#718).
* Added `ClientBuilder` for client initialization (#741).
* [BREAKING] Removed `KeyStore` trait and added ability to provide signatures to `FilesystemKeyStore` and `WebKeyStore` (#744).
* Moved error handling to the `TransactionRequestBuilder::build()` (#750).
* Re-exported `RemoteTransactionProver` in `rust-client` (#752).
* [BREAKING] Added starting block number parameter to `CheckNullifiersByPrefix` and removed nullifiers from `SyncState` (#758).
* Added recency validations for the client (#776).
* [BREAKING] Updated client to Rust 2024 edition (#778).
* [BREAKING] Removed the `TransactionScriptBuilder` and associated errors from the `rust-client` (#781).
* [BREAKING] Renamed "hash" with "commitment" for block headers, note scripts and accounts (#788, #789).
* [BREAKING] Removed `Rng` generic from `Client` and added support for different keystores and RNGs in `ClientBuilder`  (#782).
* Web client: Exposed `assets` iterator for `AssetVault` (#783)
* Updated protobuf bindings generation to use `miden-node-proto-build` crate (#807).

### Fixes

* [BREAKING] Changed Snake Case Variables to Camel Case in JS/TS Files (#767).
* Fixed Web Keystore (#779).
* Fixed case where the `CheckNullifiersByPrefix` response contained nullifiers after the client's sync height (#784).

## 0.7.2 (2025-03-05) -  `miden-client-web` and `miden-client` crates

### Changes

* [BREAKING] Added initial Web Workers implementation to web client (#720, #743).
* Web client: Exposed `InputNotes` iterator and `assets` getter (#757).
* Web client: Exported `TransactionResult` in typings (#768).
* Implemented serialization and deserialization for `SyncSummary` (#725).

### Fixes

* Web client: Fixed submit transaction; Typescript types now match underlying Client call (#760).

## 0.7.0 (2025-01-28)

### Features

* [BREAKING] Implemented support for overwriting of accounts when importing (#612).
* [BREAKING] Added `AccountRecord` with information about the account's status (#600).
* [BREAKING] Added `TransactionRequestBuilder` for building `TransactionRequest` (#605).
* Added caching for foreign account code (#597).
* Added support for unauthenticated notes consumption in the CLI (#609).
* [BREAKING] Added foreign procedure invocation support for private accounts (#619).
* [BREAKING] Added support for specifying map storage slots for FPI (#645)
* Limited the number of decimals that an asset can have (#666).
* [BREAKING] Removed the `testing` feature from the CLI (#670).
* Added per transaction prover support to the web client (#674).
* [BREAKING] Added `BlockNumber` structure (#677).
* Created functions for creating standard notes and note scripts easily on the web client (#686).
* [BREAKING] Renamed plural modules to singular (#687).
* [BREAKING] Made `idxdb` only usable on WASM targets (#685).
* Added fixed seed option for web client generation (#688).
* [BREAKING] Updated `init` command in the CLI to receive a `--network` flag (#690).
* Improved CLI error messages (#682).
* [BREAKING] Renamed APIs for retrieving account information to use the `try_get_*` naming convention, and added/improved module documentation (#683).
* Enabled TLS on tonic client (#697).
* Added account creation from component templates (#680).
* Added serialization for `TransactionResult` (#704).

### Fixes

* Print MASM debug logs when executing transactions (#661).
* Web Store Minor Logging and Error Handling Improvements (#656).
* Web Store InsertChainMmrNodes Duplicate Ids Causes Error (#627).
* Fixed client bugs where some note metadata was not being updated (#625).
* Added Sync Loop to Integration Tests for Small Speedup (#590).
* Added Serial Num Parameter to Note Recipient Constructor in the Web Client (#671).

### Changes

* [BREAKING] Refactored the sync process to use a new `SyncState` component (#650).
* [BREAKING] Return `None` instead of `Err` when an entity is not found (#632).
* Add support for notes without assets in transaction requests (#654).
* Refactored RPC functions and structs to improve code quality (#616).
* [BREAKING] Added support for new two `Felt` account ID (#639).
* [BREAKING] Removed unnecessary methods from `Client` (#631).
* [BREAKING] Use `thiserror` 2.0 to derive errors (#623).
* [BREAKING] Moved structs from `miden-client::rpc` to `miden-client::rpc::domain::*` and changed prost-generated code location (#608, #610, #615).
* Refactored `Client::import_note` to return an error when the note is already being processed (#602).
* [BREAKING] Added per transaction prover support to the client (#599).
* [BREAKING] Removed unused dependencies (#584).

## 0.6.0 (2024-11-08)

### Features

* Added FPI (Foreign Procedure Invocation) support for `TransactionRequest` (#560).
* [BREAKING] Added transaction prover component to `Client` (#550).
* Added WASM consumable notes API + improved note models (#561).
* Added remote prover support to the web client with CI tests (#562).
* Added delegated proving for web client + improved note models (#566).
* Enabled setting expiration delta for `TransactionRequest` (#553).
* Implemented `GetAccountProof` endpoint (#556).
* [BREAKING] Added support for committed and discarded transactions (#531).
* [BREAKING] Added note tags for future notes in `TransactionRequest` (#538).
* Added support for multiple input note inserts at once (#538).
* Added support for custom transactions in web client (#519).
* Added support for remote proving in the CLI (#552).
* Added Transaction Integration Tests for Web Client (#569).
* Added WASM Input note tests + updated input note models (#554)
* Added Account Integration Tests for Web Client (#532).

### Fixes

* Fixed WASM + added additional WASM models (#548).
* [BREAKING] Added IDs to `SyncSummary` fields (#513).
* Added better error handling for WASM sync state (#558).
* Fixed Broken WASM (#519).
* [BREAKING] Refactored Client struct to use trait objects for inner struct fields (#539).
* Fixed panic on export command without type (#537).

### Changes

* Moved note update logic outside of the `Store` (#559).
* [BREAKING] Refactored the `Store` structure and interface for input notes (#520).
* [BREAKING] Replaced `maybe_await` from `Client` and `Store` with `async`, removed `async` feature (#565, #570).
* [BREAKING] Refactored `OutputNoteRecord` to use states and transitions for updates (#551).
* Rebuilt WASM with latest dependencies (#575).
* [BREAKING] Removed serde's de/serialization from `NoteRecordDetails` and `NoteStatus` (#514).
* Added new variants for the `NoteFilter` struct (#538).
* [BREAKING] Re-exported `TransactionRequest` from submodule, renamed `AccountDetails::Offchain` to `AccountDetails::Private`, renamed `NoteDetails::OffChain` to `NoteDetails::Private` (#508).
* Expose full SyncSummary from WASM (#555).
* [BREAKING] Changed `PaymentTransactionData` and `TransactionRequest` to allow for multiple assets per note (#525).
* Added dedicated separate table for tracked tags (#535).
* [BREAKING] Renamed `off-chain` and `on-chain` to `private` and `public` respectively for the account storage modes (#516).

## v0.5.0 (2024-08-27)

### Features

* Added support for decimal values in the CLI (#454).
* Added serialization for `TransactionRequest` (#471).
* Added support for importing committed notes from older blocks than current (#472).
* Added support for account export in the CLI (#479).
* Added the Web Client Crate (#437)
* Added testing suite for the Web Client Crate (#498)
* Fixed typing for the Web Client Crate (#521)
* [BREAKING] Refactored `TransactionRequest` to represent a generalized transaction (#438).

### Enhancements

* Added conversions for `NoteRecordDetails` (#392).
* Ignored stale updates received during sync process (#412).
* Changed `TransactionRequest` to use `AdviceInputs` instead of `AdviceMap` (#436).
* Tracked token symbols with config file (#441).
* Added validations in transaction requests (#447).
* [BREAKING] Track expected block height for notes (#448).
* Added validation for consumed notes when importing (#449).
* [BREAKING] Removed `TransactionTemplate` and `account_id` from `TransactionRequest` (#478).

### Changes

* Refactor `TransactionRequest` constructor (#434).
* [BREAKING] Refactored `Client` to merge submit_transaction and prove_transaction (#445).
* Change schema and code to to reflect changes to `NoteOrigin` (#463).
* [BREAKING] Updated Rust Client to use the new version of `miden-base` (#492).

### Fixes

* Fixed flaky integration tests (#410).
* Fixed `get_consumable_notes` to consider block header information for consumability (#432).

## v0.4.1 (2024-07-08) - `miden-client` crete only

* Fixed the build script to avoid updating generated files in docs.rs environment (#433).

## v0.4.0 (2024-07-05)

### Features

* [BREAKING] Separated `prove_transaction` from `submit_transaction` in `Client`. (#339)
* Note importing in client now uses the `NoteFile` type (#375).
* Added `wasm` and `async` feature to make the code compatible with WASM-32 target (#378).
* Added WebStore to the miden-client to support WASM-compatible store mechanisms (#401).
* Added WebTonicClient to the miden-client to support WASM-compatible RPC calls (#409).
* [BREAKING] Added unauthenticated notes to `TransactionRequest` and necessary changes to consume unauthenticated notes with the client (#417).
* Added advice map to `TransactionRequest` and updated integration test with example using the advice map to provide more than a single `Word` as `NoteArgs` for a note (#422).
* Made the client `no_std` compatible (#428).

### Enhancements

* Fixed the error message when trying to consume a pending note (now it shows that the transaction is not yet ready to be consumed).
* Added created and consumed note info when printing the transaction summary on the CLI. (#348).
* [BREAKING] Updated CLI commands so assets are now passed as `<AMOUNT>::<FAUCET_ACCOUNT_ID>` (#349).
* Changed `consume-notes` to pick up the default account ID if none is provided, and to consume all notes that are consumable by the ID if no notes are provided to the list. (#350).
* Added integration tests using the CLI (#353).
* Simplified and separated the `notes --list` table (#356).
* Fixed bug when exporting a note into a file (#368).
* Added a new check on account creation / import on the CLI to set the account as the default one if none is set (#372).
* Changed `cargo-make` usage for `make` and `Makefile.toml` for a regular `Makefile` (#359).
* [BREAKING] Library API reorganization (#367).
* New note status added to reflect more possible states (#355).
* Renamed "pending" notes to "expected" notes (#373).
* Implemented retrieval of executed transaction info (id, commit height, account_id) from sync state RPC endpoint (#387).
* Added build script to import Miden node protobuf files to generate types for `tonic_client` and removed `miden-node-proto` dependency (#395).
* [BREAKING] Split cli and client into workspace (#407).
* Moved CLI tests to the `miden-cli` crate (#413).
* Restructured the client crate module organization (#417).

## v0.3.1 (2024-05-22)

* No changes; re-publishing to crates.io to re-build documentation on docs.rs.

## v0.3.0 (2024-05-17)

* Added swap transactions and example flows on integration tests.
* Flatten the CLI subcommand tree.
* Added a mechanism to retrieve MMR data whenever a note created on a past block is imported.
* Changed the way notes are added to the database based on `ExecutedTransaction`.
* Added more feedback information to commands `info`, `notes list`, `notes show`, `account new`, `notes import`, `tx new` and `sync`.
* Add `consumer_account_id` to `InputNoteRecord` with an implementation for sqlite store.
* Renamed the CLI `input-notes` command to `notes`. Now we only export notes that were created on this client as the result of a transaction.
* Added validation using the `NoteScreener` to see if a block has relevant notes.
* Added flags to `init` command for non-interactive environments
* Added an option to verify note existence in the chain before importing.
* Add new store note filter to fetch multiple notes by their id in a single query.
* [BREAKING] `Client::new()` now does not need a `data_store_store` parameter, and `SqliteStore`'s implements interior mutability.
* [BREAKING] The store's `get_input_note` was replaced by `get_input_notes` and a `NoteFilter::Unique` was added.
* Refactored `get_account` to create the account from a single query.
* Added support for using an account as the default for the CLI
* Replace instead of ignore note scripts with when inserting input/output notes with a previously-existing note script root to support adding debug statements.
* Added RPC timeout configuration field
* Add off-chain account support for the tonic client method `get_account_update`.
* Refactored `get_account` to create the account from a single query.
* Admit partial account IDs for the commands that need them.
* Added nextest to be used as test runner.
* Added config file to run integration tests against a remote node.
* Added `CONTRIBUTING.MD` file.
* Renamed `format` command from `Makefile.toml` to `check-format` and added a new `format` command that applies the formatting.
* Added methods to get output notes from client.
* Added a `input-notes list-consumable` command to the CLI.

## 0.2.1 (2024-04-24)

* Added ability to start the client in debug mode (#283).

## 0.2.0 (2024-04-14)

* Added an `init` command to the CLI.
* Added support for on-chain accounts.
* Added support for public notes.
* Added `NoteScreener` struct capable of detecting notes consumable by a client (via heuristics), for storing only relevant notes.
* Added `TransactionRequest` for defining transactions with arbitrary scripts, inputs and outputs and changed the client API to use this definition.
* Added `ClientRng` trait for randomness component within `Client`.
* Refactored integration tests to be run as regular rust tests.
* Normalized note script fields for input note and output note tables in SQLite implementation.
* Added support for P2IDR (pay-to-id with recall) transactions on both the CLI and the lib.
* Removed the `mock-data` command from the CLI.

## 0.1.0 (2024-03-15)

* Initial release.<|MERGE_RESOLUTION|>--- conflicted
+++ resolved
@@ -1,6 +1,5 @@
 # Changelog
 
-<<<<<<< HEAD
 ## 0.13.0 (TBD)
 
 * [BREAKING] Removed `getRpoFalcon512PublicKeyAsWord` and `getEcdsaK256KeccakPublicKeyAsWord` in `AuthSecretKey` 
@@ -10,22 +9,16 @@
 * Consolidated `FetchedNote` fields into `NoteHeader` ([#1536](https://github.com/0xMiden/miden-client/pull/1536)).
 * Added the `--remote-prover-timeout` configuration to the CLI ([#1551](https://github.com/0xMiden/miden-client/pull/1551)).
 * Surface WASM worker errors to the JS wrapper with their original stacks for clearer diagnostics ([#1565](https://github.com/0xMiden/miden-client/issues/1565)).
-
-## 0.12.4 (TBD)
-=======
+* Added doc_cfg as top level cfg_attr to turn on feature annotations in docs.rs and added make targets to serve the docs ([#1543](https://github.com/0xMiden/miden-client/pull/1543)).
+
 ## 0.12.5 (2025-12-01)
->>>>>>> 5f383311
 
 * Changed the default note transport endpoint from `localhost` to `https://transport.miden.io` ([#1574](https://github.com/0xMiden/miden-client/pull/1574)).
 * Fixed a bug where insertions in the `Addresses` table in the IndexedDB Store resulted in the `id` and `address` fields being inverted with each other ([#1532](https://github.com/0xMiden/miden-client/pull/1532)).
-<<<<<<< HEAD
-* Added doc_cfg as top level cfg_attr to turn on feature annotations in docs.rs and added make targets to serve the docs ([#1543](https://github.com/0xMiden/miden-client/pull/1543)).
-=======
 * Changed the note script pre-loading step to include all expected scripts based on specified recipients ([#1539](https://github.com/0xMiden/miden-client/pull/1539)).
 * Added methods to `Package` exposing inner `Program`/`Library`. Also implemented `fromPackage` methods for `NoteScript` & `TransactionScript` ([#1550](https://github.com/0xMiden/miden-client/pull/1550)).
 * Added RPC limit handling for `check_nullifiers` and `get_notes_by_id` ([#1558](https://github.com/0xMiden/miden-client/pull/1558)).
 * Fixed account rollback bug by not loading already discarded transaction on sync state ([#1567](https://github.com/0xMiden/miden-client/pull/1567)).
->>>>>>> 5f383311
 
 ## Miden Client CLI - 0.12.4 (2025-11-17)
 
