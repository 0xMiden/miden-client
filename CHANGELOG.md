# Changelog

## 0.9.0 (TBD)

### Features

* Added support for `bech32` account IDs in the CLI (#840).
* Added support for MASM account component libraries in Web Client (#900).
* Added `NoteUpdate` type to the note update tracker to distinguish between different types of updates (#821).

### Changes

* Updated Web Client README and Documentation (#808).
* [BREAKING] Removed `script_roots` mod in favor of `WellKnownNote` (#834).
* Made non-default options lowercase when prompting for transaction confirmation (#843)
* [BREAKING] Updated keystore to accept arbitrarily large public keys (#833).
* Added Examples to Mdbook for Web Client (#850).
* Added account code to `miden account --show` command (#835).
* Changed exec's input file format to TOML instead of JSON (#870).
* [BREAKING] Client's methods renamed after `PartialMmr` change to `PartialBlockchain` (#894).
* [BREAKING] Made the maximum number of blocks the client can be behind the network customizable (#895).
* Improve Web Client Publishing Flow on Next Branch (#906).
<<<<<<< HEAD
* [BREAKING] Added `tx_graceful_blocks` to `Client` constructor and refactored `TransactionRecord` (#848).
* [BREAKING] Updated the client so that only relevant block headers are stored (#828).
* [BREAKING] Added `DiscardCause` for transactions (#853).
* Chained pending transactions get discarded when one of the transactions in the chain is discarded (#889).
=======
* [BREAKING] Refactored `TransactionRequestBuilder` preset builders (#901).
* [BREAKING] Added `tx_graceful_blocks` to `Client` constructor and refactored `TransactionRecord` (#848).
* [BREAKING] Updated the client so that only relevant block headers are stored (#828).
* [BREAKING] Added `DiscardCause` for transactions (#853).
>>>>>>> 5b984789

## 0.8.2 (TBD)

* Converted Web Client `NoteType` class to `enum` (#831)
* Exported `import_account_by_id` function to Web Client (#858)
* Fixed duplicate key bug in `import_account` (#899)

## 0.8.1 (2025-03-28)

### Features

* Added wallet generation from seed & import from seed on web SDK (#710).
* [BREAKING] Generalized `miden new-account` CLI command (#728).
* Added support to import public accounts to `Client` (#733).
* Added import/export for web client db (#740).
* Added `ClientBuilder` for client initialization (#741).
* [BREAKING] Merged `TonicRpcClient` with `WebTonicRpcClient` and added missing endpoints (#744).
* Added support for script execution in the `Client` and CLI (#777).
* Added note code to `miden notes --show` command (#790).
* Added Delegated Proving Support to All Transaction Types in Web Client (#792).

### Changes

* Added check for empty pay to ID notes (#714).
* [BREAKING] Refactored authentication out of the `Client` and added new separate authenticators (#718).
* Added `ClientBuilder` for client initialization (#741).
* [BREAKING] Removed `KeyStore` trait and added ability to provide signatures to `FilesystemKeyStore` and `WebKeyStore` (#744).
* Moved error handling to the `TransactionRequestBuilder::build()` (#750).
* Re-exported `RemoteTransactionProver` in `rust-client` (#752).
* [BREAKING] Added starting block number parameter to `CheckNullifiersByPrefix` and removed nullifiers from `SyncState` (#758).
* Added recency validations for the client (#776).
* [BREAKING] Updated client to Rust 2024 edition (#778).
* [BREAKING] Removed the `TransactionScriptBuilder` and associated errors from the `rust-client` (#781).
* [BREAKING] Renamed "hash" with "commitment" for block headers, note scripts and accounts (#788, #789).
* [BREAKING] Removed `Rng` generic from `Client` and added support for different keystores and RNGs in `ClientBuilder`  (#782).
* Web client: Exposed `assets` iterator for `AssetVault` (#783)
* Updated protobuf bindings generation to use `miden-node-proto-build` crate (#807).

### Fixes

* [BREAKING] Changed Snake Case Variables to Camel Case in JS/TS Files (#767).
* Fixed Web Keystore (#779).
* Fixed case where the `CheckNullifiersByPrefix` response contained nullifiers after the client's sync height (#784).

## 0.7.2 (2025-03-05) -  `miden-client-web` and `miden-client` crates

### Changes

* [BREAKING] Added initial Web Workers implementation to web client (#720, #743).
* Web client: Exposed `InputNotes` iterator and `assets` getter (#757).
* Web client: Exported `TransactionResult` in typings (#768).
* Implemented serialization and deserialization for `SyncSummary` (#725).

### Fixes

* Web client: Fixed submit transaction; Typescript types now match underlying Client call (#760).

## 0.7.0 (2025-01-28)

### Features

* [BREAKING] Implemented support for overwriting of accounts when importing (#612).
* [BREAKING] Added `AccountRecord` with information about the account's status (#600).
* [BREAKING] Added `TransactionRequestBuilder` for building `TransactionRequest` (#605).
* Added caching for foreign account code (#597).
* Added support for unauthenticated notes consumption in the CLI (#609).
* [BREAKING] Added foreign procedure invocation support for private accounts (#619).
* [BREAKING] Added support for specifying map storage slots for FPI (#645)
* Limited the number of decimals that an asset can have (#666).
* [BREAKING] Removed the `testing` feature from the CLI (#670).
* Added per transaction prover support to the web client (#674).
* [BREAKING] Added `BlockNumber` structure (#677).
* Created functions for creating standard notes and note scripts easily on the web client (#686).
* [BREAKING] Renamed plural modules to singular (#687).
* [BREAKING] Made `idxdb` only usable on WASM targets (#685).
* Added fixed seed option for web client generation (#688).
* [BREAKING] Updated `init` command in the CLI to receive a `--network` flag (#690).
* Improved CLI error messages (#682).
* [BREAKING] Renamed APIs for retrieving account information to use the `try_get_*` naming convention, and added/improved module documentation (#683).
* Enabled TLS on tonic client (#697).
* Added account creation from component templates (#680).
* Added serialization for `TransactionResult` (#704).

### Fixes

* Print MASM debug logs when executing transactions (#661).
* Web Store Minor Logging and Error Handling Improvements (#656).
* Web Store InsertChainMmrNodes Duplicate Ids Causes Error (#627).
* Fixed client bugs where some note metadata was not being updated (#625).
* Added Sync Loop to Integration Tests for Small Speedup (#590).
* Added Serial Num Parameter to Note Recipient Constructor in the Web Client (#671).

### Changes

* [BREAKING] Refactored the sync process to use a new `SyncState` component (#650).
* [BREAKING] Return `None` instead of `Err` when an entity is not found (#632).
* Add support for notes without assets in transaction requests (#654).
* Refactored RPC functions and structs to improve code quality (#616).
* [BREAKING] Added support for new two `Felt` account ID (#639).
* [BREAKING] Removed unnecessary methods from `Client` (#631).
* [BREAKING] Use `thiserror` 2.0 to derive errors (#623).
* [BREAKING] Moved structs from `miden-client::rpc` to `miden-client::rpc::domain::*` and changed prost-generated code location (#608, #610, #615).
* Refactored `Client::import_note` to return an error when the note is already being processed (#602).
* [BREAKING] Added per transaction prover support to the client (#599).
* [BREAKING] Removed unused dependencies (#584).

## 0.6.0 (2024-11-08)

### Features

* Added FPI (Foreign Procedure Invocation) support for `TransactionRequest` (#560).
* [BREAKING] Added transaction prover component to `Client` (#550).
* Added WASM consumable notes API + improved note models (#561).
* Added remote prover support to the web client with CI tests (#562).
* Added delegated proving for web client + improved note models (#566).
* Enabled setting expiration delta for `TransactionRequest` (#553).
* Implemented `GetAccountProof` endpoint (#556).
* [BREAKING] Added support for committed and discarded transactions (#531).
* [BREAKING] Added note tags for future notes in `TransactionRequest` (#538).
* Added support for multiple input note inserts at once (#538).
* Added support for custom transactions in web client (#519).
* Added support for remote proving in the CLI (#552).
* Added Transaction Integration Tests for Web Client (#569).
* Added WASM Input note tests + updated input note models (#554)
* Added Account Integration Tests for Web Client (#532).

### Fixes

* Fixed WASM + added additional WASM models (#548).
* [BREAKING] Added IDs to `SyncSummary` fields (#513).
* Added better error handling for WASM sync state (#558).
* Fixed Broken WASM (#519).
* [BREAKING] Refactored Client struct to use trait objects for inner struct fields (#539).
* Fixed panic on export command without type (#537).

### Changes

* Moved note update logic outside of the `Store` (#559).
* [BREAKING] Refactored the `Store` structure and interface for input notes (#520).
* [BREAKING] Replaced `maybe_await` from `Client` and `Store` with `async`, removed `async` feature (#565, #570).
* [BREAKING] Refactored `OutputNoteRecord` to use states and transitions for updates (#551).
* Rebuilt WASM with latest dependencies (#575).
* [BREAKING] Removed serde's de/serialization from `NoteRecordDetails` and `NoteStatus` (#514).
* Added new variants for the `NoteFilter` struct (#538).
* [BREAKING] Re-exported `TransactionRequest` from submodule, renamed `AccountDetails::Offchain` to `AccountDetails::Private`, renamed `NoteDetails::OffChain` to `NoteDetails::Private` (#508).
* Expose full SyncSummary from WASM (#555).
* [BREAKING] Changed `PaymentTransactionData` and `TransactionRequest` to allow for multiple assets per note (#525).
* Added dedicated separate table for tracked tags (#535).
* [BREAKING] Renamed `off-chain` and `on-chain` to `private` and `public` respectively for the account storage modes (#516).

## v0.5.0 (2024-08-27)

### Features

* Added support for decimal values in the CLI (#454).
* Added serialization for `TransactionRequest` (#471).
* Added support for importing committed notes from older blocks than current (#472).
* Added support for account export in the CLI (#479).
* Added the Web Client Crate (#437)
* Added testing suite for the Web Client Crate (#498)
* Fixed typing for the Web Client Crate (#521)
* [BREAKING] Refactored `TransactionRequest` to represent a generalized transaction (#438).

### Enhancements

* Added conversions for `NoteRecordDetails` (#392).
* Ignored stale updates received during sync process (#412).
* Changed `TransactionRequest` to use `AdviceInputs` instead of `AdviceMap` (#436).
* Tracked token symbols with config file (#441).
* Added validations in transaction requests (#447).
* [BREAKING] Track expected block height for notes (#448).
* Added validation for consumed notes when importing (#449).
* [BREAKING] Removed `TransactionTemplate` and `account_id` from `TransactionRequest` (#478).

### Changes

* Refactor `TransactionRequest` constructor (#434).
* [BREAKING] Refactored `Client` to merge submit_transaction and prove_transaction (#445).
* Change schema and code to to reflect changes to `NoteOrigin` (#463).
* [BREAKING] Updated Rust Client to use the new version of `miden-base` (#492).

### Fixes

* Fixed flaky integration tests (#410).
* Fixed `get_consumable_notes` to consider block header information for consumability (#432).

## v0.4.1 (2024-07-08) - `miden-client` crete only

* Fixed the build script to avoid updating generated files in docs.rs environment (#433).

## v0.4.0 (2024-07-05)

### Features

* [BREAKING] Separated `prove_transaction` from `submit_transaction` in `Client`. (#339)
* Note importing in client now uses the `NoteFile` type (#375).
* Added `wasm` and `async` feature to make the code compatible with WASM-32 target (#378).
* Added WebStore to the miden-client to support WASM-compatible store mechanisms (#401).
* Added WebTonicClient to the miden-client to support WASM-compatible RPC calls (#409).
* [BREAKING] Added unauthenticated notes to `TransactionRequest` and necessary changes to consume unauthenticated notes with the client (#417).
* Added advice map to `TransactionRequest` and updated integration test with example using the advice map to provide more than a single `Word` as `NoteArgs` for a note (#422).
* Made the client `no_std` compatible (#428).

### Enhancements

* Fixed the error message when trying to consume a pending note (now it shows that the transaction is not yet ready to be consumed).
* Added created and consumed note info when printing the transaction summary on the CLI. (#348).
* [BREAKING] Updated CLI commands so assets are now passed as `<AMOUNT>::<FAUCET_ACCOUNT_ID>` (#349).
* Changed `consume-notes` to pick up the default account ID if none is provided, and to consume all notes that are consumable by the ID if no notes are provided to the list. (#350).
* Added integration tests using the CLI (#353).
* Simplified and separated the `notes --list` table (#356).
* Fixed bug when exporting a note into a file (#368).
* Added a new check on account creation / import on the CLI to set the account as the default one if none is set (#372).
* Changed `cargo-make` usage for `make` and `Makefile.toml` for a regular `Makefile` (#359).
* [BREAKING] Library API reorganization (#367).
* New note status added to reflect more possible states (#355).
* Renamed "pending" notes to "expected" notes (#373).
* Implemented retrieval of executed transaction info (id, commit height, account_id) from sync state RPC endpoint (#387).
* Added build script to import Miden node protobuf files to generate types for `tonic_client` and removed `miden-node-proto` dependency (#395).
* [BREAKING] Split cli and client into workspace (#407).
* Moved CLI tests to the `miden-cli` crate (#413).
* Restructured the client crate module organization (#417).

## v0.3.1 (2024-05-22)

* No changes; re-publishing to crates.io to re-build documentation on docs.rs.

## v0.3.0 (2024-05-17)

* Added swap transactions and example flows on integration tests.
* Flatten the CLI subcommand tree.
* Added a mechanism to retrieve MMR data whenever a note created on a past block is imported.
* Changed the way notes are added to the database based on `ExecutedTransaction`.
* Added more feedback information to commands `info`, `notes list`, `notes show`, `account new`, `notes import`, `tx new` and `sync`.
* Add `consumer_account_id` to `InputNoteRecord` with an implementation for sqlite store.
* Renamed the CLI `input-notes` command to `notes`. Now we only export notes that were created on this client as the result of a transaction.
* Added validation using the `NoteScreener` to see if a block has relevant notes.
* Added flags to `init` command for non-interactive environments
* Added an option to verify note existence in the chain before importing.
* Add new store note filter to fetch multiple notes by their id in a single query.
* [BREAKING] `Client::new()` now does not need a `data_store_store` parameter, and `SqliteStore`'s implements interior mutability.
* [BREAKING] The store's `get_input_note` was replaced by `get_input_notes` and a `NoteFilter::Unique` was added.
* Refactored `get_account` to create the account from a single query.
* Added support for using an account as the default for the CLI
* Replace instead of ignore note scripts with when inserting input/output notes with a previously-existing note script root to support adding debug statements.
* Added RPC timeout configuration field
* Add off-chain account support for the tonic client method `get_account_update`.
* Refactored `get_account` to create the account from a single query.
* Admit partial account IDs for the commands that need them.
* Added nextest to be used as test runner.
* Added config file to run integration tests against a remote node.
* Added `CONTRIBUTING.MD` file.
* Renamed `format` command from `Makefile.toml` to `check-format` and added a new `format` command that applies the formatting.
* Added methods to get output notes from client.
* Added a `input-notes list-consumable` command to the CLI.

## 0.2.1 (2024-04-24)

* Added ability to start the client in debug mode (#283).

## 0.2.0 (2024-04-14)

* Added an `init` command to the CLI.
* Added support for on-chain accounts.
* Added support for public notes.
* Added `NoteScreener` struct capable of detecting notes consumable by a client (via heuristics), for storing only relevant notes.
* Added `TransactionRequest` for defining transactions with arbitrary scripts, inputs and outputs and changed the client API to use this definition.
* Added `ClientRng` trait for randomness component within `Client`.
* Refactored integration tests to be run as regular rust tests.
* Normalized note script fields for input note and output note tables in SQLite implementation.
* Added support for P2IDR (pay-to-id with recall) transactions on both the CLI and the lib.
* Removed the `mock-data` command from the CLI.

## 0.1.0 (2024-03-15)

* Initial release.<|MERGE_RESOLUTION|>--- conflicted
+++ resolved
@@ -20,17 +20,11 @@
 * [BREAKING] Client's methods renamed after `PartialMmr` change to `PartialBlockchain` (#894).
 * [BREAKING] Made the maximum number of blocks the client can be behind the network customizable (#895).
 * Improve Web Client Publishing Flow on Next Branch (#906).
-<<<<<<< HEAD
+* [BREAKING] Refactored `TransactionRequestBuilder` preset builders (#901).
 * [BREAKING] Added `tx_graceful_blocks` to `Client` constructor and refactored `TransactionRecord` (#848).
 * [BREAKING] Updated the client so that only relevant block headers are stored (#828).
 * [BREAKING] Added `DiscardCause` for transactions (#853).
 * Chained pending transactions get discarded when one of the transactions in the chain is discarded (#889).
-=======
-* [BREAKING] Refactored `TransactionRequestBuilder` preset builders (#901).
-* [BREAKING] Added `tx_graceful_blocks` to `Client` constructor and refactored `TransactionRecord` (#848).
-* [BREAKING] Updated the client so that only relevant block headers are stored (#828).
-* [BREAKING] Added `DiscardCause` for transactions (#853).
->>>>>>> 5b984789
 
 ## 0.8.2 (TBD)
 
