--- conflicted
+++ resolved
@@ -2,11 +2,8 @@
 
 ## 0.12.5 (2025-12-01)
 
-<<<<<<< HEAD
 * Removed the top-level await from the web-client JS entry point by lazily loading the WASM module, allowing `@demox-labs/miden-sdk` to be imported normally (including in Next.js SSR builds), and updated the worker bootstrap to match.
-=======
 * Changed the default note transport endpoint from `localhost` to `https://transport.miden.io` ([#1574](https://github.com/0xMiden/miden-client/pull/1574)).
->>>>>>> 5f383311
 * Fixed a bug where insertions in the `Addresses` table in the IndexedDB Store resulted in the `id` and `address` fields being inverted with each other ([#1532](https://github.com/0xMiden/miden-client/pull/1532)).
 * Changed the note script pre-loading step to include all expected scripts based on specified recipients ([#1539](https://github.com/0xMiden/miden-client/pull/1539)).
 * Added methods to `Package` exposing inner `Program`/`Library`. Also implemented `fromPackage` methods for `NoteScript` & `TransactionScript` ([#1550](https://github.com/0xMiden/miden-client/pull/1550)).
