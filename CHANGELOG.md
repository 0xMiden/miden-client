--- conflicted
+++ resolved
@@ -6,11 +6,8 @@
 * [BREAKING] Updated `toBech32` AccountID method: it now expects a parameter to specify the NetworkID [(#1043)](https://github.com/0xMiden/miden-client/pull/1043).
 * Introduced enums instead of booleans for public APIs (#1042).
 * [BREAKING] Refactored `OnNoteReceived` callback to return enum with update action (#1051).
-<<<<<<< HEAD
-* `NoteScript` now has a `toString` method that prints its own MAST source [(#1082)](https://github.com/0xMiden/miden-client/pull/1082)
-=======
-* [BREAKING] Updated `applyStateSync` to receive a single object and then write the changes in a single transaction ([#1050](https://github.com/0xMiden/miden-client/pull/1050))
->>>>>>> 442f52e5
+* `NoteScript` now has a `toString` method that prints its own MAST source [(#1082)](https://github.com/0xMiden/miden-client/pull/1082).
+* [BREAKING] Updated `applyStateSync` to receive a single object and then write the changes in a single transaction ([#1050](https://github.com/0xMiden/miden-client/pull/1050)).
 
 ### Features
 
