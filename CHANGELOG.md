# Changelog

## v0.5.0 (TBD)

<<<<<<< HEAD
* Fix `get_consumable_notes` to consider block header information for consumability (#432).
* Add conversions for `NoteRecordDetails` (#392).
=======
* Ignored stale updates received during sync process (#412).
* Refactor `TransactionRequest` constructor (#434).
* Fixed flaky integration tests (#410).
* Added conversions for `NoteRecordDetails` (#392).
* Changed `TransactionRequest` to use `AdviceInputs` instead of `AdviceMap` (#436).
>>>>>>> 6e6ed175

## v0.4.0 (2024-07-05)

### Features

* [BREAKING] Separated `prove_transaction` from `submit_transaction` in `Client`. (#339)
* Note importing in client now uses the `NoteFile` type (#375).
* Added `wasm` and `async` feature to make the code compatible with WASM-32 target (#378).
* Added WebStore to the miden-client to support WASM-compatible store mechanisms (#401).
* Added WebTonicClient to the miden-client to support WASM-compatible RPC calls (#409).
* [BREAKING] Added unauthenticated notes to `TransactionRequest` and necessary changes to consume unauthenticated notes with the client (#417).
* Added advice map to `TransactionRequest` and updated integration test with example using the advice map to provide more than a single `Word` as `NoteArgs` for a note (#422).
* Made the client `no_std` compatible (#428).

### Enhancements

* Fixed the error message when trying to consume a pending note (now it shows that the transaction is not yet ready to be consumed).
* Added created and consumed note info when printing the transaction summary on the CLI. (#348).
* [BREAKING] Updated CLI commands so assets are now passed as `<AMOUNT>::<FAUCET_ACCOUNT_ID>` (#349).
* Changed `consume-notes` to pick up the default account ID if none is provided, and to consume all notes that are consumable by the ID if no notes are provided to the list. (#350).
* Added integration tests using the CLI (#353).
* Simplified and separated the `notes --list` table (#356).
* Fixed bug when exporting a note into a file (#368).
* Added a new check on account creation / import on the CLI to set the account as the default one if none is set (#372).
* Changed `cargo-make` usage for `make` and `Makefile.toml` for a regular `Makefile` (#359).
* [BREAKING] Library API reorganization (#367).
* New note status added to reflect more possible states (#355).
* Renamed "pending" notes to "expected" notes (#373).
* Implemented retrieval of executed transaction info (id, commit height, account_id) from sync state RPC endpoint (#387).
* Added build script to import Miden node protobuf files to generate types for `tonic_client` and removed `miden-node-proto` dependency (#395).
* [BREAKING] Split cli and client into workspace (#407).
* Moved CLI tests to the `miden-cli` crate (#413).
* Restructured the client crate module organization (#417).

## v0.3.1 (2024-05-22)

* No changes; re-publishing to crates.io to re-build documentation on docs.rs.

## v0.3.0 (2024-05-17)

* Added swap transactions and example flows on integration tests.
* Flatten the CLI subcommand tree.
* Added a mechanism to retrieve MMR data whenever a note created on a past block is imported.
* Changed the way notes are added to the database based on `ExecutedTransaction`.
* Added more feedback information to commands `info`, `notes list`, `notes show`, `account new`, `notes import`, `tx new` and `sync`.
* Add `consumer_account_id` to `InputNoteRecord` with an implementation for sqlite store.
* Renamed the CLI `input-notes` command to `notes`. Now we only export notes that were created on this client as the result of a transaction.
* Added validation using the `NoteScreener` to see if a block has relevant notes.
* Added flags to `init` command for non-interactive environments
* Added an option to verify note existence in the chain before importing.
* Add new store note filter to fetch multiple notes by their id in a single query.
* [BREAKING] `Client::new()` now does not need a `data_store_store` parameter, and `SqliteStore`'s implements interior mutability.
* [BREAKING] The store's `get_input_note` was replaced by `get_input_notes` and a `NoteFilter::Unique` was added.
* Refactored `get_account` to create the account from a single query.
* Added support for using an account as the default for the CLI
* Replace instead of ignore note scripts with when inserting input/output notes with a previously-existing note script root to support adding debug statements.
* Added RPC timeout configuration field
* Add off-chain account support for the tonic client method `get_account_update`.
* Refactored `get_account` to create the account from a single query.
* Admit partial account IDs for the commands that need them.
* Added nextest to be used as test runner.
* Added config file to run integration tests against a remote node.
* Added `CONTRIBUTING.MD` file.
* Renamed `format` command from `Makefile.toml` to `check-format` and added a new `format` command that applies the formatting.
* Added methods to get output notes from client.
* Added a `input-notes list-consumable` command to the CLI.

## 0.2.1 (2024-04-24)

* Added ability to start the client in debug mode (#283).

## 0.2.0 (2024-04-14)

* Added an `init` command to the CLI.
* Added support for on-chain accounts.
* Added support for public notes.
* Added `NoteScreener` struct capable of detecting notes consumable by a client (via heuristics), for storing only relevant notes.
* Added `TransactionRequest` for defining transactions with arbitrary scripts, inputs and outputs and changed the client API to use this definition.
* Added `ClientRng` trait for randomness component within `Client`.
* Refactored integration tests to be ran as regular rust tests.
* Normalized note script fields for input note and output note tables in SQLite implementation.
* Added support for P2IDR (pay-to-id with recall) transactions on both the CLI and the lib.
* Removed the `mock-data` command from the CLI.

## 0.1.0 (2024-03-15)

* Initial release.<|MERGE_RESOLUTION|>--- conflicted
+++ resolved
@@ -2,16 +2,12 @@
 
 ## v0.5.0 (TBD)
 
-<<<<<<< HEAD
 * Fix `get_consumable_notes` to consider block header information for consumability (#432).
-* Add conversions for `NoteRecordDetails` (#392).
-=======
 * Ignored stale updates received during sync process (#412).
 * Refactor `TransactionRequest` constructor (#434).
 * Fixed flaky integration tests (#410).
 * Added conversions for `NoteRecordDetails` (#392).
 * Changed `TransactionRequest` to use `AdviceInputs` instead of `AdviceMap` (#436).
->>>>>>> 6e6ed175
 
 ## v0.4.0 (2024-07-05)
 
