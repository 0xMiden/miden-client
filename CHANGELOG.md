--- conflicted
+++ resolved
@@ -16,11 +16,8 @@
 * Added account code to `miden account --show` command (#835).
 * Changed exec's input file format to TOML instead of JSON (#870).
 * [BREAKING] Client's methods renamed after `PartialMmr` change to `PartialBlockchain` (#894).
-<<<<<<< HEAD
+* [BREAKING] Made the maximum number of blocks the client can be behind the network customizable (#895).
 * Exposed new test utilities in the `testing` feature (#882).
-=======
-* [BREAKING] Made the maximum number of blocks the client can be behind the network customizable (#895).
->>>>>>> 3e7319bb
 
 ## 0.8.2 (TBD)
 
