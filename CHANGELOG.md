# Changelog

## 0.7.0 (TBD)

### Changes

<<<<<<< HEAD
* [BREAKING] Moved structs from `miden-client::rpc` to `miden-client::rpc::domain::*` (#608).
=======
* Refactored `Client::import_note` to return an error when the note is already being processed (#602).
>>>>>>> 94415f35

### Fixes
* Added Sync Loop to Integration Tests for Small Speedup (#590).

### Changes
* [BREAKING] Added per transaction prover support to the client (#599).

## 0.6.0 (2024-11-08)

### Features

* Added FPI (Foreign Procedure Invocation) support for `TransactionRequest` (#560).
* [BREAKING] Added transaction prover component to `Client` (#550).
* Added WASM consumable notes API + improved note models (#561).
* Added remote prover support to the web client with CI tests (#562).
* Added delegated proving for web client + improved note models (#566).
* Enabled setting expiration delta for `TransactionRequest` (#553).
* Implemented `GetAccountProof` endpoint (#556).
* [BREAKING] Added support for committed and discarded transactions (#531).
* [BREAKING] Added note tags for future notes in `TransactionRequest` (#538).
* Added support for multiple input note inserts at once (#538).
* Added support for custom transactions in web client (#519).
* Added support for remote proving in the CLI (#552).
* Added Transaction Integration Tests for Web Client (#569).
* Added WASM Input note tests + updated input note models (#554)
* Added Account Integration Tests for Web Client (#532).

### Fixes

* Fixed WASM + added additional WASM models (#548).
* [BREAKING] Added IDs to `SyncSummary` fields (#513).
* Added better error handling for WASM sync state (#558).
* Fixed Broken WASM (#519).
* [BREAKING] Refactored Client struct to use trait objects for inner struct fields (#539).
* Fixed panic on export command without type (#537).

### Changes

* Moved note update logic outside of the `Store` (#559).
* [BREAKING] Refactored the `Store` structure and interface for input notes (#520).
* [BREAKING] Replaced `maybe_await` from `Client` and `Store` with `async`, removed `async` feature (#565, #570).
* [BREAKING] Refactored `OutputNoteRecord` to use states and transitions for updates (#551).
* Rebuilt WASM with latest dependencies (#575).
* [BREAKING] Removed serde's de/serialization from `NoteRecordDetails` and `NoteStatus` (#514).
* Added new variants for the `NoteFilter` struct (#538).
* [BREAKING] Re-exported `TransactionRequest` from submodule, renamed `AccountDetails::Offchain` to `AccountDetails::Private`, renamed `NoteDetails::OffChain` to `NoteDetails::Private` (#508).
* Expose full SyncSummary from WASM (#555).
* [BREAKING] Changed `PaymentTransactionData` and `TransactionRequest` to allow for multiple assets per note (#525).
* Added dedicated separate table for tracked tags (#535).
* [BREAKING] Renamed `off-chain` and `on-chain` to `private` and `public` respectively for the account storage modes (#516).

## v0.5.0 (2024-08-27)

### Features

* Added support for decimal values in the CLI (#454).
* Added serialization for `TransactionRequest` (#471).
* Added support for importing committed notes from older blocks than current (#472).
* Added support for account export in the CLI (#479).
* Added the Web Client Crate (#437)
* Added testing suite for the Web Client Crate (#498)
* Fixed typing for the Web Client Crate (#521)
* [BREAKING] Refactored `TransactionRequest` to represent a generalized transaction (#438).

### Enhancements

* Added conversions for `NoteRecordDetails` (#392).
* Ignored stale updates received during sync process (#412).
* Changed `TransactionRequest` to use `AdviceInputs` instead of `AdviceMap` (#436).
* Tracked token symbols with config file (#441).
* Added validations in transaction requests (#447).
* [BREAKING] Track expected block height for notes (#448).
* Added validation for consumed notes when importing (#449).
* [BREAKING] Removed `TransactionTemplate` and `account_id` from `TransactionRequest` (#478).

### Changes

* Refactor `TransactionRequest` constructor (#434).
* [BREAKING] Refactored `Client` to merge submit_transaction and prove_transaction (#445).
* Change schema and code to to reflect changes to `NoteOrigin` (#463).
* [BREAKING] Updated Rust Client to use the new version of `miden-base` (#492).

### Fixes

* Fixed flaky integration tests (#410).
* Fixed `get_consumable_notes` to consider block header information for consumability (#432).

## v0.4.1 (2024-07-08) - `miden-client` crete only

* Fixed the build script to avoid updating generated files in docs.rs environment (#433).

## v0.4.0 (2024-07-05)

### Features

* [BREAKING] Separated `prove_transaction` from `submit_transaction` in `Client`. (#339)
* Note importing in client now uses the `NoteFile` type (#375).
* Added `wasm` and `async` feature to make the code compatible with WASM-32 target (#378).
* Added WebStore to the miden-client to support WASM-compatible store mechanisms (#401).
* Added WebTonicClient to the miden-client to support WASM-compatible RPC calls (#409).
* [BREAKING] Added unauthenticated notes to `TransactionRequest` and necessary changes to consume unauthenticated notes with the client (#417).
* Added advice map to `TransactionRequest` and updated integration test with example using the advice map to provide more than a single `Word` as `NoteArgs` for a note (#422).
* Made the client `no_std` compatible (#428).

### Enhancements

* Fixed the error message when trying to consume a pending note (now it shows that the transaction is not yet ready to be consumed).
* Added created and consumed note info when printing the transaction summary on the CLI. (#348).
* [BREAKING] Updated CLI commands so assets are now passed as `<AMOUNT>::<FAUCET_ACCOUNT_ID>` (#349).
* Changed `consume-notes` to pick up the default account ID if none is provided, and to consume all notes that are consumable by the ID if no notes are provided to the list. (#350).
* Added integration tests using the CLI (#353).
* Simplified and separated the `notes --list` table (#356).
* Fixed bug when exporting a note into a file (#368).
* Added a new check on account creation / import on the CLI to set the account as the default one if none is set (#372).
* Changed `cargo-make` usage for `make` and `Makefile.toml` for a regular `Makefile` (#359).
* [BREAKING] Library API reorganization (#367).
* New note status added to reflect more possible states (#355).
* Renamed "pending" notes to "expected" notes (#373).
* Implemented retrieval of executed transaction info (id, commit height, account_id) from sync state RPC endpoint (#387).
* Added build script to import Miden node protobuf files to generate types for `tonic_client` and removed `miden-node-proto` dependency (#395).
* [BREAKING] Split cli and client into workspace (#407).
* Moved CLI tests to the `miden-cli` crate (#413).
* Restructured the client crate module organization (#417).

## v0.3.1 (2024-05-22)

* No changes; re-publishing to crates.io to re-build documentation on docs.rs.

## v0.3.0 (2024-05-17)

* Added swap transactions and example flows on integration tests.
* Flatten the CLI subcommand tree.
* Added a mechanism to retrieve MMR data whenever a note created on a past block is imported.
* Changed the way notes are added to the database based on `ExecutedTransaction`.
* Added more feedback information to commands `info`, `notes list`, `notes show`, `account new`, `notes import`, `tx new` and `sync`.
* Add `consumer_account_id` to `InputNoteRecord` with an implementation for sqlite store.
* Renamed the CLI `input-notes` command to `notes`. Now we only export notes that were created on this client as the result of a transaction.
* Added validation using the `NoteScreener` to see if a block has relevant notes.
* Added flags to `init` command for non-interactive environments
* Added an option to verify note existence in the chain before importing.
* Add new store note filter to fetch multiple notes by their id in a single query.
* [BREAKING] `Client::new()` now does not need a `data_store_store` parameter, and `SqliteStore`'s implements interior mutability.
* [BREAKING] The store's `get_input_note` was replaced by `get_input_notes` and a `NoteFilter::Unique` was added.
* Refactored `get_account` to create the account from a single query.
* Added support for using an account as the default for the CLI
* Replace instead of ignore note scripts with when inserting input/output notes with a previously-existing note script root to support adding debug statements.
* Added RPC timeout configuration field
* Add off-chain account support for the tonic client method `get_account_update`.
* Refactored `get_account` to create the account from a single query.
* Admit partial account IDs for the commands that need them.
* Added nextest to be used as test runner.
* Added config file to run integration tests against a remote node.
* Added `CONTRIBUTING.MD` file.
* Renamed `format` command from `Makefile.toml` to `check-format` and added a new `format` command that applies the formatting.
* Added methods to get output notes from client.
* Added a `input-notes list-consumable` command to the CLI.

## 0.2.1 (2024-04-24)

* Added ability to start the client in debug mode (#283).

## 0.2.0 (2024-04-14)

* Added an `init` command to the CLI.
* Added support for on-chain accounts.
* Added support for public notes.
* Added `NoteScreener` struct capable of detecting notes consumable by a client (via heuristics), for storing only relevant notes.
* Added `TransactionRequest` for defining transactions with arbitrary scripts, inputs and outputs and changed the client API to use this definition.
* Added `ClientRng` trait for randomness component within `Client`.
* Refactored integration tests to be run as regular rust tests.
* Normalized note script fields for input note and output note tables in SQLite implementation.
* Added support for P2IDR (pay-to-id with recall) transactions on both the CLI and the lib.
* Removed the `mock-data` command from the CLI.

## 0.1.0 (2024-03-15)

* Initial release.<|MERGE_RESOLUTION|>--- conflicted
+++ resolved
@@ -4,11 +4,8 @@
 
 ### Changes
 
-<<<<<<< HEAD
 * [BREAKING] Moved structs from `miden-client::rpc` to `miden-client::rpc::domain::*` (#608).
-=======
 * Refactored `Client::import_note` to return an error when the note is already being processed (#602).
->>>>>>> 94415f35
 
 ### Fixes
 * Added Sync Loop to Integration Tests for Small Speedup (#590).
