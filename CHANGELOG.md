# Changelog

## 0.11.0 (TBD)

* [BREAKING] Incremented MSRV to 1.88.
* [BREAKING] Updated `toBech32` AccountID method: it now expects a parameter to specify the NetworkID [(#1043)](https://github.com/0xMiden/miden-client/pull/1043).
* Introduced enums instead of booleans for public APIs (#1042).
<<<<<<< HEAD
=======
* [BREAKING] Refactored `OnNoteReceived` callback to return enum with update action (#1051).
>>>>>>> 18c70f8e

### Features

* Added Ability to Convert Word to U64 Array and Felt Array in Web Client (#1041).
* Added `TokenSymbol` Type to Web Client (#1046).
* Implemented missing endpoints for the `MockRpcApi` (#1074).

## 0.10.0 (2025-07-12)

### Features

* Added support for FPI in Web Client (#958).
* Exposed `bech32` account IDs in Web Client (#978).
* Added transaction script argument support to `TransactionRequest` (#1017).
* [BREAKING] Added support for timelock P2IDE notes (#1020).

### Changes

* Replaced deprecated #[clap(...)] with #[command(...)] and #[arg(...)] (#897).
* [BREAKING] Renamed `miden-cli` crate to `miden-client-cli`, and the `miden` executable to `miden-client` (#960).
* [BREAKING] Merged `concurrent` feature with `std` (#974).
* [BREAKING] Changed `TransactionRequest` to use expected output recipients instead of output notes (#976).
* [BREAKING] Removed `TransactionExecutor` from `Client` and `NoteScreener` (#998).
* Enforced input note order in `TransactionRequest` (#1001).
* Added check for duplicate input notes in `TransactionRequest` (#1001).
* [BREAKING] Renamed P2IDR to P2IDE (#1016).
* [BREAKING] Removed `with_` prefix from builder functions (#1018).
* Added a way to instantiate a `ScriptBuilder` from `Client` (#1022).
* [BREAKING] Removed `relevant_notes` from `TransactionResult` (#1030).
* Changed sync to store notes regardless of consumption checks if it matched a tracked tag (#1031).

### Fixes

* Fixed Intermittent Block Header Error During Sync in Web Client (#997).
* Fixed Swap Transaction Request in Web Client (#1002)

## v0.9.4 (2025-07-02)

* Support Operations From Counter Contract FPI Example in Web Client (#958).

## v0.9.3 (2025-06-28)

* Fixed a bug where some partial MMR nodes were missing and causing problems with note consumption (#995).

## 0.9.2 (2025-06-11)

* Refresh dependencies (#972).

### Features

* Added necessary methods to support network transactions in the Web Client (#955).

### Changes

* Fixed wasm-opt options to improve performance of generated wasm (#961).

### Fixes

* Fixed bug where network accounts were not being updated correctly in the client (#955).

## 0.9.0 (2025-05-30)

### Features

* Added support for `bech32` account IDs in the CLI (#840).
* Added support for MASM account component libraries in Web Client (#900).
* Added support for RPC client/server version matching through HTTP ACCEPT header (#912).
* Added a way to ignore invalid input notes when consuming them in a transaction (#898).
* Added `NoteUpdate` type to the note update tracker to distinguish between different types of updates (#821).
* Updated `TonicRpcClient` and `Store` traits to be subtraits of `Send` and `Sync` (#926).
* Updated `TonicRpcClient` and `Store` trait functions to return futures which are `Send` (#926).

### Changes

* Updated Web Client README and Documentation (#808).
* [BREAKING] Removed `script_roots` mod in favor of `WellKnownNote` (#834).
* Made non-default options lowercase when prompting for transaction confirmation (#843)
* [BREAKING] Updated keystore to accept arbitrarily large public keys (#833).
* Added Examples to Mdbook for Web Client (#850).
* Added account code to `miden account --show` command (#835).
* Changed exec's input file format to TOML instead of JSON (#870).
* [BREAKING] Client's methods renamed after `PartialMmr` change to `PartialBlockchain` (#894).
* [BREAKING] Made the maximum number of blocks the client can be behind the network customizable (#895).
* Improved Web Client Publishing Flow on Next Branch (#906).
* [BREAKING] Refactored `TransactionRequestBuilder` preset builders (#901).
* Improved the consumability check of the `NoteScreener` (#898).
* Exposed new test utilities in the `testing` feature (#882).
* [BREAKING] Added `tx_graceful_blocks` to `Client` constructor and refactored `TransactionRecord` (#848).
* [BREAKING] Updated the client so that only relevant block headers are stored (#828).
* [BREAKING] Added `DiscardCause` for transactions (#853).
* Chained pending transactions get discarded when one of the transactions in the chain is discarded (#889).
* [BREAKING] Renamed `NetworkNote` and `AccountDetails` to `FetchedNote` and `FetchedAccount` respectively (#931).
* Fixed wasm-opt options to improve performance of generated wasm. wasm-opt settings were broken before.

## 0.8.2 (TBD)

* Converted Web Client `NoteType` class to `enum` (#831)
* Exported `import_account_by_id` function to Web Client (#858)
* Fixed duplicate key bug in `import_account` (#899)

## 0.8.1 (2025-03-28)

### Features

* Added wallet generation from seed & import from seed on web SDK (#710).
* [BREAKING] Generalized `miden new-account` CLI command (#728).
* Added support to import public accounts to `Client` (#733).
* Added import/export for web client db (#740).
* Added `ClientBuilder` for client initialization (#741).
* [BREAKING] Merged `TonicRpcClient` with `WebTonicRpcClient` and added missing endpoints (#744).
* Added support for script execution in the `Client` and CLI (#777).
* Added note code to `miden notes --show` command (#790).
* Added Delegated Proving Support to All Transaction Types in Web Client (#792).

### Changes

* Added check for empty pay to ID notes (#714).
* [BREAKING] Refactored authentication out of the `Client` and added new separate authenticators (#718).
* Added `ClientBuilder` for client initialization (#741).
* [BREAKING] Removed `KeyStore` trait and added ability to provide signatures to `FilesystemKeyStore` and `WebKeyStore` (#744).
* Moved error handling to the `TransactionRequestBuilder::build()` (#750).
* Re-exported `RemoteTransactionProver` in `rust-client` (#752).
* [BREAKING] Added starting block number parameter to `CheckNullifiersByPrefix` and removed nullifiers from `SyncState` (#758).
* Added recency validations for the client (#776).
* [BREAKING] Updated client to Rust 2024 edition (#778).
* [BREAKING] Removed the `TransactionScriptBuilder` and associated errors from the `rust-client` (#781).
* [BREAKING] Renamed "hash" with "commitment" for block headers, note scripts and accounts (#788, #789).
* [BREAKING] Removed `Rng` generic from `Client` and added support for different keystores and RNGs in `ClientBuilder`  (#782).
* Web client: Exposed `assets` iterator for `AssetVault` (#783)
* Updated protobuf bindings generation to use `miden-node-proto-build` crate (#807).

### Fixes

* [BREAKING] Changed Snake Case Variables to Camel Case in JS/TS Files (#767).
* Fixed Web Keystore (#779).
* Fixed case where the `CheckNullifiersByPrefix` response contained nullifiers after the client's sync height (#784).

## 0.7.2 (2025-03-05) -  `miden-client-web` and `miden-client` crates

### Changes

* [BREAKING] Added initial Web Workers implementation to web client (#720, #743).
* Web client: Exposed `InputNotes` iterator and `assets` getter (#757).
* Web client: Exported `TransactionResult` in typings (#768).
* Implemented serialization and deserialization for `SyncSummary` (#725).

### Fixes

* Web client: Fixed submit transaction; Typescript types now match underlying Client call (#760).

## 0.7.0 (2025-01-28)

### Features

* [BREAKING] Implemented support for overwriting of accounts when importing (#612).
* [BREAKING] Added `AccountRecord` with information about the account's status (#600).
* [BREAKING] Added `TransactionRequestBuilder` for building `TransactionRequest` (#605).
* Added caching for foreign account code (#597).
* Added support for unauthenticated notes consumption in the CLI (#609).
* [BREAKING] Added foreign procedure invocation support for private accounts (#619).
* [BREAKING] Added support for specifying map storage slots for FPI (#645)
* Limited the number of decimals that an asset can have (#666).
* [BREAKING] Removed the `testing` feature from the CLI (#670).
* Added per transaction prover support to the web client (#674).
* [BREAKING] Added `BlockNumber` structure (#677).
* Created functions for creating standard notes and note scripts easily on the web client (#686).
* [BREAKING] Renamed plural modules to singular (#687).
* [BREAKING] Made `idxdb` only usable on WASM targets (#685).
* Added fixed seed option for web client generation (#688).
* [BREAKING] Updated `init` command in the CLI to receive a `--network` flag (#690).
* Improved CLI error messages (#682).
* [BREAKING] Renamed APIs for retrieving account information to use the `try_get_*` naming convention, and added/improved module documentation (#683).
* Enabled TLS on tonic client (#697).
* Added account creation from component templates (#680).
* Added serialization for `TransactionResult` (#704).

### Fixes

* Print MASM debug logs when executing transactions (#661).
* Web Store Minor Logging and Error Handling Improvements (#656).
* Web Store InsertChainMmrNodes Duplicate Ids Causes Error (#627).
* Fixed client bugs where some note metadata was not being updated (#625).
* Added Sync Loop to Integration Tests for Small Speedup (#590).
* Added Serial Num Parameter to Note Recipient Constructor in the Web Client (#671).

### Changes

* [BREAKING] Refactored the sync process to use a new `SyncState` component (#650).
* [BREAKING] Return `None` instead of `Err` when an entity is not found (#632).
* Add support for notes without assets in transaction requests (#654).
* Refactored RPC functions and structs to improve code quality (#616).
* [BREAKING] Added support for new two `Felt` account ID (#639).
* [BREAKING] Removed unnecessary methods from `Client` (#631).
* [BREAKING] Use `thiserror` 2.0 to derive errors (#623).
* [BREAKING] Moved structs from `miden-client::rpc` to `miden-client::rpc::domain::*` and changed prost-generated code location (#608, #610, #615).
* Refactored `Client::import_note` to return an error when the note is already being processed (#602).
* [BREAKING] Added per transaction prover support to the client (#599).
* [BREAKING] Removed unused dependencies (#584).

## 0.6.0 (2024-11-08)

### Features

* Added FPI (Foreign Procedure Invocation) support for `TransactionRequest` (#560).
* [BREAKING] Added transaction prover component to `Client` (#550).
* Added WASM consumable notes API + improved note models (#561).
* Added remote prover support to the web client with CI tests (#562).
* Added delegated proving for web client + improved note models (#566).
* Enabled setting expiration delta for `TransactionRequest` (#553).
* Implemented `GetAccountProof` endpoint (#556).
* [BREAKING] Added support for committed and discarded transactions (#531).
* [BREAKING] Added note tags for future notes in `TransactionRequest` (#538).
* Added support for multiple input note inserts at once (#538).
* Added support for custom transactions in web client (#519).
* Added support for remote proving in the CLI (#552).
* Added Transaction Integration Tests for Web Client (#569).
* Added WASM Input note tests + updated input note models (#554)
* Added Account Integration Tests for Web Client (#532).

### Fixes

* Fixed WASM + added additional WASM models (#548).
* [BREAKING] Added IDs to `SyncSummary` fields (#513).
* Added better error handling for WASM sync state (#558).
* Fixed Broken WASM (#519).
* [BREAKING] Refactored Client struct to use trait objects for inner struct fields (#539).
* Fixed panic on export command without type (#537).

### Changes

* Moved note update logic outside of the `Store` (#559).
* [BREAKING] Refactored the `Store` structure and interface for input notes (#520).
* [BREAKING] Replaced `maybe_await` from `Client` and `Store` with `async`, removed `async` feature (#565, #570).
* [BREAKING] Refactored `OutputNoteRecord` to use states and transitions for updates (#551).
* Rebuilt WASM with latest dependencies (#575).
* [BREAKING] Removed serde's de/serialization from `NoteRecordDetails` and `NoteStatus` (#514).
* Added new variants for the `NoteFilter` struct (#538).
* [BREAKING] Re-exported `TransactionRequest` from submodule, renamed `AccountDetails::Offchain` to `AccountDetails::Private`, renamed `NoteDetails::OffChain` to `NoteDetails::Private` (#508).
* Expose full SyncSummary from WASM (#555).
* [BREAKING] Changed `PaymentTransactionData` and `TransactionRequest` to allow for multiple assets per note (#525).
* Added dedicated separate table for tracked tags (#535).
* [BREAKING] Renamed `off-chain` and `on-chain` to `private` and `public` respectively for the account storage modes (#516).

## v0.5.0 (2024-08-27)

### Features

* Added support for decimal values in the CLI (#454).
* Added serialization for `TransactionRequest` (#471).
* Added support for importing committed notes from older blocks than current (#472).
* Added support for account export in the CLI (#479).
* Added the Web Client Crate (#437)
* Added testing suite for the Web Client Crate (#498)
* Fixed typing for the Web Client Crate (#521)
* [BREAKING] Refactored `TransactionRequest` to represent a generalized transaction (#438).

### Enhancements

* Added conversions for `NoteRecordDetails` (#392).
* Ignored stale updates received during sync process (#412).
* Changed `TransactionRequest` to use `AdviceInputs` instead of `AdviceMap` (#436).
* Tracked token symbols with config file (#441).
* Added validations in transaction requests (#447).
* [BREAKING] Track expected block height for notes (#448).
* Added validation for consumed notes when importing (#449).
* [BREAKING] Removed `TransactionTemplate` and `account_id` from `TransactionRequest` (#478).

### Changes

* Refactor `TransactionRequest` constructor (#434).
* [BREAKING] Refactored `Client` to merge submit_transaction and prove_transaction (#445).
* Change schema and code to to reflect changes to `NoteOrigin` (#463).
* [BREAKING] Updated Rust Client to use the new version of `miden-base` (#492).

### Fixes

* Fixed flaky integration tests (#410).
* Fixed `get_consumable_notes` to consider block header information for consumability (#432).

## v0.4.1 (2024-07-08) - `miden-client` crete only

* Fixed the build script to avoid updating generated files in docs.rs environment (#433).

## v0.4.0 (2024-07-05)

### Features

* [BREAKING] Separated `prove_transaction` from `submit_transaction` in `Client`. (#339)
* Note importing in client now uses the `NoteFile` type (#375).
* Added `wasm` and `async` feature to make the code compatible with WASM-32 target (#378).
* Added WebStore to the miden-client to support WASM-compatible store mechanisms (#401).
* Added WebTonicClient to the miden-client to support WASM-compatible RPC calls (#409).
* [BREAKING] Added unauthenticated notes to `TransactionRequest` and necessary changes to consume unauthenticated notes with the client (#417).
* Added advice map to `TransactionRequest` and updated integration test with example using the advice map to provide more than a single `Word` as `NoteArgs` for a note (#422).
* Made the client `no_std` compatible (#428).

### Enhancements

* Fixed the error message when trying to consume a pending note (now it shows that the transaction is not yet ready to be consumed).
* Added created and consumed note info when printing the transaction summary on the CLI. (#348).
* [BREAKING] Updated CLI commands so assets are now passed as `<AMOUNT>::<FAUCET_ACCOUNT_ID>` (#349).
* Changed `consume-notes` to pick up the default account ID if none is provided, and to consume all notes that are consumable by the ID if no notes are provided to the list. (#350).
* Added integration tests using the CLI (#353).
* Simplified and separated the `notes --list` table (#356).
* Fixed bug when exporting a note into a file (#368).
* Added a new check on account creation / import on the CLI to set the account as the default one if none is set (#372).
* Changed `cargo-make` usage for `make` and `Makefile.toml` for a regular `Makefile` (#359).
* [BREAKING] Library API reorganization (#367).
* New note status added to reflect more possible states (#355).
* Renamed "pending" notes to "expected" notes (#373).
* Implemented retrieval of executed transaction info (id, commit height, account_id) from sync state RPC endpoint (#387).
* Added build script to import Miden node protobuf files to generate types for `tonic_client` and removed `miden-node-proto` dependency (#395).
* [BREAKING] Split cli and client into workspace (#407).
* Moved CLI tests to the `miden-cli` crate (#413).
* Restructured the client crate module organization (#417).

## v0.3.1 (2024-05-22)

* No changes; re-publishing to crates.io to re-build documentation on docs.rs.

## v0.3.0 (2024-05-17)

* Added swap transactions and example flows on integration tests.
* Flatten the CLI subcommand tree.
* Added a mechanism to retrieve MMR data whenever a note created on a past block is imported.
* Changed the way notes are added to the database based on `ExecutedTransaction`.
* Added more feedback information to commands `info`, `notes list`, `notes show`, `account new`, `notes import`, `tx new` and `sync`.
* Add `consumer_account_id` to `InputNoteRecord` with an implementation for sqlite store.
* Renamed the CLI `input-notes` command to `notes`. Now we only export notes that were created on this client as the result of a transaction.
* Added validation using the `NoteScreener` to see if a block has relevant notes.
* Added flags to `init` command for non-interactive environments
* Added an option to verify note existence in the chain before importing.
* Add new store note filter to fetch multiple notes by their id in a single query.
* [BREAKING] `Client::new()` now does not need a `data_store_store` parameter, and `SqliteStore`'s implements interior mutability.
* [BREAKING] The store's `get_input_note` was replaced by `get_input_notes` and a `NoteFilter::Unique` was added.
* Refactored `get_account` to create the account from a single query.
* Added support for using an account as the default for the CLI
* Replace instead of ignore note scripts with when inserting input/output notes with a previously-existing note script root to support adding debug statements.
* Added RPC timeout configuration field
* Add off-chain account support for the tonic client method `get_account_update`.
* Refactored `get_account` to create the account from a single query.
* Admit partial account IDs for the commands that need them.
* Added nextest to be used as test runner.
* Added config file to run integration tests against a remote node.
* Added `CONTRIBUTING.MD` file.
* Renamed `format` command from `Makefile.toml` to `check-format` and added a new `format` command that applies the formatting.
* Added methods to get output notes from client.
* Added a `input-notes list-consumable` command to the CLI.

## 0.2.1 (2024-04-24)

* Added ability to start the client in debug mode (#283).

## 0.2.0 (2024-04-14)

* Added an `init` command to the CLI.
* Added support for on-chain accounts.
* Added support for public notes.
* Added `NoteScreener` struct capable of detecting notes consumable by a client (via heuristics), for storing only relevant notes.
* Added `TransactionRequest` for defining transactions with arbitrary scripts, inputs and outputs and changed the client API to use this definition.
* Added `ClientRng` trait for randomness component within `Client`.
* Refactored integration tests to be run as regular rust tests.
* Normalized note script fields for input note and output note tables in SQLite implementation.
* Added support for P2IDR (pay-to-id with recall) transactions on both the CLI and the lib.
* Removed the `mock-data` command from the CLI.

## 0.1.0 (2024-03-15)

* Initial release.<|MERGE_RESOLUTION|>--- conflicted
+++ resolved
@@ -5,10 +5,7 @@
 * [BREAKING] Incremented MSRV to 1.88.
 * [BREAKING] Updated `toBech32` AccountID method: it now expects a parameter to specify the NetworkID [(#1043)](https://github.com/0xMiden/miden-client/pull/1043).
 * Introduced enums instead of booleans for public APIs (#1042).
-<<<<<<< HEAD
-=======
 * [BREAKING] Refactored `OnNoteReceived` callback to return enum with update action (#1051).
->>>>>>> 18c70f8e
 
 ### Features
 
