# Changelog

<<<<<<< HEAD
* Add `NoteScreener` struct capable of detecting notes consumable by a client (via heuristics).
* Refactored integration tests to be ran as regular rust tests.
* Normalize note script fields for input note and output note tables in sqlite implementation.
* Adds support for P2IDR (Pay To ID with Recall) transactions on both the CLI and the lib.
* Removed `MockDataStore` and replaced usage in affected tests for loading mock data on the DB.
* Removed the `mock-data` command from the CLI
* Removed `MockClient` altogether from the CLI
* Adds support for P2IDR (Pay To ID with Recall) transactions on both the CLI and the lib.
=======
* Added `TransactionRequest` for defining transactions with arbitrary scripts, inputs and outputs and changed the client API to use this definition.
* Added `ClientRng` trait for randomness component within `Client`.
* Refactored integration tests to be ran as regular rust tests.
* Normalized note script fields for input note and output note tables in SQLite implementation.
* Added support for P2IDR (pay-to-id with recall) transactions on both the CLI and the lib.
* Removed `MockDataStore` and replaced usage in affected tests for loading mock data on the DB.
* Removed the `mock-data` command from the CLI.
* Removed `MockClient` altogether from the CLI.
>>>>>>> 1b2a59f4

## 0.1.0 (2024-03-15)

* Initial release.<|MERGE_RESOLUTION|>--- conflicted
+++ resolved
@@ -1,15 +1,6 @@
 # Changelog
 
-<<<<<<< HEAD
-* Add `NoteScreener` struct capable of detecting notes consumable by a client (via heuristics).
-* Refactored integration tests to be ran as regular rust tests.
-* Normalize note script fields for input note and output note tables in sqlite implementation.
-* Adds support for P2IDR (Pay To ID with Recall) transactions on both the CLI and the lib.
-* Removed `MockDataStore` and replaced usage in affected tests for loading mock data on the DB.
-* Removed the `mock-data` command from the CLI
-* Removed `MockClient` altogether from the CLI
-* Adds support for P2IDR (Pay To ID with Recall) transactions on both the CLI and the lib.
-=======
+* Added `NoteScreener` struct capable of detecting notes consumable by a client (via heuristics).
 * Added `TransactionRequest` for defining transactions with arbitrary scripts, inputs and outputs and changed the client API to use this definition.
 * Added `ClientRng` trait for randomness component within `Client`.
 * Refactored integration tests to be ran as regular rust tests.
@@ -18,7 +9,6 @@
 * Removed `MockDataStore` and replaced usage in affected tests for loading mock data on the DB.
 * Removed the `mock-data` command from the CLI.
 * Removed `MockClient` altogether from the CLI.
->>>>>>> 1b2a59f4
 
 ## 0.1.0 (2024-03-15)
 
