--- conflicted
+++ resolved
@@ -3,11 +3,8 @@
 ## 0.12.4 (TBD)
 
 * Fixed a bug where insertions in the `Addresses` table in the IndexedDB Store resulted in the `id` and `address` fields being inverted with each other ([#1532](https://github.com/0xMiden/miden-client/pull/1532)).
-<<<<<<< HEAD
+* Added doc_cfg as top level cfg_attr to turn on feature annotations in docs.rs and added make targets to serve the docs ([#1543](https://github.com/0xMiden/miden-client/pull/1543)).
 * Updated `DataStore` implementation to prevent retrieving whole `vault` and `storage` ([#1419](https://github.com/0xMiden/miden-client/pull/1419))
-=======
-* Added doc_cfg as top level cfg_attr to turn on feature annotations in docs.rs and added make targets to serve the docs ([#1543](https://github.com/0xMiden/miden-client/pull/1543)).
->>>>>>> f81162dc
 
 ## Miden Client CLI - 0.12.4 (2025-11-17)
 
