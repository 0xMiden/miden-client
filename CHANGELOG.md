--- conflicted
+++ resolved
@@ -1,10 +1,7 @@
 # Changelog
 
-<<<<<<< HEAD
 * [BREAKING] Library API reorganization (#367).
-=======
 * Added `wasm` and `async` feature to make the code compatible with WASM-32 target (#378).
->>>>>>> cdee7362
 * Changed `cargo-make` usage for `make` and `Makefile.toml` for a regular `Makefile` (#359).
 * Added integration tests using the CLI (#353).
 * Added a new check on account creation / import on the CLI to set the account as the default one if none is set (#372).
