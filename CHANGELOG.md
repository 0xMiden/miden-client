--- conflicted
+++ resolved
@@ -1,13 +1,9 @@
 # Changelog
 
-<<<<<<< HEAD
 * [BREAKING] Added unauthenticated notes to `TransactionRequest` and necessary changes to consume unauthenticated notes with the client (#417).
-* Move cli tests to the `miden-cli` crate (#413).
-=======
 * Added advice map to `TransactionRequest` and updated integration test with example using the advice map to provide more than a single `Word` as `NoteArgs` for a note (#422).
 * Restructured the client crate module organization (#417).
 * Moved CLI tests to the `miden-cli` crate (#413).
->>>>>>> be5af12a
 * Added WebTonicClient to the miden-client to support WASM-compatible RPC calls (#409).
 * Added WebStore to the miden-client to support WASM-compatible store mechanisms (#401).
 * [BREAKING] Split cli and client into workspace (#407).
