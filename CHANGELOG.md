# Changelog

<<<<<<< HEAD
## 0.12.0 (TBD)
* Added `serialize` and `deserialize` methods for `NoteScript` [(#1117)](https://github.com/0xMiden/miden-client/pull/1117).

### Changes

* [BREAKING] Incremented MSRV to 1.89.
* Bumped web-client version in package.json after merging main into next.
* Added support for getting specific vault and storage elements from `Store` along with their proofs ([#1164](https://github.com/0xMiden/miden-client/pull/1164)).
* Modified the RPC client to avoid reconnection when setting commitment header ([#1166](https://github.com/0xMiden/miden-client/pull/1166)).
=======
## 0.11.3 (2025-09-08)

* Refreshed dependencies ([#1269](https://github.com/0xMiden/miden-client/pull/1269)).
>>>>>>> 233795cb

## 0.11.2 (2025-09-02)

* Added WASM bindings for the `Address` type from the miden_objects crate ([#1244](https://github.com/0xMiden/miden-client/pull/1244)).
* Updated index.d.ts file to reflect recent address changes + updates to `NetworkId` enum ([#1249](https://github.com/0xMiden/miden-client/pull/1249))

## 0.11.1 (2025-08-31)

### Fixes

* Added JS files generated from TypeScript ([#1218](https://github.com/0xMiden/miden-client/pull/1218)).
* Changed method for automatically picking up tests for integraion tests binary ([#1219](https://github.com/0xMiden/miden-client/pull/1219)).

## 0.11.0 (2025-08-30)

### Features

* Added ability to convert `Word` to `U64` array and `Felt` array in Web Client ([#1041](https://github.com/0xMiden/miden-client/pull/1041)).
* [BREAKING] Added genesis commitment header to `TonicRpcClient` requests ([#1045](https://github.com/0xMiden/miden-client/pull/1045)).
* Added `TokenSymbol` type to Web Client ([#1046](https://github.com/0xMiden/miden-client/pull/1046)).
* Implemented missing endpoints for the `MockRpcApi` ([#1074](https://github.com/0xMiden/miden-client/pull/1074)).
* Added bindings for retrieving storage `AccountDelta` in the web client ([#1098](https://github.com/0xMiden/miden-client/pull/1098)).
* Added `TransactionSummary`, `AccountDelta`, and `BasicFungibleFaucet` types to Web Client ([#1115](https://github.com/0xMiden/miden-client/pull/1115)).
* Added authentication arguments support to `TransactionRequest` ([#1121](https://github.com/0xMiden/miden-client/pull/1121)).
* Added `multicall` support for the CLI ([#1141](https://github.com/0xMiden/miden-client/pull/1141)).
* Added `SigningInputs` to Web Client ([#1160](https://github.com/0xMiden/miden-client/pull/1160)).
* Added an `RpcClient` to the Web Client, with a `getNotesById` call ([#1191](https://github.com/0xMiden/miden-client/pull/1191)).

### Changes

* [BREAKING] Incremented MSRV to 1.88.
* Introduced enums instead of booleans for public APIs ([#1042](https://github.com/0xMiden/miden-client/pull/1042)).
* [BREAKING] Updated `toBech32` AccountID method: it now expects a parameter to specify the NetworkID ([#1043](https://github.com/0xMiden/miden-client/pull/1043)).
* [BREAKING] Updated `applyStateSync` to receive a single object and then write the changes in a single transaction ([#1050](https://github.com/0xMiden/miden-client/pull/1050)).
* [BREAKING] Refactored `OnNoteReceived` callback to return enum with update action ([#1051](https://github.com/0xMiden/miden-client/pull/1051)).
* [BREAKING] Made authenticator optional for `ClientBuilder` and `Client::new`. The authenticator parameter is now optional, allowing clients to be created without authentication capabilities ([#1056](https://github.com/0xMiden/miden-client/pull/1056)).
* [BREAKING] `insertAccountRecord` changed the order of some parameters [(#1068)](https://github.com/0xMiden/miden-client/pull/1068).
* The rust-client has now a simple TypeScript setup for its JS code [(#1068)](https://github.com/0xMiden/miden-client/pull/1068).
* Added the `miden-client-integration-tests` binary for running integration tests against a remote node ([#1075](https://github.com/0xMiden/miden-client/pull/1075)).
* [BREAKING] Changed `OnNoteReceived` from closure to trait object ([#1080](https://github.com/0xMiden/miden-client/pull/1080)).
* `NoteScript` now has a `toString` method that prints its own MAST source [(#1082)](https://github.com/0xMiden/miden-client/pull/1082).
* Added support for `MockRpcApi` to web client ([#1096](https://github.com/0xMiden/miden-client/pull/1096)).
* [BREAKING] Implemented asynchronous execution hosts and removed web key store workarounds [(#1104)](https://github.com/0xMiden/miden-client/pull/1104).
* Exposed signatures and serialization for public keys and secret keys [(#1107)](https://github.com/0xMiden/miden-client/pull/1107).
* Added a `exportAccount` method in Web Client ([#1111](https://github.com/0xMiden/miden-client/pull/1111)).
* Exposed additional `TransactionFilter` filters in Web Client ([#1114](https://github.com/0xMiden/miden-client/pull/1114)).
* Refactored internal structure of account vault and storage Sqlite tables ([#1128](https://github.com/0xMiden/miden-client/pull/1128)).
* Added a `NoteScript` getter for the Web Client `Note` model ([#1135](https://github.com/0xMiden/miden-client/pull/1135/)).
* Account related records are now directly stored as Uint8Arrays instead of using Blobs, this fixes a bug with Webkit-based browsers [(#1137)](https://github.com/0xMiden/miden-client/pull/1137).
* [BREAKING] Fixed `createP2IDNote` and `createP2IDENote` convenience functions in the Web Client ([#1142](https://github.com/0xMiden/miden-client/pull/1142)).
* Store changes after transaction execution no longer require fetching the whole account state ([#1147](https://github.com/0xMiden/miden-client/pull/1147)).
* [BREAKING] Use typescript for web_store files: transactions.js & sync.js; add some utils to avoid error-related boilerplate [(#1151)](https://github.com/0xMiden/miden-client/pull/1151). Breaking change: `upsertTransactionRecord` has changed the order of its parameters.
* [BREAKING] Renamed `export/importNote` to `export/importNoteFile`, expose serialization functions for `Note` in Web Client ([#1159](https://github.com/0xMiden/miden-client/pull/1159)).
* Reexported utils to parse token amounts as base units ([#1161](https://github.com/0xMiden/miden-client/pull/1161)).
* Every JS file under `rust-client's` `web store` is now using Typescript ([#1171](https://github.com/0xMiden/miden-client/pull/1171)).
* [BREAKING] The WASM import has been changed into an async function to avoid issues with top-level awaits and some vite projects. ([#1172])(<https://github.com/0xMiden/miden-client/pull/1172>).
* Tracked creation and committed timestamps for `TransactionRecord` ([#1173](https://github.com/0xMiden/miden-client/pull/1173)).
* [BREAKING] Removed `AccountId` to bech32 conversions and the `get_account_state_delta` RPC endpoint  ([#1177](https://github.com/0xMiden/miden-client/pull/1177)).
* [BREAKING] Changed `exportNoteFile` to fail fast on invalid export type ([#1198](https://github.com/0xMiden/miden-client/pull/1198)).
* [BREAKING] Refactored RPC errors ([#1202](https://github.com/0xMiden/miden-client/pull/1202)).

## 0.10.2 (2025-08-04)

### Fixes

* Added `AuthScheme::NoAuth` support to `Client` (#1123).

## 0.10.1 (2025-07-26)

* Avoid passing unneeded nodes to `PartialMmr::from_parts` (#1081).

## 0.10.0 (2025-07-12)

### Features

* Added support for FPI in Web Client (#958).
* Exposed `bech32` account IDs in Web Client (#978).
* Added transaction script argument support to `TransactionRequest` (#1017).
* [BREAKING] Added support for timelock P2IDE notes (#1020).

### Changes

* Replaced deprecated #[clap(...)] with #[command(...)] and #[arg(...)] (#897).
* [BREAKING] Renamed `miden-cli` crate to `miden-client-cli`, and the `miden` executable to `miden-client` (#960).
* [BREAKING] Merged `concurrent` feature with `std` (#974).
* [BREAKING] Changed `TransactionRequest` to use expected output recipients instead of output notes (#976).
* [BREAKING] Removed `TransactionExecutor` from `Client` and `NoteScreener` (#998).
* Enforced input note order in `TransactionRequest` (#1001).
* Added check for duplicate input notes in `TransactionRequest` (#1001).
* [BREAKING] Renamed P2IDR to P2IDE (#1016).
* [BREAKING] Removed `with_` prefix from builder functions (#1018).
* Added a way to instantiate a `ScriptBuilder` from `Client` (#1022).
* [BREAKING] Removed `relevant_notes` from `TransactionResult` (#1030).
* Changed sync to store notes regardless of consumption checks if it matched a tracked tag (#1031).

### Fixes

* Fixed Intermittent Block Header Error During Sync in Web Client (#997).
* Fixed Swap Transaction Request in Web Client (#1002)

## v0.9.4 (2025-07-02)

* Support Operations From Counter Contract FPI Example in Web Client (#958).

## v0.9.3 (2025-06-28)

* Fixed a bug where some partial MMR nodes were missing and causing problems with note consumption (#995).

## 0.9.2 (2025-06-11)

* Refresh dependencies (#972).

### Features

* Added necessary methods to support network transactions in the Web Client (#955).

### Changes

* Fixed wasm-opt options to improve performance of generated wasm (#961).

### Fixes

* Fixed bug where network accounts were not being updated correctly in the client (#955).

## 0.9.0 (2025-05-30)

### Features

* Added support for `bech32` account IDs in the CLI (#840).
* Added support for MASM account component libraries in Web Client (#900).
* Added support for RPC client/server version matching through HTTP ACCEPT header (#912).
* Added a way to ignore invalid input notes when consuming them in a transaction (#898).
* Added `NoteUpdate` type to the note update tracker to distinguish between different types of updates (#821).
* Updated `TonicRpcClient` and `Store` traits to be subtraits of `Send` and `Sync` (#926).
* Updated `TonicRpcClient` and `Store` trait functions to return futures which are `Send` (#926).

### Changes

* Updated Web Client README and Documentation (#808).
* [BREAKING] Removed `script_roots` mod in favor of `WellKnownNote` (#834).
* Made non-default options lowercase when prompting for transaction confirmation (#843)
* [BREAKING] Updated keystore to accept arbitrarily large public keys (#833).
* Added Examples to Mdbook for Web Client (#850).
* Added account code to `miden account --show` command (#835).
* Changed exec's input file format to TOML instead of JSON (#870).
* [BREAKING] Client's methods renamed after `PartialMmr` change to `PartialBlockchain` (#894).
* [BREAKING] Made the maximum number of blocks the client can be behind the network customizable (#895).
* Improved Web Client Publishing Flow on Next Branch (#906).
* [BREAKING] Refactored `TransactionRequestBuilder` preset builders (#901).
* Improved the consumability check of the `NoteScreener` (#898).
* Exposed new test utilities in the `testing` feature (#882).
* [BREAKING] Added `tx_graceful_blocks` to `Client` constructor and refactored `TransactionRecord` (#848).
* [BREAKING] Updated the client so that only relevant block headers are stored (#828).
* [BREAKING] Added `DiscardCause` for transactions (#853).
* Chained pending transactions get discarded when one of the transactions in the chain is discarded (#889).
* [BREAKING] Renamed `NetworkNote` and `AccountDetails` to `FetchedNote` and `FetchedAccount` respectively (#931).
* Fixed wasm-opt options to improve performance of generated wasm. wasm-opt settings were broken before.

## 0.8.2 (TBD)

* Converted Web Client `NoteType` class to `enum` (#831)
* Exported `import_account_by_id` function to Web Client (#858)
* Fixed duplicate key bug in `import_account` (#899)

## 0.8.1 (2025-03-28)

### Features

* Added wallet generation from seed & import from seed on web SDK (#710).
* [BREAKING] Generalized `miden new-account` CLI command (#728).
* Added support to import public accounts to `Client` (#733).
* Added import/export for web client db (#740).
* Added `ClientBuilder` for client initialization (#741).
* [BREAKING] Merged `TonicRpcClient` with `WebTonicRpcClient` and added missing endpoints (#744).
* Added support for script execution in the `Client` and CLI (#777).
* Added note code to `miden notes --show` command (#790).
* Added Delegated Proving Support to All Transaction Types in Web Client (#792).

### Changes

* Added check for empty pay to ID notes (#714).
* [BREAKING] Refactored authentication out of the `Client` and added new separate authenticators (#718).
* Added `ClientBuilder` for client initialization (#741).
* [BREAKING] Removed `KeyStore` trait and added ability to provide signatures to `FilesystemKeyStore` and `WebKeyStore` (#744).
* Moved error handling to the `TransactionRequestBuilder::build()` (#750).
* Re-exported `RemoteTransactionProver` in `rust-client` (#752).
* [BREAKING] Added starting block number parameter to `CheckNullifiersByPrefix` and removed nullifiers from `SyncState` (#758).
* Added recency validations for the client (#776).
* [BREAKING] Updated client to Rust 2024 edition (#778).
* [BREAKING] Removed the `TransactionScriptBuilder` and associated errors from the `rust-client` (#781).
* [BREAKING] Renamed "hash" with "commitment" for block headers, note scripts and accounts (#788, #789).
* [BREAKING] Removed `Rng` generic from `Client` and added support for different keystores and RNGs in `ClientBuilder`  (#782).
* Web client: Exposed `assets` iterator for `AssetVault` (#783)
* Updated protobuf bindings generation to use `miden-node-proto-build` crate (#807).

### Fixes

* [BREAKING] Changed Snake Case Variables to Camel Case in JS/TS Files (#767).
* Fixed Web Keystore (#779).
* Fixed case where the `CheckNullifiersByPrefix` response contained nullifiers after the client's sync height (#784).

## 0.7.2 (2025-03-05) -  `miden-client-web` and `miden-client` crates

### Changes

* [BREAKING] Added initial Web Workers implementation to web client (#720, #743).
* Web client: Exposed `InputNotes` iterator and `assets` getter (#757).
* Web client: Exported `TransactionResult` in typings (#768).
* Implemented serialization and deserialization for `SyncSummary` (#725).

### Fixes

* Web client: Fixed submit transaction; Typescript types now match underlying Client call (#760).

## 0.7.0 (2025-01-28)

### Features

* [BREAKING] Implemented support for overwriting of accounts when importing (#612).
* [BREAKING] Added `AccountRecord` with information about the account's status (#600).
* [BREAKING] Added `TransactionRequestBuilder` for building `TransactionRequest` (#605).
* Added caching for foreign account code (#597).
* Added support for unauthenticated notes consumption in the CLI (#609).
* [BREAKING] Added foreign procedure invocation support for private accounts (#619).
* [BREAKING] Added support for specifying map storage slots for FPI (#645)
* Limited the number of decimals that an asset can have (#666).
* [BREAKING] Removed the `testing` feature from the CLI (#670).
* Added per transaction prover support to the web client (#674).
* [BREAKING] Added `BlockNumber` structure (#677).
* Created functions for creating standard notes and note scripts easily on the web client (#686).
* [BREAKING] Renamed plural modules to singular (#687).
* [BREAKING] Made `idxdb` only usable on WASM targets (#685).
* Added fixed seed option for web client generation (#688).
* [BREAKING] Updated `init` command in the CLI to receive a `--network` flag (#690).
* Improved CLI error messages (#682).
* [BREAKING] Renamed APIs for retrieving account information to use the `try_get_*` naming convention, and added/improved module documentation (#683).
* Enabled TLS on tonic client (#697).
* Added account creation from component templates (#680).
* Added serialization for `TransactionResult` (#704).

### Fixes

* Print MASM debug logs when executing transactions (#661).
* Web Store Minor Logging and Error Handling Improvements (#656).
* Web Store InsertChainMmrNodes Duplicate Ids Causes Error (#627).
* Fixed client bugs where some note metadata was not being updated (#625).
* Added Sync Loop to Integration Tests for Small Speedup (#590).
* Added Serial Num Parameter to Note Recipient Constructor in the Web Client (#671).

### Changes

* [BREAKING] Refactored the sync process to use a new `SyncState` component (#650).
* [BREAKING] Return `None` instead of `Err` when an entity is not found (#632).
* Add support for notes without assets in transaction requests (#654).
* Refactored RPC functions and structs to improve code quality (#616).
* [BREAKING] Added support for new two `Felt` account ID (#639).
* [BREAKING] Removed unnecessary methods from `Client` (#631).
* [BREAKING] Use `thiserror` 2.0 to derive errors (#623).
* [BREAKING] Moved structs from `miden-client::rpc` to `miden-client::rpc::domain::*` and changed prost-generated code location (#608, #610, #615).
* Refactored `Client::import_note` to return an error when the note is already being processed (#602).
* [BREAKING] Added per transaction prover support to the client (#599).
* [BREAKING] Removed unused dependencies (#584).

## 0.6.0 (2024-11-08)

### Features

* Added FPI (Foreign Procedure Invocation) support for `TransactionRequest` (#560).
* [BREAKING] Added transaction prover component to `Client` (#550).
* Added WASM consumable notes API + improved note models (#561).
* Added remote prover support to the web client with CI tests (#562).
* Added delegated proving for web client + improved note models (#566).
* Enabled setting expiration delta for `TransactionRequest` (#553).
* Implemented `GetAccountProof` endpoint (#556).
* [BREAKING] Added support for committed and discarded transactions (#531).
* [BREAKING] Added note tags for future notes in `TransactionRequest` (#538).
* Added support for multiple input note inserts at once (#538).
* Added support for custom transactions in web client (#519).
* Added support for remote proving in the CLI (#552).
* Added Transaction Integration Tests for Web Client (#569).
* Added WASM Input note tests + updated input note models (#554)
* Added Account Integration Tests for Web Client (#532).

### Fixes

* Fixed WASM + added additional WASM models (#548).
* [BREAKING] Added IDs to `SyncSummary` fields (#513).
* Added better error handling for WASM sync state (#558).
* Fixed Broken WASM (#519).
* [BREAKING] Refactored Client struct to use trait objects for inner struct fields (#539).
* Fixed panic on export command without type (#537).

### Changes

* Moved note update logic outside of the `Store` (#559).
* [BREAKING] Refactored the `Store` structure and interface for input notes (#520).
* [BREAKING] Replaced `maybe_await` from `Client` and `Store` with `async`, removed `async` feature (#565, #570).
* [BREAKING] Refactored `OutputNoteRecord` to use states and transitions for updates (#551).
* Rebuilt WASM with latest dependencies (#575).
* [BREAKING] Removed serde's de/serialization from `NoteRecordDetails` and `NoteStatus` (#514).
* Added new variants for the `NoteFilter` struct (#538).
* [BREAKING] Re-exported `TransactionRequest` from submodule, renamed `AccountDetails::Offchain` to `AccountDetails::Private`, renamed `NoteDetails::OffChain` to `NoteDetails::Private` (#508).
* Expose full SyncSummary from WASM (#555).
* [BREAKING] Changed `PaymentTransactionData` and `TransactionRequest` to allow for multiple assets per note (#525).
* Added dedicated separate table for tracked tags (#535).
* [BREAKING] Renamed `off-chain` and `on-chain` to `private` and `public` respectively for the account storage modes (#516).

## v0.5.0 (2024-08-27)

### Features

* Added support for decimal values in the CLI (#454).
* Added serialization for `TransactionRequest` (#471).
* Added support for importing committed notes from older blocks than current (#472).
* Added support for account export in the CLI (#479).
* Added the Web Client Crate (#437)
* Added testing suite for the Web Client Crate (#498)
* Fixed typing for the Web Client Crate (#521)
* [BREAKING] Refactored `TransactionRequest` to represent a generalized transaction (#438).

### Enhancements

* Added conversions for `NoteRecordDetails` (#392).
* Ignored stale updates received during sync process (#412).
* Changed `TransactionRequest` to use `AdviceInputs` instead of `AdviceMap` (#436).
* Tracked token symbols with config file (#441).
* Added validations in transaction requests (#447).
* [BREAKING] Track expected block height for notes (#448).
* Added validation for consumed notes when importing (#449).
* [BREAKING] Removed `TransactionTemplate` and `account_id` from `TransactionRequest` (#478).

### Changes

* Refactor `TransactionRequest` constructor (#434).
* [BREAKING] Refactored `Client` to merge submit_transaction and prove_transaction (#445).
* Change schema and code to to reflect changes to `NoteOrigin` (#463).
* [BREAKING] Updated Rust Client to use the new version of `miden-base` (#492).

### Fixes

* Fixed flaky integration tests (#410).
* Fixed `get_consumable_notes` to consider block header information for consumability (#432).

## v0.4.1 (2024-07-08) - `miden-client` crete only

* Fixed the build script to avoid updating generated files in docs.rs environment (#433).

## v0.4.0 (2024-07-05)

### Features

* [BREAKING] Separated `prove_transaction` from `submit_transaction` in `Client`. (#339)
* Note importing in client now uses the `NoteFile` type (#375).
* Added `wasm` and `async` feature to make the code compatible with WASM-32 target (#378).
* Added WebStore to the miden-client to support WASM-compatible store mechanisms (#401).
* Added WebTonicClient to the miden-client to support WASM-compatible RPC calls (#409).
* [BREAKING] Added unauthenticated notes to `TransactionRequest` and necessary changes to consume unauthenticated notes with the client (#417).
* Added advice map to `TransactionRequest` and updated integration test with example using the advice map to provide more than a single `Word` as `NoteArgs` for a note (#422).
* Made the client `no_std` compatible (#428).

### Enhancements

* Fixed the error message when trying to consume a pending note (now it shows that the transaction is not yet ready to be consumed).
* Added created and consumed note info when printing the transaction summary on the CLI. (#348).
* [BREAKING] Updated CLI commands so assets are now passed as `<AMOUNT>::<FAUCET_ACCOUNT_ID>` (#349).
* Changed `consume-notes` to pick up the default account ID if none is provided, and to consume all notes that are consumable by the ID if no notes are provided to the list. (#350).
* Added integration tests using the CLI (#353).
* Simplified and separated the `notes --list` table (#356).
* Fixed bug when exporting a note into a file (#368).
* Added a new check on account creation / import on the CLI to set the account as the default one if none is set (#372).
* Changed `cargo-make` usage for `make` and `Makefile.toml` for a regular `Makefile` (#359).
* [BREAKING] Library API reorganization (#367).
* New note status added to reflect more possible states (#355).
* Renamed "pending" notes to "expected" notes (#373).
* Implemented retrieval of executed transaction info (id, commit height, account_id) from sync state RPC endpoint (#387).
* Added build script to import Miden node protobuf files to generate types for `tonic_client` and removed `miden-node-proto` dependency (#395).
* [BREAKING] Split cli and client into workspace (#407).
* Moved CLI tests to the `miden-cli` crate (#413).
* Restructured the client crate module organization (#417).

## v0.3.1 (2024-05-22)

* No changes; re-publishing to crates.io to re-build documentation on docs.rs.

## v0.3.0 (2024-05-17)

* Added swap transactions and example flows on integration tests.
* Flatten the CLI subcommand tree.
* Added a mechanism to retrieve MMR data whenever a note created on a past block is imported.
* Changed the way notes are added to the database based on `ExecutedTransaction`.
* Added more feedback information to commands `info`, `notes list`, `notes show`, `account new`, `notes import`, `tx new` and `sync`.
* Add `consumer_account_id` to `InputNoteRecord` with an implementation for sqlite store.
* Renamed the CLI `input-notes` command to `notes`. Now we only export notes that were created on this client as the result of a transaction.
* Added validation using the `NoteScreener` to see if a block has relevant notes.
* Added flags to `init` command for non-interactive environments
* Added an option to verify note existence in the chain before importing.
* Add new store note filter to fetch multiple notes by their id in a single query.
* [BREAKING] `Client::new()` now does not need a `data_store_store` parameter, and `SqliteStore`'s implements interior mutability.
* [BREAKING] The store's `get_input_note` was replaced by `get_input_notes` and a `NoteFilter::Unique` was added.
* Refactored `get_account` to create the account from a single query.
* Added support for using an account as the default for the CLI
* Replace instead of ignore note scripts with when inserting input/output notes with a previously-existing note script root to support adding debug statements.
* Added RPC timeout configuration field
* Add off-chain account support for the tonic client method `get_account_update`.
* Refactored `get_account` to create the account from a single query.
* Admit partial account IDs for the commands that need them.
* Added nextest to be used as test runner.
* Added config file to run integration tests against a remote node.
* Added `CONTRIBUTING.MD` file.
* Renamed `format` command from `Makefile.toml` to `check-format` and added a new `format` command that applies the formatting.
* Added methods to get output notes from client.
* Added a `input-notes list-consumable` command to the CLI.

## 0.2.1 (2024-04-24)

* Added ability to start the client in debug mode (#283).

## 0.2.0 (2024-04-14)

* Added an `init` command to the CLI.
* Added support for on-chain accounts.
* Added support for public notes.
* Added `NoteScreener` struct capable of detecting notes consumable by a client (via heuristics), for storing only relevant notes.
* Added `TransactionRequest` for defining transactions with arbitrary scripts, inputs and outputs and changed the client API to use this definition.
* Added `ClientRng` trait for randomness component within `Client`.
* Refactored integration tests to be run as regular rust tests.
* Normalized note script fields for input note and output note tables in SQLite implementation.
* Added support for P2IDR (pay-to-id with recall) transactions on both the CLI and the lib.
* Removed the `mock-data` command from the CLI.

## 0.1.0 (2024-03-15)

* Initial release.<|MERGE_RESOLUTION|>--- conflicted
+++ resolved
@@ -1,7 +1,10 @@
 # Changelog
 
-<<<<<<< HEAD
+
 ## 0.12.0 (TBD)
+
+### Features
+
 * Added `serialize` and `deserialize` methods for `NoteScript` [(#1117)](https://github.com/0xMiden/miden-client/pull/1117).
 
 ### Changes
@@ -10,11 +13,10 @@
 * Bumped web-client version in package.json after merging main into next.
 * Added support for getting specific vault and storage elements from `Store` along with their proofs ([#1164](https://github.com/0xMiden/miden-client/pull/1164)).
 * Modified the RPC client to avoid reconnection when setting commitment header ([#1166](https://github.com/0xMiden/miden-client/pull/1166)).
-=======
+
 ## 0.11.3 (2025-09-08)
 
 * Refreshed dependencies ([#1269](https://github.com/0xMiden/miden-client/pull/1269)).
->>>>>>> 233795cb
 
 ## 0.11.2 (2025-09-02)
 
