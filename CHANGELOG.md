# Changelog

## 0.11.0 (TBD)

<<<<<<< HEAD
* [BREAKING] Incremented MSRV to 1.88.
* Added genesis commitment header to `TonicRpcClient` requests (#1045).
=======
- [BREAKING] Incremented MSRV to 1.88.
* [BREAKING] Updated `toBech32` AccountID method: it now expects a parameter to specify the NetworkID [(#1043)](https://github.com/0xMiden/miden-client/pull/1043).
- Introduced enums instead of booleans for public APIs (#1042).

### Features

* Added Ability to Convert Word to U64 Array and Felt Array in Web Client (#1041).
* Added `TokenSymbol` Type to Web Client (#1046).
>>>>>>> ae68780f

## 0.10.0 (2025-07-12)

### Features

* Added support for FPI in Web Client (#958).
* Exposed `bech32` account IDs in Web Client (#978).
* Added transaction script argument support to `TransactionRequest` (#1017).
* [BREAKING] Added support for timelock P2IDE notes (#1020).

### Changes

* Replaced deprecated #[clap(...)] with #[command(...)] and #[arg(...)] (#897).
* [BREAKING] Renamed `miden-cli` crate to `miden-client-cli`, and the `miden` executable to `miden-client` (#960).
* [BREAKING] Merged `concurrent` feature with `std` (#974).
* [BREAKING] Changed `TransactionRequest` to use expected output recipients instead of output notes (#976).
* [BREAKING] Removed `TransactionExecutor` from `Client` and `NoteScreener` (#998).
* Enforced input note order in `TransactionRequest` (#1001).
* Added check for duplicate input notes in `TransactionRequest` (#1001).
* [BREAKING] Renamed P2IDR to P2IDE (#1016).
* [BREAKING] Removed `with_` prefix from builder functions (#1018).
* Added a way to instantiate a `ScriptBuilder` from `Client` (#1022).
* [BREAKING] Removed `relevant_notes` from `TransactionResult` (#1030).
* Changed sync to store notes regardless of consumption checks if it matched a tracked tag (#1031).

### Fixes

* Fixed Intermittent Block Header Error During Sync in Web Client (#997).
* Fixed Swap Transaction Request in Web Client (#1002)

## v0.9.4 (2025-07-02)

* Support Operations From Counter Contract FPI Example in Web Client (#958).

## v0.9.3 (2025-06-28)

* Fixed a bug where some partial MMR nodes were missing and causing problems with note consumption (#995).

## 0.9.2 (2025-06-11)

* Refresh dependencies (#972).

### Features

* Added necessary methods to support network transactions in the Web Client (#955).

### Changes

* Fixed wasm-opt options to improve performance of generated wasm (#961).

### Fixes

* Fixed bug where network accounts were not being updated correctly in the client (#955).

## 0.9.0 (2025-05-30)

### Features

* Added support for `bech32` account IDs in the CLI (#840).
* Added support for MASM account component libraries in Web Client (#900).
* Added support for RPC client/server version matching through HTTP ACCEPT header (#912).
* Added a way to ignore invalid input notes when consuming them in a transaction (#898).
* Added `NoteUpdate` type to the note update tracker to distinguish between different types of updates (#821).
* Updated `TonicRpcClient` and `Store` traits to be subtraits of `Send` and `Sync` (#926).
* Updated `TonicRpcClient` and `Store` trait functions to return futures which are `Send` (#926).

### Changes

* Updated Web Client README and Documentation (#808).
* [BREAKING] Removed `script_roots` mod in favor of `WellKnownNote` (#834).
* Made non-default options lowercase when prompting for transaction confirmation (#843)
* [BREAKING] Updated keystore to accept arbitrarily large public keys (#833).
* Added Examples to Mdbook for Web Client (#850).
* Added account code to `miden account --show` command (#835).
* Changed exec's input file format to TOML instead of JSON (#870).
* [BREAKING] Client's methods renamed after `PartialMmr` change to `PartialBlockchain` (#894).
* [BREAKING] Made the maximum number of blocks the client can be behind the network customizable (#895).
* Improved Web Client Publishing Flow on Next Branch (#906).
* [BREAKING] Refactored `TransactionRequestBuilder` preset builders (#901).
* Improved the consumability check of the `NoteScreener` (#898).
* Exposed new test utilities in the `testing` feature (#882).
* [BREAKING] Added `tx_graceful_blocks` to `Client` constructor and refactored `TransactionRecord` (#848).
* [BREAKING] Updated the client so that only relevant block headers are stored (#828).
* [BREAKING] Added `DiscardCause` for transactions (#853).
* Chained pending transactions get discarded when one of the transactions in the chain is discarded (#889).
* [BREAKING] Renamed `NetworkNote` and `AccountDetails` to `FetchedNote` and `FetchedAccount` respectively (#931).
* Fixed wasm-opt options to improve performance of generated wasm. wasm-opt settings were broken before.

## 0.8.2 (TBD)

* Converted Web Client `NoteType` class to `enum` (#831)
* Exported `import_account_by_id` function to Web Client (#858)
* Fixed duplicate key bug in `import_account` (#899)

## 0.8.1 (2025-03-28)

### Features

* Added wallet generation from seed & import from seed on web SDK (#710).
* [BREAKING] Generalized `miden new-account` CLI command (#728).
* Added support to import public accounts to `Client` (#733).
* Added import/export for web client db (#740).
* Added `ClientBuilder` for client initialization (#741).
* [BREAKING] Merged `TonicRpcClient` with `WebTonicRpcClient` and added missing endpoints (#744).
* Added support for script execution in the `Client` and CLI (#777).
* Added note code to `miden notes --show` command (#790).
* Added Delegated Proving Support to All Transaction Types in Web Client (#792).

### Changes

* Added check for empty pay to ID notes (#714).
* [BREAKING] Refactored authentication out of the `Client` and added new separate authenticators (#718).
* Added `ClientBuilder` for client initialization (#741).
* [BREAKING] Removed `KeyStore` trait and added ability to provide signatures to `FilesystemKeyStore` and `WebKeyStore` (#744).
* Moved error handling to the `TransactionRequestBuilder::build()` (#750).
* Re-exported `RemoteTransactionProver` in `rust-client` (#752).
* [BREAKING] Added starting block number parameter to `CheckNullifiersByPrefix` and removed nullifiers from `SyncState` (#758).
* Added recency validations for the client (#776).
* [BREAKING] Updated client to Rust 2024 edition (#778).
* [BREAKING] Removed the `TransactionScriptBuilder` and associated errors from the `rust-client` (#781).
* [BREAKING] Renamed "hash" with "commitment" for block headers, note scripts and accounts (#788, #789).
* [BREAKING] Removed `Rng` generic from `Client` and added support for different keystores and RNGs in `ClientBuilder`  (#782).
* Web client: Exposed `assets` iterator for `AssetVault` (#783)
* Updated protobuf bindings generation to use `miden-node-proto-build` crate (#807).

### Fixes

* [BREAKING] Changed Snake Case Variables to Camel Case in JS/TS Files (#767).
* Fixed Web Keystore (#779).
* Fixed case where the `CheckNullifiersByPrefix` response contained nullifiers after the client's sync height (#784).

## 0.7.2 (2025-03-05) -  `miden-client-web` and `miden-client` crates

### Changes

* [BREAKING] Added initial Web Workers implementation to web client (#720, #743).
* Web client: Exposed `InputNotes` iterator and `assets` getter (#757).
* Web client: Exported `TransactionResult` in typings (#768).
* Implemented serialization and deserialization for `SyncSummary` (#725).

### Fixes

* Web client: Fixed submit transaction; Typescript types now match underlying Client call (#760).

## 0.7.0 (2025-01-28)

### Features

* [BREAKING] Implemented support for overwriting of accounts when importing (#612).
* [BREAKING] Added `AccountRecord` with information about the account's status (#600).
* [BREAKING] Added `TransactionRequestBuilder` for building `TransactionRequest` (#605).
* Added caching for foreign account code (#597).
* Added support for unauthenticated notes consumption in the CLI (#609).
* [BREAKING] Added foreign procedure invocation support for private accounts (#619).
* [BREAKING] Added support for specifying map storage slots for FPI (#645)
* Limited the number of decimals that an asset can have (#666).
* [BREAKING] Removed the `testing` feature from the CLI (#670).
* Added per transaction prover support to the web client (#674).
* [BREAKING] Added `BlockNumber` structure (#677).
* Created functions for creating standard notes and note scripts easily on the web client (#686).
* [BREAKING] Renamed plural modules to singular (#687).
* [BREAKING] Made `idxdb` only usable on WASM targets (#685).
* Added fixed seed option for web client generation (#688).
* [BREAKING] Updated `init` command in the CLI to receive a `--network` flag (#690).
* Improved CLI error messages (#682).
* [BREAKING] Renamed APIs for retrieving account information to use the `try_get_*` naming convention, and added/improved module documentation (#683).
* Enabled TLS on tonic client (#697).
* Added account creation from component templates (#680).
* Added serialization for `TransactionResult` (#704).

### Fixes

* Print MASM debug logs when executing transactions (#661).
* Web Store Minor Logging and Error Handling Improvements (#656).
* Web Store InsertChainMmrNodes Duplicate Ids Causes Error (#627).
* Fixed client bugs where some note metadata was not being updated (#625).
* Added Sync Loop to Integration Tests for Small Speedup (#590).
* Added Serial Num Parameter to Note Recipient Constructor in the Web Client (#671).

### Changes

* [BREAKING] Refactored the sync process to use a new `SyncState` component (#650).
* [BREAKING] Return `None` instead of `Err` when an entity is not found (#632).
* Add support for notes without assets in transaction requests (#654).
* Refactored RPC functions and structs to improve code quality (#616).
* [BREAKING] Added support for new two `Felt` account ID (#639).
* [BREAKING] Removed unnecessary methods from `Client` (#631).
* [BREAKING] Use `thiserror` 2.0 to derive errors (#623).
* [BREAKING] Moved structs from `miden-client::rpc` to `miden-client::rpc::domain::*` and changed prost-generated code location (#608, #610, #615).
* Refactored `Client::import_note` to return an error when the note is already being processed (#602).
* [BREAKING] Added per transaction prover support to the client (#599).
* [BREAKING] Removed unused dependencies (#584).

## 0.6.0 (2024-11-08)

### Features

* Added FPI (Foreign Procedure Invocation) support for `TransactionRequest` (#560).
* [BREAKING] Added transaction prover component to `Client` (#550).
* Added WASM consumable notes API + improved note models (#561).
* Added remote prover support to the web client with CI tests (#562).
* Added delegated proving for web client + improved note models (#566).
* Enabled setting expiration delta for `TransactionRequest` (#553).
* Implemented `GetAccountProof` endpoint (#556).
* [BREAKING] Added support for committed and discarded transactions (#531).
* [BREAKING] Added note tags for future notes in `TransactionRequest` (#538).
* Added support for multiple input note inserts at once (#538).
* Added support for custom transactions in web client (#519).
* Added support for remote proving in the CLI (#552).
* Added Transaction Integration Tests for Web Client (#569).
* Added WASM Input note tests + updated input note models (#554)
* Added Account Integration Tests for Web Client (#532).

### Fixes

* Fixed WASM + added additional WASM models (#548).
* [BREAKING] Added IDs to `SyncSummary` fields (#513).
* Added better error handling for WASM sync state (#558).
* Fixed Broken WASM (#519).
* [BREAKING] Refactored Client struct to use trait objects for inner struct fields (#539).
* Fixed panic on export command without type (#537).

### Changes

* Moved note update logic outside of the `Store` (#559).
* [BREAKING] Refactored the `Store` structure and interface for input notes (#520).
* [BREAKING] Replaced `maybe_await` from `Client` and `Store` with `async`, removed `async` feature (#565, #570).
* [BREAKING] Refactored `OutputNoteRecord` to use states and transitions for updates (#551).
* Rebuilt WASM with latest dependencies (#575).
* [BREAKING] Removed serde's de/serialization from `NoteRecordDetails` and `NoteStatus` (#514).
* Added new variants for the `NoteFilter` struct (#538).
* [BREAKING] Re-exported `TransactionRequest` from submodule, renamed `AccountDetails::Offchain` to `AccountDetails::Private`, renamed `NoteDetails::OffChain` to `NoteDetails::Private` (#508).
* Expose full SyncSummary from WASM (#555).
* [BREAKING] Changed `PaymentTransactionData` and `TransactionRequest` to allow for multiple assets per note (#525).
* Added dedicated separate table for tracked tags (#535).
* [BREAKING] Renamed `off-chain` and `on-chain` to `private` and `public` respectively for the account storage modes (#516).

## v0.5.0 (2024-08-27)

### Features

* Added support for decimal values in the CLI (#454).
* Added serialization for `TransactionRequest` (#471).
* Added support for importing committed notes from older blocks than current (#472).
* Added support for account export in the CLI (#479).
* Added the Web Client Crate (#437)
* Added testing suite for the Web Client Crate (#498)
* Fixed typing for the Web Client Crate (#521)
* [BREAKING] Refactored `TransactionRequest` to represent a generalized transaction (#438).

### Enhancements

* Added conversions for `NoteRecordDetails` (#392).
* Ignored stale updates received during sync process (#412).
* Changed `TransactionRequest` to use `AdviceInputs` instead of `AdviceMap` (#436).
* Tracked token symbols with config file (#441).
* Added validations in transaction requests (#447).
* [BREAKING] Track expected block height for notes (#448).
* Added validation for consumed notes when importing (#449).
* [BREAKING] Removed `TransactionTemplate` and `account_id` from `TransactionRequest` (#478).

### Changes

* Refactor `TransactionRequest` constructor (#434).
* [BREAKING] Refactored `Client` to merge submit_transaction and prove_transaction (#445).
* Change schema and code to to reflect changes to `NoteOrigin` (#463).
* [BREAKING] Updated Rust Client to use the new version of `miden-base` (#492).

### Fixes

* Fixed flaky integration tests (#410).
* Fixed `get_consumable_notes` to consider block header information for consumability (#432).

## v0.4.1 (2024-07-08) - `miden-client` crete only

* Fixed the build script to avoid updating generated files in docs.rs environment (#433).

## v0.4.0 (2024-07-05)

### Features

* [BREAKING] Separated `prove_transaction` from `submit_transaction` in `Client`. (#339)
* Note importing in client now uses the `NoteFile` type (#375).
* Added `wasm` and `async` feature to make the code compatible with WASM-32 target (#378).
* Added WebStore to the miden-client to support WASM-compatible store mechanisms (#401).
* Added WebTonicClient to the miden-client to support WASM-compatible RPC calls (#409).
* [BREAKING] Added unauthenticated notes to `TransactionRequest` and necessary changes to consume unauthenticated notes with the client (#417).
* Added advice map to `TransactionRequest` and updated integration test with example using the advice map to provide more than a single `Word` as `NoteArgs` for a note (#422).
* Made the client `no_std` compatible (#428).

### Enhancements

* Fixed the error message when trying to consume a pending note (now it shows that the transaction is not yet ready to be consumed).
* Added created and consumed note info when printing the transaction summary on the CLI. (#348).
* [BREAKING] Updated CLI commands so assets are now passed as `<AMOUNT>::<FAUCET_ACCOUNT_ID>` (#349).
* Changed `consume-notes` to pick up the default account ID if none is provided, and to consume all notes that are consumable by the ID if no notes are provided to the list. (#350).
* Added integration tests using the CLI (#353).
* Simplified and separated the `notes --list` table (#356).
* Fixed bug when exporting a note into a file (#368).
* Added a new check on account creation / import on the CLI to set the account as the default one if none is set (#372).
* Changed `cargo-make` usage for `make` and `Makefile.toml` for a regular `Makefile` (#359).
* [BREAKING] Library API reorganization (#367).
* New note status added to reflect more possible states (#355).
* Renamed "pending" notes to "expected" notes (#373).
* Implemented retrieval of executed transaction info (id, commit height, account_id) from sync state RPC endpoint (#387).
* Added build script to import Miden node protobuf files to generate types for `tonic_client` and removed `miden-node-proto` dependency (#395).
* [BREAKING] Split cli and client into workspace (#407).
* Moved CLI tests to the `miden-cli` crate (#413).
* Restructured the client crate module organization (#417).

## v0.3.1 (2024-05-22)

* No changes; re-publishing to crates.io to re-build documentation on docs.rs.

## v0.3.0 (2024-05-17)

* Added swap transactions and example flows on integration tests.
* Flatten the CLI subcommand tree.
* Added a mechanism to retrieve MMR data whenever a note created on a past block is imported.
* Changed the way notes are added to the database based on `ExecutedTransaction`.
* Added more feedback information to commands `info`, `notes list`, `notes show`, `account new`, `notes import`, `tx new` and `sync`.
* Add `consumer_account_id` to `InputNoteRecord` with an implementation for sqlite store.
* Renamed the CLI `input-notes` command to `notes`. Now we only export notes that were created on this client as the result of a transaction.
* Added validation using the `NoteScreener` to see if a block has relevant notes.
* Added flags to `init` command for non-interactive environments
* Added an option to verify note existence in the chain before importing.
* Add new store note filter to fetch multiple notes by their id in a single query.
* [BREAKING] `Client::new()` now does not need a `data_store_store` parameter, and `SqliteStore`'s implements interior mutability.
* [BREAKING] The store's `get_input_note` was replaced by `get_input_notes` and a `NoteFilter::Unique` was added.
* Refactored `get_account` to create the account from a single query.
* Added support for using an account as the default for the CLI
* Replace instead of ignore note scripts with when inserting input/output notes with a previously-existing note script root to support adding debug statements.
* Added RPC timeout configuration field
* Add off-chain account support for the tonic client method `get_account_update`.
* Refactored `get_account` to create the account from a single query.
* Admit partial account IDs for the commands that need them.
* Added nextest to be used as test runner.
* Added config file to run integration tests against a remote node.
* Added `CONTRIBUTING.MD` file.
* Renamed `format` command from `Makefile.toml` to `check-format` and added a new `format` command that applies the formatting.
* Added methods to get output notes from client.
* Added a `input-notes list-consumable` command to the CLI.

## 0.2.1 (2024-04-24)

* Added ability to start the client in debug mode (#283).

## 0.2.0 (2024-04-14)

* Added an `init` command to the CLI.
* Added support for on-chain accounts.
* Added support for public notes.
* Added `NoteScreener` struct capable of detecting notes consumable by a client (via heuristics), for storing only relevant notes.
* Added `TransactionRequest` for defining transactions with arbitrary scripts, inputs and outputs and changed the client API to use this definition.
* Added `ClientRng` trait for randomness component within `Client`.
* Refactored integration tests to be run as regular rust tests.
* Normalized note script fields for input note and output note tables in SQLite implementation.
* Added support for P2IDR (pay-to-id with recall) transactions on both the CLI and the lib.
* Removed the `mock-data` command from the CLI.

## 0.1.0 (2024-03-15)

* Initial release.<|MERGE_RESOLUTION|>--- conflicted
+++ resolved
@@ -2,10 +2,8 @@
 
 ## 0.11.0 (TBD)
 
-<<<<<<< HEAD
-* [BREAKING] Incremented MSRV to 1.88.
-* Added genesis commitment header to `TonicRpcClient` requests (#1045).
-=======
+### Changes
+
 - [BREAKING] Incremented MSRV to 1.88.
 * [BREAKING] Updated `toBech32` AccountID method: it now expects a parameter to specify the NetworkID [(#1043)](https://github.com/0xMiden/miden-client/pull/1043).
 - Introduced enums instead of booleans for public APIs (#1042).
@@ -14,7 +12,7 @@
 
 * Added Ability to Convert Word to U64 Array and Felt Array in Web Client (#1041).
 * Added `TokenSymbol` Type to Web Client (#1046).
->>>>>>> ae68780f
+* Added genesis commitment header to `TonicRpcClient` requests (#1045).
 
 ## 0.10.0 (2025-07-12)
 
