# Changelog

<<<<<<< HEAD
## 0.11.0 (TBD)
=======
## 0.10.2 (2025-08-04)

### Fixes

* Added `AuthScheme::NoAuth` support to `Client` (#1123).

## 0.10.1 (2025-07-26)
>>>>>>> a1fc622a

### Changes

* [BREAKING] Incremented MSRV to 1.88.
* [BREAKING] Updated `toBech32` AccountID method: it now expects a parameter to specify the NetworkID ([#1043](https://github.com/0xMiden/miden-client/pull/1043)).
* Introduced enums instead of booleans for public APIs ([#1042](https://github.com/0xMiden/miden-client/pull/1042)).
* [BREAKING] Made authenticator optional for `ClientBuilder` and `Client::new`. The authenticator parameter is now optional, allowing clients to be created without authentication capabilities ([#1056](https://github.com/0xMiden/miden-client/pull/1056)).
* [BREAKING] Updated `applyStateSync` to receive a single object and then write the changes in a single transaction ([#1050](https://github.com/0xMiden/miden-client/pull/1050)).
* [BREAKING] Refactored `OnNoteReceived` callback to return enum with update action ([#1051](https://github.com/0xMiden/miden-client/pull/1051)).
* `NoteScript` now has a `toString` method that prints its own MAST source [(#1082)](https://github.com/0xMiden/miden-client/pull/1082).
* [BREAKING] Implemented asynchronous execution hosts and removed web key store workarounds [(#1104)](https://github.com/0xMiden/miden-client/pull/1104).
* Added a `NoteScript` getter for the Web Client `Note` model ([#1135](https://github.com/0xMiden/miden-client/pull/1135/)).
* [BREAKING] Changed `OnNoteReceived` from closure to trait object ([#1080](https://github.com/0xMiden/miden-client/pull/1080)).
* [BREAKING] `insertAccountRecord` changed the order of some parameters [(#1068)](https://github.com/0xMiden/miden-client/pull/1068).
* The rust-client has now a simple TypeScript setup for its JS code [(#1068)](https://github.com/0xMiden/miden-client/pull/1068).
* Exposed signatures and serialization for public keys and secret keys [(#1107)](https://github.com/0xMiden/miden-client/pull/1107).
* Account related records are now directly stored as Uint8Arrays instead of using Blobs, this fixes a bug with Webkit-based browsers [(#1137)](https://github.com/0xMiden/miden-client/pull/1137).
* Exposes additional `TransactionFilter` filters in Web Client ([#1114](https://github.com/0xMiden/miden-client/pull/1114)).
* Refactored internal structure of account vault and storage Sqlite tables ([#1128](https://github.com/0xMiden/miden-client/pull/1128)).
* [BREAKING] Fixed `createP2IDNote` and `createP2IDENote` convenience functions in the Web Client ([#1142](https://github.com/0xMiden/miden-client/pull/1142)).
* [BREAKING] Use typescript for web_store files: transactions.js & sync.js; add some utils to avoid error-related boilerplate [(#1151)](https://github.com/0xMiden/miden-client/pull/1151). Breaking change: `upsertTransactionRecord` has changed the order of its parameters.
* Reexported utils to parse token amounts as base units ([#1161](https://github.com/0xMiden/miden-client/pull/1161)).
* [BREAKING] Rename `export/importNote` to `export/importNoteFile`, expose serialization functions for `Note` in Web Client ([#1159](https://github.com/0xMiden/miden-client/pull/1159)).
* Added a `exportAccount` method in Web Client ([#1111](https://github.com/0xMiden/miden-client/pull/1111)).
* Added support for `MockRpcApi` to web client ([#1096](https://github.com/0xMiden/miden-client/pull/1096)).
* [BREAKING] The WASM import has been changed into an async function to avoid issues with top-level awaits and some vite projects. ([#1172])(<https://github.com/0xMiden/miden-client/pull/1172>).
* Added the `miden-client-integration-tests` binary for running integration tests against a remote node ([#1075](https://github.com/0xMiden/miden-client/pull/1075)).
* Added a `exportAccount` method in Web Client ([#1111](https://github.com/0xMiden/miden-client/pull/1111)).
* Every JS file under `rust-client's` `web store` is now using Typescript ([#1171](https://github.com/0xMiden/miden-client/pull/1171)).
* [BREAKING] Removed `AccountId` to bech32 conversions and the `get_account_state_delta` RPC endpoint  ([#1177](https://github.com/0xMiden/miden-client/pull/1177)).
* Store changes after transaction execution no longer require fetching the whole account state ([#1147](https://github.com/0xMiden/miden-client/pull/1147)).
* Tracked creation and committed timestamps for `TransactionRecord` ([#1173](https://github.com/0xMiden/miden-client/pull/1173)).
* [BREAKING] Changed `exportNoteFile` to fail fast on invalid export type ([#1198](https://github.com/0xMiden/miden-client/pull/1198)).
* [BREAKING] Refactored RPC errors ([#1202](https://github.com/0xMiden/miden-client/pull/1202)).

### Features

* Added Ability to Convert Word to U64 Array and Felt Array in Web Client (#1041).
* Implemented missing endpoints for the `MockRpcApi` (#1074).
* Added ability to convert `Word` to `U64` array and `Felt` array in Web Client ([#1041](https://github.com/0xMiden/miden-client/pull/1041)).
* Added `TokenSymbol` type to Web Client ([#1046](https://github.com/0xMiden/miden-client/pull/1046)).
* [BREAKING] Added genesis commitment header to `TonicRpcClient` requests (#1045).
* Added authentication arguments support to `TransactionRequest` ([#1121](https://github.com/0xMiden/miden-client/pull/1121)).
* Added bindings for retrieving storage `AccountDelta` in the web client ([#1098](https://github.com/0xMiden/miden-client/pull/1098)).
* Added `multicall` support for the CLI ([#1141](https://github.com/0xMiden/miden-client/pull/1141)).
* Added `TransactionSummary`, `AccountDelta`, and `BasicFungibleFaucet` types to Web Client ([#1115](https://github.com/0xMiden/miden-client/pull/1115)).
* Added `SigningInputs` to Web Client ([#1160](https://github.com/0xMiden/miden-client/pull/1160)).
* Added an `RpcClient` to the Web Client, with a `getNotesById` call ([#1191](https://github.com/0xMiden/miden-client/pull/1191)).

## 0.10.1 (2025-07-26)

* Avoid passing unneeded nodes to `PartialMmr::from_parts` (#1081).

## 0.10.0 (2025-07-12)

### Features

* Added support for FPI in Web Client (#958).
* Exposed `bech32` account IDs in Web Client (#978).
* Added transaction script argument support to `TransactionRequest` (#1017).
* [BREAKING] Added support for timelock P2IDE notes (#1020).

### Changes

* Replaced deprecated #[clap(...)] with #[command(...)] and #[arg(...)] (#897).
* [BREAKING] Renamed `miden-cli` crate to `miden-client-cli`, and the `miden` executable to `miden-client` (#960).
* [BREAKING] Merged `concurrent` feature with `std` (#974).
* [BREAKING] Changed `TransactionRequest` to use expected output recipients instead of output notes (#976).
* [BREAKING] Removed `TransactionExecutor` from `Client` and `NoteScreener` (#998).
* Enforced input note order in `TransactionRequest` (#1001).
* Added check for duplicate input notes in `TransactionRequest` (#1001).
* [BREAKING] Renamed P2IDR to P2IDE (#1016).
* [BREAKING] Removed `with_` prefix from builder functions (#1018).
* Added a way to instantiate a `ScriptBuilder` from `Client` (#1022).
* [BREAKING] Removed `relevant_notes` from `TransactionResult` (#1030).
* Changed sync to store notes regardless of consumption checks if it matched a tracked tag (#1031).

### Fixes

* Fixed Intermittent Block Header Error During Sync in Web Client (#997).
* Fixed Swap Transaction Request in Web Client (#1002)

## v0.9.4 (2025-07-02)

* Support Operations From Counter Contract FPI Example in Web Client (#958).

## v0.9.3 (2025-06-28)

* Fixed a bug where some partial MMR nodes were missing and causing problems with note consumption (#995).

## 0.9.2 (2025-06-11)

* Refresh dependencies (#972).

### Features

* Added necessary methods to support network transactions in the Web Client (#955).

### Changes

* Fixed wasm-opt options to improve performance of generated wasm (#961).

### Fixes

* Fixed bug where network accounts were not being updated correctly in the client (#955).

## 0.9.0 (2025-05-30)

### Features

* Added support for `bech32` account IDs in the CLI (#840).
* Added support for MASM account component libraries in Web Client (#900).
* Added support for RPC client/server version matching through HTTP ACCEPT header (#912).
* Added a way to ignore invalid input notes when consuming them in a transaction (#898).
* Added `NoteUpdate` type to the note update tracker to distinguish between different types of updates (#821).
* Updated `TonicRpcClient` and `Store` traits to be subtraits of `Send` and `Sync` (#926).
* Updated `TonicRpcClient` and `Store` trait functions to return futures which are `Send` (#926).

### Changes

* Updated Web Client README and Documentation (#808).
* [BREAKING] Removed `script_roots` mod in favor of `WellKnownNote` (#834).
* Made non-default options lowercase when prompting for transaction confirmation (#843)
* [BREAKING] Updated keystore to accept arbitrarily large public keys (#833).
* Added Examples to Mdbook for Web Client (#850).
* Added account code to `miden account --show` command (#835).
* Changed exec's input file format to TOML instead of JSON (#870).
* [BREAKING] Client's methods renamed after `PartialMmr` change to `PartialBlockchain` (#894).
* [BREAKING] Made the maximum number of blocks the client can be behind the network customizable (#895).
* Improved Web Client Publishing Flow on Next Branch (#906).
* [BREAKING] Refactored `TransactionRequestBuilder` preset builders (#901).
* Improved the consumability check of the `NoteScreener` (#898).
* Exposed new test utilities in the `testing` feature (#882).
* [BREAKING] Added `tx_graceful_blocks` to `Client` constructor and refactored `TransactionRecord` (#848).
* [BREAKING] Updated the client so that only relevant block headers are stored (#828).
* [BREAKING] Added `DiscardCause` for transactions (#853).
* Chained pending transactions get discarded when one of the transactions in the chain is discarded (#889).
* [BREAKING] Renamed `NetworkNote` and `AccountDetails` to `FetchedNote` and `FetchedAccount` respectively (#931).
* Fixed wasm-opt options to improve performance of generated wasm. wasm-opt settings were broken before.

## 0.8.2 (TBD)

* Converted Web Client `NoteType` class to `enum` (#831)
* Exported `import_account_by_id` function to Web Client (#858)
* Fixed duplicate key bug in `import_account` (#899)

## 0.8.1 (2025-03-28)

### Features

* Added wallet generation from seed & import from seed on web SDK (#710).
* [BREAKING] Generalized `miden new-account` CLI command (#728).
* Added support to import public accounts to `Client` (#733).
* Added import/export for web client db (#740).
* Added `ClientBuilder` for client initialization (#741).
* [BREAKING] Merged `TonicRpcClient` with `WebTonicRpcClient` and added missing endpoints (#744).
* Added support for script execution in the `Client` and CLI (#777).
* Added note code to `miden notes --show` command (#790).
* Added Delegated Proving Support to All Transaction Types in Web Client (#792).

### Changes

* Added check for empty pay to ID notes (#714).
* [BREAKING] Refactored authentication out of the `Client` and added new separate authenticators (#718).
* Added `ClientBuilder` for client initialization (#741).
* [BREAKING] Removed `KeyStore` trait and added ability to provide signatures to `FilesystemKeyStore` and `WebKeyStore` (#744).
* Moved error handling to the `TransactionRequestBuilder::build()` (#750).
* Re-exported `RemoteTransactionProver` in `rust-client` (#752).
* [BREAKING] Added starting block number parameter to `CheckNullifiersByPrefix` and removed nullifiers from `SyncState` (#758).
* Added recency validations for the client (#776).
* [BREAKING] Updated client to Rust 2024 edition (#778).
* [BREAKING] Removed the `TransactionScriptBuilder` and associated errors from the `rust-client` (#781).
* [BREAKING] Renamed "hash" with "commitment" for block headers, note scripts and accounts (#788, #789).
* [BREAKING] Removed `Rng` generic from `Client` and added support for different keystores and RNGs in `ClientBuilder`  (#782).
* Web client: Exposed `assets` iterator for `AssetVault` (#783)
* Updated protobuf bindings generation to use `miden-node-proto-build` crate (#807).

### Fixes

* [BREAKING] Changed Snake Case Variables to Camel Case in JS/TS Files (#767).
* Fixed Web Keystore (#779).
* Fixed case where the `CheckNullifiersByPrefix` response contained nullifiers after the client's sync height (#784).

## 0.7.2 (2025-03-05) -  `miden-client-web` and `miden-client` crates

### Changes

* [BREAKING] Added initial Web Workers implementation to web client (#720, #743).
* Web client: Exposed `InputNotes` iterator and `assets` getter (#757).
* Web client: Exported `TransactionResult` in typings (#768).
* Implemented serialization and deserialization for `SyncSummary` (#725).

### Fixes

* Web client: Fixed submit transaction; Typescript types now match underlying Client call (#760).

## 0.7.0 (2025-01-28)

### Features

* [BREAKING] Implemented support for overwriting of accounts when importing (#612).
* [BREAKING] Added `AccountRecord` with information about the account's status (#600).
* [BREAKING] Added `TransactionRequestBuilder` for building `TransactionRequest` (#605).
* Added caching for foreign account code (#597).
* Added support for unauthenticated notes consumption in the CLI (#609).
* [BREAKING] Added foreign procedure invocation support for private accounts (#619).
* [BREAKING] Added support for specifying map storage slots for FPI (#645)
* Limited the number of decimals that an asset can have (#666).
* [BREAKING] Removed the `testing` feature from the CLI (#670).
* Added per transaction prover support to the web client (#674).
* [BREAKING] Added `BlockNumber` structure (#677).
* Created functions for creating standard notes and note scripts easily on the web client (#686).
* [BREAKING] Renamed plural modules to singular (#687).
* [BREAKING] Made `idxdb` only usable on WASM targets (#685).
* Added fixed seed option for web client generation (#688).
* [BREAKING] Updated `init` command in the CLI to receive a `--network` flag (#690).
* Improved CLI error messages (#682).
* [BREAKING] Renamed APIs for retrieving account information to use the `try_get_*` naming convention, and added/improved module documentation (#683).
* Enabled TLS on tonic client (#697).
* Added account creation from component templates (#680).
* Added serialization for `TransactionResult` (#704).

### Fixes

* Print MASM debug logs when executing transactions (#661).
* Web Store Minor Logging and Error Handling Improvements (#656).
* Web Store InsertChainMmrNodes Duplicate Ids Causes Error (#627).
* Fixed client bugs where some note metadata was not being updated (#625).
* Added Sync Loop to Integration Tests for Small Speedup (#590).
* Added Serial Num Parameter to Note Recipient Constructor in the Web Client (#671).

### Changes

* [BREAKING] Refactored the sync process to use a new `SyncState` component (#650).
* [BREAKING] Return `None` instead of `Err` when an entity is not found (#632).
* Add support for notes without assets in transaction requests (#654).
* Refactored RPC functions and structs to improve code quality (#616).
* [BREAKING] Added support for new two `Felt` account ID (#639).
* [BREAKING] Removed unnecessary methods from `Client` (#631).
* [BREAKING] Use `thiserror` 2.0 to derive errors (#623).
* [BREAKING] Moved structs from `miden-client::rpc` to `miden-client::rpc::domain::*` and changed prost-generated code location (#608, #610, #615).
* Refactored `Client::import_note` to return an error when the note is already being processed (#602).
* [BREAKING] Added per transaction prover support to the client (#599).
* [BREAKING] Removed unused dependencies (#584).

## 0.6.0 (2024-11-08)

### Features

* Added FPI (Foreign Procedure Invocation) support for `TransactionRequest` (#560).
* [BREAKING] Added transaction prover component to `Client` (#550).
* Added WASM consumable notes API + improved note models (#561).
* Added remote prover support to the web client with CI tests (#562).
* Added delegated proving for web client + improved note models (#566).
* Enabled setting expiration delta for `TransactionRequest` (#553).
* Implemented `GetAccountProof` endpoint (#556).
* [BREAKING] Added support for committed and discarded transactions (#531).
* [BREAKING] Added note tags for future notes in `TransactionRequest` (#538).
* Added support for multiple input note inserts at once (#538).
* Added support for custom transactions in web client (#519).
* Added support for remote proving in the CLI (#552).
* Added Transaction Integration Tests for Web Client (#569).
* Added WASM Input note tests + updated input note models (#554)
* Added Account Integration Tests for Web Client (#532).

### Fixes

* Fixed WASM + added additional WASM models (#548).
* [BREAKING] Added IDs to `SyncSummary` fields (#513).
* Added better error handling for WASM sync state (#558).
* Fixed Broken WASM (#519).
* [BREAKING] Refactored Client struct to use trait objects for inner struct fields (#539).
* Fixed panic on export command without type (#537).

### Changes

* Moved note update logic outside of the `Store` (#559).
* [BREAKING] Refactored the `Store` structure and interface for input notes (#520).
* [BREAKING] Replaced `maybe_await` from `Client` and `Store` with `async`, removed `async` feature (#565, #570).
* [BREAKING] Refactored `OutputNoteRecord` to use states and transitions for updates (#551).
* Rebuilt WASM with latest dependencies (#575).
* [BREAKING] Removed serde's de/serialization from `NoteRecordDetails` and `NoteStatus` (#514).
* Added new variants for the `NoteFilter` struct (#538).
* [BREAKING] Re-exported `TransactionRequest` from submodule, renamed `AccountDetails::Offchain` to `AccountDetails::Private`, renamed `NoteDetails::OffChain` to `NoteDetails::Private` (#508).
* Expose full SyncSummary from WASM (#555).
* [BREAKING] Changed `PaymentTransactionData` and `TransactionRequest` to allow for multiple assets per note (#525).
* Added dedicated separate table for tracked tags (#535).
* [BREAKING] Renamed `off-chain` and `on-chain` to `private` and `public` respectively for the account storage modes (#516).

## v0.5.0 (2024-08-27)

### Features

* Added support for decimal values in the CLI (#454).
* Added serialization for `TransactionRequest` (#471).
* Added support for importing committed notes from older blocks than current (#472).
* Added support for account export in the CLI (#479).
* Added the Web Client Crate (#437)
* Added testing suite for the Web Client Crate (#498)
* Fixed typing for the Web Client Crate (#521)
* [BREAKING] Refactored `TransactionRequest` to represent a generalized transaction (#438).

### Enhancements

* Added conversions for `NoteRecordDetails` (#392).
* Ignored stale updates received during sync process (#412).
* Changed `TransactionRequest` to use `AdviceInputs` instead of `AdviceMap` (#436).
* Tracked token symbols with config file (#441).
* Added validations in transaction requests (#447).
* [BREAKING] Track expected block height for notes (#448).
* Added validation for consumed notes when importing (#449).
* [BREAKING] Removed `TransactionTemplate` and `account_id` from `TransactionRequest` (#478).

### Changes

* Refactor `TransactionRequest` constructor (#434).
* [BREAKING] Refactored `Client` to merge submit_transaction and prove_transaction (#445).
* Change schema and code to to reflect changes to `NoteOrigin` (#463).
* [BREAKING] Updated Rust Client to use the new version of `miden-base` (#492).

### Fixes

* Fixed flaky integration tests (#410).
* Fixed `get_consumable_notes` to consider block header information for consumability (#432).

## v0.4.1 (2024-07-08) - `miden-client` crete only

* Fixed the build script to avoid updating generated files in docs.rs environment (#433).

## v0.4.0 (2024-07-05)

### Features

* [BREAKING] Separated `prove_transaction` from `submit_transaction` in `Client`. (#339)
* Note importing in client now uses the `NoteFile` type (#375).
* Added `wasm` and `async` feature to make the code compatible with WASM-32 target (#378).
* Added WebStore to the miden-client to support WASM-compatible store mechanisms (#401).
* Added WebTonicClient to the miden-client to support WASM-compatible RPC calls (#409).
* [BREAKING] Added unauthenticated notes to `TransactionRequest` and necessary changes to consume unauthenticated notes with the client (#417).
* Added advice map to `TransactionRequest` and updated integration test with example using the advice map to provide more than a single `Word` as `NoteArgs` for a note (#422).
* Made the client `no_std` compatible (#428).

### Enhancements

* Fixed the error message when trying to consume a pending note (now it shows that the transaction is not yet ready to be consumed).
* Added created and consumed note info when printing the transaction summary on the CLI. (#348).
* [BREAKING] Updated CLI commands so assets are now passed as `<AMOUNT>::<FAUCET_ACCOUNT_ID>` (#349).
* Changed `consume-notes` to pick up the default account ID if none is provided, and to consume all notes that are consumable by the ID if no notes are provided to the list. (#350).
* Added integration tests using the CLI (#353).
* Simplified and separated the `notes --list` table (#356).
* Fixed bug when exporting a note into a file (#368).
* Added a new check on account creation / import on the CLI to set the account as the default one if none is set (#372).
* Changed `cargo-make` usage for `make` and `Makefile.toml` for a regular `Makefile` (#359).
* [BREAKING] Library API reorganization (#367).
* New note status added to reflect more possible states (#355).
* Renamed "pending" notes to "expected" notes (#373).
* Implemented retrieval of executed transaction info (id, commit height, account_id) from sync state RPC endpoint (#387).
* Added build script to import Miden node protobuf files to generate types for `tonic_client` and removed `miden-node-proto` dependency (#395).
* [BREAKING] Split cli and client into workspace (#407).
* Moved CLI tests to the `miden-cli` crate (#413).
* Restructured the client crate module organization (#417).

## v0.3.1 (2024-05-22)

* No changes; re-publishing to crates.io to re-build documentation on docs.rs.

## v0.3.0 (2024-05-17)

* Added swap transactions and example flows on integration tests.
* Flatten the CLI subcommand tree.
* Added a mechanism to retrieve MMR data whenever a note created on a past block is imported.
* Changed the way notes are added to the database based on `ExecutedTransaction`.
* Added more feedback information to commands `info`, `notes list`, `notes show`, `account new`, `notes import`, `tx new` and `sync`.
* Add `consumer_account_id` to `InputNoteRecord` with an implementation for sqlite store.
* Renamed the CLI `input-notes` command to `notes`. Now we only export notes that were created on this client as the result of a transaction.
* Added validation using the `NoteScreener` to see if a block has relevant notes.
* Added flags to `init` command for non-interactive environments
* Added an option to verify note existence in the chain before importing.
* Add new store note filter to fetch multiple notes by their id in a single query.
* [BREAKING] `Client::new()` now does not need a `data_store_store` parameter, and `SqliteStore`'s implements interior mutability.
* [BREAKING] The store's `get_input_note` was replaced by `get_input_notes` and a `NoteFilter::Unique` was added.
* Refactored `get_account` to create the account from a single query.
* Added support for using an account as the default for the CLI
* Replace instead of ignore note scripts with when inserting input/output notes with a previously-existing note script root to support adding debug statements.
* Added RPC timeout configuration field
* Add off-chain account support for the tonic client method `get_account_update`.
* Refactored `get_account` to create the account from a single query.
* Admit partial account IDs for the commands that need them.
* Added nextest to be used as test runner.
* Added config file to run integration tests against a remote node.
* Added `CONTRIBUTING.MD` file.
* Renamed `format` command from `Makefile.toml` to `check-format` and added a new `format` command that applies the formatting.
* Added methods to get output notes from client.
* Added a `input-notes list-consumable` command to the CLI.

## 0.2.1 (2024-04-24)

* Added ability to start the client in debug mode (#283).

## 0.2.0 (2024-04-14)

* Added an `init` command to the CLI.
* Added support for on-chain accounts.
* Added support for public notes.
* Added `NoteScreener` struct capable of detecting notes consumable by a client (via heuristics), for storing only relevant notes.
* Added `TransactionRequest` for defining transactions with arbitrary scripts, inputs and outputs and changed the client API to use this definition.
* Added `ClientRng` trait for randomness component within `Client`.
* Refactored integration tests to be run as regular rust tests.
* Normalized note script fields for input note and output note tables in SQLite implementation.
* Added support for P2IDR (pay-to-id with recall) transactions on both the CLI and the lib.
* Removed the `mock-data` command from the CLI.

## 0.1.0 (2024-03-15)

* Initial release.<|MERGE_RESOLUTION|>--- conflicted
+++ resolved
@@ -1,16 +1,6 @@
 # Changelog
 
-<<<<<<< HEAD
 ## 0.11.0 (TBD)
-=======
-## 0.10.2 (2025-08-04)
-
-### Fixes
-
-* Added `AuthScheme::NoAuth` support to `Client` (#1123).
-
-## 0.10.1 (2025-07-26)
->>>>>>> a1fc622a
 
 ### Changes
 
@@ -60,6 +50,12 @@
 * Added `SigningInputs` to Web Client ([#1160](https://github.com/0xMiden/miden-client/pull/1160)).
 * Added an `RpcClient` to the Web Client, with a `getNotesById` call ([#1191](https://github.com/0xMiden/miden-client/pull/1191)).
 
+## 0.10.2 (2025-08-04)
+
+### Fixes
+
+* Added `AuthScheme::NoAuth` support to `Client` (#1123).
+
 ## 0.10.1 (2025-07-26)
 
 * Avoid passing unneeded nodes to `PartialMmr::from_parts` (#1081).
