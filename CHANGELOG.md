--- conflicted
+++ resolved
@@ -1,10 +1,7 @@
 # Changelog
 
-<<<<<<< HEAD
 * New note status added to reflect more possible states (#355).
-=======
 * [BREAKING] Library API reorganization (#367).
->>>>>>> afd08441
 * Added `wasm` and `async` feature to make the code compatible with WASM-32 target (#378).
 * Changed `cargo-make` usage for `make` and `Makefile.toml` for a regular `Makefile` (#359).
 * Added integration tests using the CLI (#353).
