--- conflicted
+++ resolved
@@ -2,19 +2,17 @@
 
 ## 0.7.0 (TBD)
 
-<<<<<<< HEAD
 ### Features
+
 * Added caching for foreign account code (#597).
-=======
+
+### Fixes
+
+* Added Sync Loop to Integration Tests for Small Speedup (#590).
+
 ### Changes
 
 * Refactored `Client::import_note` to return an error when the note is already being processed (#602).
->>>>>>> 415b31d9
-
-### Fixes
-* Added Sync Loop to Integration Tests for Small Speedup (#590).
-
-### Changes
 * [BREAKING] Added per transaction prover support to the client (#599).
 
 ## 0.6.0 (2024-11-08)
