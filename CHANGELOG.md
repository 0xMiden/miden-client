--- conflicted
+++ resolved
@@ -1,16 +1,13 @@
 # Changelog
 
-<<<<<<< HEAD
-* [BREAKING] The store's `get_input_note` was replaced by `get_input_notes` and a `NoteFilter::Unique` was added
-=======
-* Refactorized `get_account` to create the account from a single query.
+* [BREAKING] `Client::new()` now does not need a `data_store_store` parameter, and `SqliteStore`'s implements interior mutability.
+* [BREAKING] The store's `get_input_note` was replaced by `get_input_notes` and a `NoteFilter::Unique` was added.
+* Refactored `get_account` to create the account from a single query.
 * Admit partial account IDs for the commands that need them.
->>>>>>> 77619b1b
-* Added nextest to be used as test runner
-* Added config file to run integration tests against a remote node
+* Added nextest to be used as test runner.
+* Added config file to run integration tests against a remote node.
 * Added `CONTRIBUTING.MD` file.
-* Renamed `format` command from `Makefile.toml` to `check-format` and added a
-  new `format` command that applies the formatting.
+* Renamed `format` command from `Makefile.toml` to `check-format` and added a new `format` command that applies the formatting.
 * Added methods to get output notes from client.
 * Added a `input-notes list-consumable` command to the CLI.
 
