# Changelog

## 0.10.0 (TBD)

<<<<<<< HEAD
### Changes

* [BREAKING] Renamed `miden-cli` crate to `miden-client-cli`, and the `miden` executable to `miden-client`
=======
### Features

* Support Operations From Counter Contract FPI Example in Web Client (#958).
>>>>>>> abbcf991

## 0.9.0 (2025-05-30)

### Features

* Added support for `bech32` account IDs in the CLI (#840).
* Added support for MASM account component libraries in Web Client (#900).
* Added support for RPC client/server version matching through HTTP ACCEPT header (#912).
* Added a way to ignore invalid input notes when consuming them in a transaction (#898).
* Added `NoteUpdate` type to the note update tracker to distinguish between different types of updates (#821).
* Updated `TonicRpcClient` and `Store` traits to be subtraits of `Send` and `Sync` (#926).
* Updated `TonicRpcClient` and `Store` trait functions to return futures which are `Send` (#926).

### Changes

* Updated Web Client README and Documentation (#808).
* [BREAKING] Removed `script_roots` mod in favor of `WellKnownNote` (#834).
* Made non-default options lowercase when prompting for transaction confirmation (#843)
* [BREAKING] Updated keystore to accept arbitrarily large public keys (#833).
* Added Examples to Mdbook for Web Client (#850).
* Added account code to `miden account --show` command (#835).
* Changed exec's input file format to TOML instead of JSON (#870).
* [BREAKING] Client's methods renamed after `PartialMmr` change to `PartialBlockchain` (#894).
* [BREAKING] Made the maximum number of blocks the client can be behind the network customizable (#895).
* Improved Web Client Publishing Flow on Next Branch (#906).
* [BREAKING] Refactored `TransactionRequestBuilder` preset builders (#901).
* Improved the consumability check of the `NoteScreener` (#898).
* Exposed new test utilities in the `testing` feature (#882).
* [BREAKING] Added `tx_graceful_blocks` to `Client` constructor and refactored `TransactionRecord` (#848).
* [BREAKING] Updated the client so that only relevant block headers are stored (#828).
* [BREAKING] Added `DiscardCause` for transactions (#853).
* Chained pending transactions get discarded when one of the transactions in the chain is discarded (#889).
* [BREAKING] Renamed `NetworkNote` and `AccountDetails` to `FetchedNote` and `FetchedAccount` respectively (#931).
* Fixed wasm-opt options to improve performance of generated wasm. wasm-opt settings were broken before.

## 0.8.2 (TBD)

* Converted Web Client `NoteType` class to `enum` (#831)
* Exported `import_account_by_id` function to Web Client (#858)
* Fixed duplicate key bug in `import_account` (#899)

## 0.8.1 (2025-03-28)

### Features

* Added wallet generation from seed & import from seed on web SDK (#710).
* [BREAKING] Generalized `miden new-account` CLI command (#728).
* Added support to import public accounts to `Client` (#733).
* Added import/export for web client db (#740).
* Added `ClientBuilder` for client initialization (#741).
* [BREAKING] Merged `TonicRpcClient` with `WebTonicRpcClient` and added missing endpoints (#744).
* Added support for script execution in the `Client` and CLI (#777).
* Added note code to `miden notes --show` command (#790).
* Added Delegated Proving Support to All Transaction Types in Web Client (#792).

### Changes

* Added check for empty pay to ID notes (#714).
* [BREAKING] Refactored authentication out of the `Client` and added new separate authenticators (#718).
* Added `ClientBuilder` for client initialization (#741).
* [BREAKING] Removed `KeyStore` trait and added ability to provide signatures to `FilesystemKeyStore` and `WebKeyStore` (#744).
* Moved error handling to the `TransactionRequestBuilder::build()` (#750).
* Re-exported `RemoteTransactionProver` in `rust-client` (#752).
* [BREAKING] Added starting block number parameter to `CheckNullifiersByPrefix` and removed nullifiers from `SyncState` (#758).
* Added recency validations for the client (#776).
* [BREAKING] Updated client to Rust 2024 edition (#778).
* [BREAKING] Removed the `TransactionScriptBuilder` and associated errors from the `rust-client` (#781).
* [BREAKING] Renamed "hash" with "commitment" for block headers, note scripts and accounts (#788, #789).
* [BREAKING] Removed `Rng` generic from `Client` and added support for different keystores and RNGs in `ClientBuilder`  (#782).
* Web client: Exposed `assets` iterator for `AssetVault` (#783)
* Updated protobuf bindings generation to use `miden-node-proto-build` crate (#807).

### Fixes

* [BREAKING] Changed Snake Case Variables to Camel Case in JS/TS Files (#767).
* Fixed Web Keystore (#779).
* Fixed case where the `CheckNullifiersByPrefix` response contained nullifiers after the client's sync height (#784).

## 0.7.2 (2025-03-05) -  `miden-client-web` and `miden-client` crates

### Changes

* [BREAKING] Added initial Web Workers implementation to web client (#720, #743).
* Web client: Exposed `InputNotes` iterator and `assets` getter (#757).
* Web client: Exported `TransactionResult` in typings (#768).
* Implemented serialization and deserialization for `SyncSummary` (#725).

### Fixes

* Web client: Fixed submit transaction; Typescript types now match underlying Client call (#760).

## 0.7.0 (2025-01-28)

### Features

* [BREAKING] Implemented support for overwriting of accounts when importing (#612).
* [BREAKING] Added `AccountRecord` with information about the account's status (#600).
* [BREAKING] Added `TransactionRequestBuilder` for building `TransactionRequest` (#605).
* Added caching for foreign account code (#597).
* Added support for unauthenticated notes consumption in the CLI (#609).
* [BREAKING] Added foreign procedure invocation support for private accounts (#619).
* [BREAKING] Added support for specifying map storage slots for FPI (#645)
* Limited the number of decimals that an asset can have (#666).
* [BREAKING] Removed the `testing` feature from the CLI (#670).
* Added per transaction prover support to the web client (#674).
* [BREAKING] Added `BlockNumber` structure (#677).
* Created functions for creating standard notes and note scripts easily on the web client (#686).
* [BREAKING] Renamed plural modules to singular (#687).
* [BREAKING] Made `idxdb` only usable on WASM targets (#685).
* Added fixed seed option for web client generation (#688).
* [BREAKING] Updated `init` command in the CLI to receive a `--network` flag (#690).
* Improved CLI error messages (#682).
* [BREAKING] Renamed APIs for retrieving account information to use the `try_get_*` naming convention, and added/improved module documentation (#683).
* Enabled TLS on tonic client (#697).
* Added account creation from component templates (#680).
* Added serialization for `TransactionResult` (#704).

### Fixes

* Print MASM debug logs when executing transactions (#661).
* Web Store Minor Logging and Error Handling Improvements (#656).
* Web Store InsertChainMmrNodes Duplicate Ids Causes Error (#627).
* Fixed client bugs where some note metadata was not being updated (#625).
* Added Sync Loop to Integration Tests for Small Speedup (#590).
* Added Serial Num Parameter to Note Recipient Constructor in the Web Client (#671).

### Changes

* [BREAKING] Refactored the sync process to use a new `SyncState` component (#650).
* [BREAKING] Return `None` instead of `Err` when an entity is not found (#632).
* Add support for notes without assets in transaction requests (#654).
* Refactored RPC functions and structs to improve code quality (#616).
* [BREAKING] Added support for new two `Felt` account ID (#639).
* [BREAKING] Removed unnecessary methods from `Client` (#631).
* [BREAKING] Use `thiserror` 2.0 to derive errors (#623).
* [BREAKING] Moved structs from `miden-client::rpc` to `miden-client::rpc::domain::*` and changed prost-generated code location (#608, #610, #615).
* Refactored `Client::import_note` to return an error when the note is already being processed (#602).
* [BREAKING] Added per transaction prover support to the client (#599).
* [BREAKING] Removed unused dependencies (#584).

## 0.6.0 (2024-11-08)

### Features

* Added FPI (Foreign Procedure Invocation) support for `TransactionRequest` (#560).
* [BREAKING] Added transaction prover component to `Client` (#550).
* Added WASM consumable notes API + improved note models (#561).
* Added remote prover support to the web client with CI tests (#562).
* Added delegated proving for web client + improved note models (#566).
* Enabled setting expiration delta for `TransactionRequest` (#553).
* Implemented `GetAccountProof` endpoint (#556).
* [BREAKING] Added support for committed and discarded transactions (#531).
* [BREAKING] Added note tags for future notes in `TransactionRequest` (#538).
* Added support for multiple input note inserts at once (#538).
* Added support for custom transactions in web client (#519).
* Added support for remote proving in the CLI (#552).
* Added Transaction Integration Tests for Web Client (#569).
* Added WASM Input note tests + updated input note models (#554)
* Added Account Integration Tests for Web Client (#532).

### Fixes

* Fixed WASM + added additional WASM models (#548).
* [BREAKING] Added IDs to `SyncSummary` fields (#513).
* Added better error handling for WASM sync state (#558).
* Fixed Broken WASM (#519).
* [BREAKING] Refactored Client struct to use trait objects for inner struct fields (#539).
* Fixed panic on export command without type (#537).

### Changes

* Moved note update logic outside of the `Store` (#559).
* [BREAKING] Refactored the `Store` structure and interface for input notes (#520).
* [BREAKING] Replaced `maybe_await` from `Client` and `Store` with `async`, removed `async` feature (#565, #570).
* [BREAKING] Refactored `OutputNoteRecord` to use states and transitions for updates (#551).
* Rebuilt WASM with latest dependencies (#575).
* [BREAKING] Removed serde's de/serialization from `NoteRecordDetails` and `NoteStatus` (#514).
* Added new variants for the `NoteFilter` struct (#538).
* [BREAKING] Re-exported `TransactionRequest` from submodule, renamed `AccountDetails::Offchain` to `AccountDetails::Private`, renamed `NoteDetails::OffChain` to `NoteDetails::Private` (#508).
* Expose full SyncSummary from WASM (#555).
* [BREAKING] Changed `PaymentTransactionData` and `TransactionRequest` to allow for multiple assets per note (#525).
* Added dedicated separate table for tracked tags (#535).
* [BREAKING] Renamed `off-chain` and `on-chain` to `private` and `public` respectively for the account storage modes (#516).

## v0.5.0 (2024-08-27)

### Features

* Added support for decimal values in the CLI (#454).
* Added serialization for `TransactionRequest` (#471).
* Added support for importing committed notes from older blocks than current (#472).
* Added support for account export in the CLI (#479).
* Added the Web Client Crate (#437)
* Added testing suite for the Web Client Crate (#498)
* Fixed typing for the Web Client Crate (#521)
* [BREAKING] Refactored `TransactionRequest` to represent a generalized transaction (#438).

### Enhancements

* Added conversions for `NoteRecordDetails` (#392).
* Ignored stale updates received during sync process (#412).
* Changed `TransactionRequest` to use `AdviceInputs` instead of `AdviceMap` (#436).
* Tracked token symbols with config file (#441).
* Added validations in transaction requests (#447).
* [BREAKING] Track expected block height for notes (#448).
* Added validation for consumed notes when importing (#449).
* [BREAKING] Removed `TransactionTemplate` and `account_id` from `TransactionRequest` (#478).

### Changes

* Refactor `TransactionRequest` constructor (#434).
* [BREAKING] Refactored `Client` to merge submit_transaction and prove_transaction (#445).
* Change schema and code to to reflect changes to `NoteOrigin` (#463).
* [BREAKING] Updated Rust Client to use the new version of `miden-base` (#492).

### Fixes

* Fixed flaky integration tests (#410).
* Fixed `get_consumable_notes` to consider block header information for consumability (#432).

## v0.4.1 (2024-07-08) - `miden-client` crete only

* Fixed the build script to avoid updating generated files in docs.rs environment (#433).

## v0.4.0 (2024-07-05)

### Features

* [BREAKING] Separated `prove_transaction` from `submit_transaction` in `Client`. (#339)
* Note importing in client now uses the `NoteFile` type (#375).
* Added `wasm` and `async` feature to make the code compatible with WASM-32 target (#378).
* Added WebStore to the miden-client to support WASM-compatible store mechanisms (#401).
* Added WebTonicClient to the miden-client to support WASM-compatible RPC calls (#409).
* [BREAKING] Added unauthenticated notes to `TransactionRequest` and necessary changes to consume unauthenticated notes with the client (#417).
* Added advice map to `TransactionRequest` and updated integration test with example using the advice map to provide more than a single `Word` as `NoteArgs` for a note (#422).
* Made the client `no_std` compatible (#428).

### Enhancements

* Fixed the error message when trying to consume a pending note (now it shows that the transaction is not yet ready to be consumed).
* Added created and consumed note info when printing the transaction summary on the CLI. (#348).
* [BREAKING] Updated CLI commands so assets are now passed as `<AMOUNT>::<FAUCET_ACCOUNT_ID>` (#349).
* Changed `consume-notes` to pick up the default account ID if none is provided, and to consume all notes that are consumable by the ID if no notes are provided to the list. (#350).
* Added integration tests using the CLI (#353).
* Simplified and separated the `notes --list` table (#356).
* Fixed bug when exporting a note into a file (#368).
* Added a new check on account creation / import on the CLI to set the account as the default one if none is set (#372).
* Changed `cargo-make` usage for `make` and `Makefile.toml` for a regular `Makefile` (#359).
* [BREAKING] Library API reorganization (#367).
* New note status added to reflect more possible states (#355).
* Renamed "pending" notes to "expected" notes (#373).
* Implemented retrieval of executed transaction info (id, commit height, account_id) from sync state RPC endpoint (#387).
* Added build script to import Miden node protobuf files to generate types for `tonic_client` and removed `miden-node-proto` dependency (#395).
* [BREAKING] Split cli and client into workspace (#407).
* Moved CLI tests to the `miden-cli` crate (#413).
* Restructured the client crate module organization (#417).

## v0.3.1 (2024-05-22)

* No changes; re-publishing to crates.io to re-build documentation on docs.rs.

## v0.3.0 (2024-05-17)

* Added swap transactions and example flows on integration tests.
* Flatten the CLI subcommand tree.
* Added a mechanism to retrieve MMR data whenever a note created on a past block is imported.
* Changed the way notes are added to the database based on `ExecutedTransaction`.
* Added more feedback information to commands `info`, `notes list`, `notes show`, `account new`, `notes import`, `tx new` and `sync`.
* Add `consumer_account_id` to `InputNoteRecord` with an implementation for sqlite store.
* Renamed the CLI `input-notes` command to `notes`. Now we only export notes that were created on this client as the result of a transaction.
* Added validation using the `NoteScreener` to see if a block has relevant notes.
* Added flags to `init` command for non-interactive environments
* Added an option to verify note existence in the chain before importing.
* Add new store note filter to fetch multiple notes by their id in a single query.
* [BREAKING] `Client::new()` now does not need a `data_store_store` parameter, and `SqliteStore`'s implements interior mutability.
* [BREAKING] The store's `get_input_note` was replaced by `get_input_notes` and a `NoteFilter::Unique` was added.
* Refactored `get_account` to create the account from a single query.
* Added support for using an account as the default for the CLI
* Replace instead of ignore note scripts with when inserting input/output notes with a previously-existing note script root to support adding debug statements.
* Added RPC timeout configuration field
* Add off-chain account support for the tonic client method `get_account_update`.
* Refactored `get_account` to create the account from a single query.
* Admit partial account IDs for the commands that need them.
* Added nextest to be used as test runner.
* Added config file to run integration tests against a remote node.
* Added `CONTRIBUTING.MD` file.
* Renamed `format` command from `Makefile.toml` to `check-format` and added a new `format` command that applies the formatting.
* Added methods to get output notes from client.
* Added a `input-notes list-consumable` command to the CLI.

## 0.2.1 (2024-04-24)

* Added ability to start the client in debug mode (#283).

## 0.2.0 (2024-04-14)

* Added an `init` command to the CLI.
* Added support for on-chain accounts.
* Added support for public notes.
* Added `NoteScreener` struct capable of detecting notes consumable by a client (via heuristics), for storing only relevant notes.
* Added `TransactionRequest` for defining transactions with arbitrary scripts, inputs and outputs and changed the client API to use this definition.
* Added `ClientRng` trait for randomness component within `Client`.
* Refactored integration tests to be run as regular rust tests.
* Normalized note script fields for input note and output note tables in SQLite implementation.
* Added support for P2IDR (pay-to-id with recall) transactions on both the CLI and the lib.
* Removed the `mock-data` command from the CLI.

## 0.1.0 (2024-03-15)

* Initial release.<|MERGE_RESOLUTION|>--- conflicted
+++ resolved
@@ -2,15 +2,13 @@
 
 ## 0.10.0 (TBD)
 
-<<<<<<< HEAD
-### Changes
-
-* [BREAKING] Renamed `miden-cli` crate to `miden-client-cli`, and the `miden` executable to `miden-client`
-=======
-### Features
-
-* Support Operations From Counter Contract FPI Example in Web Client (#958).
->>>>>>> abbcf991
+### Changes
+
+* [BREAKING] Renamed `miden-cli` crate to `miden-client-cli`, and the `miden` executable to `miden-client` (#960).
+
+### Features
+
+* Added support for FPI in Web Client (#958).
 
 ## 0.9.0 (2025-05-30)
 
