--- conflicted
+++ resolved
@@ -25,11 +25,8 @@
 * Started allowing for note ID prefixes in CLI `notes --send` ([#1433](https://github.com/0xMiden/miden-client/pull/1433)).
 * Refactored note scripts to be pre-loaded into the store instead of providing them through advice inputs ([#1426](https://github.com/0xMiden/miden-client/pull/1426)).
 * [BREAKING] Refactored client transaction APIs and the new `TransactionResult` type ([#1407](https://github.com/0xMiden/miden-client/pull/1407)).
-<<<<<<< HEAD
 * Introduce an accounts and note tags limit to be tracked by the client. ([#1476](https://github.com/0xMiden/miden-client/pull/1476)).
-=======
 * Added ability to create `AccountComponent` from a `Package` and `StorageSlot` array in the Web Client ([#1469](https://github.com/0xMiden/miden-client/pull/1469)).
->>>>>>> c39bf551
 
 ### Changes
 
