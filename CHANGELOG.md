--- conflicted
+++ resolved
@@ -5,11 +5,8 @@
 ### Features
 
 * Added support for `bech32` account IDs in the CLI (#840).
-<<<<<<< HEAD
+* Added support for MASM account component libraries in Web Client (#900).
 * Added a way to ignore invalid input notes when consuming them in a transaction (#898).
-=======
-* Added support for MASM account component libraries in Web Client (#900).
->>>>>>> bc837f2e
 
 ### Changes
 
@@ -22,11 +19,8 @@
 * Changed exec's input file format to TOML instead of JSON (#870).
 * [BREAKING] Client's methods renamed after `PartialMmr` change to `PartialBlockchain` (#894).
 * [BREAKING] Made the maximum number of blocks the client can be behind the network customizable (#895).
-<<<<<<< HEAD
+* Improve Web Client Publishing Flow on Next Branch (#906).
 * Improved the consumability check of the `NoteScreener` (#898).
-=======
-* Improve Web Client Publishing Flow on Next Branch (#906).
->>>>>>> bc837f2e
 
 ## 0.8.2 (TBD)
 
