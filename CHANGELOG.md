# Changelog

## 0.10.0 (TBD)

* Replaced deprecated #[clap(...)] with #[command(...)] and #[arg(...)] (#897)

### Changes

* [BREAKING] Renamed `miden-cli` crate to `miden-client-cli`, and the `miden` executable to `miden-client` (#960).
* [BREAKING] Merged `concurrent` feature with `std` (#974).
* [BREAKING] Changed `TransactionRequest` to use expected output recipients instead of output notes (#976).
* [BREAKING] Removed `TransactionExecutor` from `Client` and `NoteScreener` (#998).

### Features

* Added support for FPI in Web Client (#958).
<<<<<<< HEAD
* [BREAKING] Added `utils` module to `miden-client` for common utilities (#971).
=======
* Exposed `bech32` account IDs in Web Client (#978).

### Fixes

* Fixed Intermittent Block Header Error During Sync in Web Client (#997).
>>>>>>> 14a3a930

## 0.9.2 (2025-06-11)

* Refresh dependencies (#972).

### Changes

* Fixed wasm-opt options to improve performance of generated wasm (#961).

## 0.9.0 (2025-05-30)

### Features

* Added support for `bech32` account IDs in the CLI (#840).
* Added support for MASM account component libraries in Web Client (#900).
* Added support for RPC client/server version matching through HTTP ACCEPT header (#912).
* Added a way to ignore invalid input notes when consuming them in a transaction (#898).
* Added `NoteUpdate` type to the note update tracker to distinguish between different types of updates (#821).
* Updated `TonicRpcClient` and `Store` traits to be subtraits of `Send` and `Sync` (#926).
* Updated `TonicRpcClient` and `Store` trait functions to return futures which are `Send` (#926).

### Changes

* Updated Web Client README and Documentation (#808).
* [BREAKING] Removed `script_roots` mod in favor of `WellKnownNote` (#834).
* Made non-default options lowercase when prompting for transaction confirmation (#843)
* [BREAKING] Updated keystore to accept arbitrarily large public keys (#833).
* Added Examples to Mdbook for Web Client (#850).
* Added account code to `miden account --show` command (#835).
* Changed exec's input file format to TOML instead of JSON (#870).
* [BREAKING] Client's methods renamed after `PartialMmr` change to `PartialBlockchain` (#894).
* [BREAKING] Made the maximum number of blocks the client can be behind the network customizable (#895).
* Improved Web Client Publishing Flow on Next Branch (#906).
* [BREAKING] Refactored `TransactionRequestBuilder` preset builders (#901).
* Improved the consumability check of the `NoteScreener` (#898).
* Exposed new test utilities in the `testing` feature (#882).
* [BREAKING] Added `tx_graceful_blocks` to `Client` constructor and refactored `TransactionRecord` (#848).
* [BREAKING] Updated the client so that only relevant block headers are stored (#828).
* [BREAKING] Added `DiscardCause` for transactions (#853).
* Chained pending transactions get discarded when one of the transactions in the chain is discarded (#889).
* [BREAKING] Renamed `NetworkNote` and `AccountDetails` to `FetchedNote` and `FetchedAccount` respectively (#931).
* Fixed wasm-opt options to improve performance of generated wasm. wasm-opt settings were broken before.

## 0.8.2 (TBD)

* Converted Web Client `NoteType` class to `enum` (#831)
* Exported `import_account_by_id` function to Web Client (#858)
* Fixed duplicate key bug in `import_account` (#899)

## 0.8.1 (2025-03-28)

### Features

* Added wallet generation from seed & import from seed on web SDK (#710).
* [BREAKING] Generalized `miden new-account` CLI command (#728).
* Added support to import public accounts to `Client` (#733).
* Added import/export for web client db (#740).
* Added `ClientBuilder` for client initialization (#741).
* [BREAKING] Merged `TonicRpcClient` with `WebTonicRpcClient` and added missing endpoints (#744).
* Added support for script execution in the `Client` and CLI (#777).
* Added note code to `miden notes --show` command (#790).
* Added Delegated Proving Support to All Transaction Types in Web Client (#792).

### Changes

* Added check for empty pay to ID notes (#714).
* [BREAKING] Refactored authentication out of the `Client` and added new separate authenticators (#718).
* Added `ClientBuilder` for client initialization (#741).
* [BREAKING] Removed `KeyStore` trait and added ability to provide signatures to `FilesystemKeyStore` and `WebKeyStore` (#744).
* Moved error handling to the `TransactionRequestBuilder::build()` (#750).
* Re-exported `RemoteTransactionProver` in `rust-client` (#752).
* [BREAKING] Added starting block number parameter to `CheckNullifiersByPrefix` and removed nullifiers from `SyncState` (#758).
* Added recency validations for the client (#776).
* [BREAKING] Updated client to Rust 2024 edition (#778).
* [BREAKING] Removed the `TransactionScriptBuilder` and associated errors from the `rust-client` (#781).
* [BREAKING] Renamed "hash" with "commitment" for block headers, note scripts and accounts (#788, #789).
* [BREAKING] Removed `Rng` generic from `Client` and added support for different keystores and RNGs in `ClientBuilder`  (#782).
* Web client: Exposed `assets` iterator for `AssetVault` (#783)
* Updated protobuf bindings generation to use `miden-node-proto-build` crate (#807).

### Fixes

* [BREAKING] Changed Snake Case Variables to Camel Case in JS/TS Files (#767).
* Fixed Web Keystore (#779).
* Fixed case where the `CheckNullifiersByPrefix` response contained nullifiers after the client's sync height (#784).

## 0.7.2 (2025-03-05) -  `miden-client-web` and `miden-client` crates

### Changes

* [BREAKING] Added initial Web Workers implementation to web client (#720, #743).
* Web client: Exposed `InputNotes` iterator and `assets` getter (#757).
* Web client: Exported `TransactionResult` in typings (#768).
* Implemented serialization and deserialization for `SyncSummary` (#725).

### Fixes

* Web client: Fixed submit transaction; Typescript types now match underlying Client call (#760).

## 0.7.0 (2025-01-28)

### Features

* [BREAKING] Implemented support for overwriting of accounts when importing (#612).
* [BREAKING] Added `AccountRecord` with information about the account's status (#600).
* [BREAKING] Added `TransactionRequestBuilder` for building `TransactionRequest` (#605).
* Added caching for foreign account code (#597).
* Added support for unauthenticated notes consumption in the CLI (#609).
* [BREAKING] Added foreign procedure invocation support for private accounts (#619).
* [BREAKING] Added support for specifying map storage slots for FPI (#645)
* Limited the number of decimals that an asset can have (#666).
* [BREAKING] Removed the `testing` feature from the CLI (#670).
* Added per transaction prover support to the web client (#674).
* [BREAKING] Added `BlockNumber` structure (#677).
* Created functions for creating standard notes and note scripts easily on the web client (#686).
* [BREAKING] Renamed plural modules to singular (#687).
* [BREAKING] Made `idxdb` only usable on WASM targets (#685).
* Added fixed seed option for web client generation (#688).
* [BREAKING] Updated `init` command in the CLI to receive a `--network` flag (#690).
* Improved CLI error messages (#682).
* [BREAKING] Renamed APIs for retrieving account information to use the `try_get_*` naming convention, and added/improved module documentation (#683).
* Enabled TLS on tonic client (#697).
* Added account creation from component templates (#680).
* Added serialization for `TransactionResult` (#704).

### Fixes

* Print MASM debug logs when executing transactions (#661).
* Web Store Minor Logging and Error Handling Improvements (#656).
* Web Store InsertChainMmrNodes Duplicate Ids Causes Error (#627).
* Fixed client bugs where some note metadata was not being updated (#625).
* Added Sync Loop to Integration Tests for Small Speedup (#590).
* Added Serial Num Parameter to Note Recipient Constructor in the Web Client (#671).

### Changes

* [BREAKING] Refactored the sync process to use a new `SyncState` component (#650).
* [BREAKING] Return `None` instead of `Err` when an entity is not found (#632).
* Add support for notes without assets in transaction requests (#654).
* Refactored RPC functions and structs to improve code quality (#616).
* [BREAKING] Added support for new two `Felt` account ID (#639).
* [BREAKING] Removed unnecessary methods from `Client` (#631).
* [BREAKING] Use `thiserror` 2.0 to derive errors (#623).
* [BREAKING] Moved structs from `miden-client::rpc` to `miden-client::rpc::domain::*` and changed prost-generated code location (#608, #610, #615).
* Refactored `Client::import_note` to return an error when the note is already being processed (#602).
* [BREAKING] Added per transaction prover support to the client (#599).
* [BREAKING] Removed unused dependencies (#584).

## 0.6.0 (2024-11-08)

### Features

* Added FPI (Foreign Procedure Invocation) support for `TransactionRequest` (#560).
* [BREAKING] Added transaction prover component to `Client` (#550).
* Added WASM consumable notes API + improved note models (#561).
* Added remote prover support to the web client with CI tests (#562).
* Added delegated proving for web client + improved note models (#566).
* Enabled setting expiration delta for `TransactionRequest` (#553).
* Implemented `GetAccountProof` endpoint (#556).
* [BREAKING] Added support for committed and discarded transactions (#531).
* [BREAKING] Added note tags for future notes in `TransactionRequest` (#538).
* Added support for multiple input note inserts at once (#538).
* Added support for custom transactions in web client (#519).
* Added support for remote proving in the CLI (#552).
* Added Transaction Integration Tests for Web Client (#569).
* Added WASM Input note tests + updated input note models (#554)
* Added Account Integration Tests for Web Client (#532).

### Fixes

* Fixed WASM + added additional WASM models (#548).
* [BREAKING] Added IDs to `SyncSummary` fields (#513).
* Added better error handling for WASM sync state (#558).
* Fixed Broken WASM (#519).
* [BREAKING] Refactored Client struct to use trait objects for inner struct fields (#539).
* Fixed panic on export command without type (#537).

### Changes

* Moved note update logic outside of the `Store` (#559).
* [BREAKING] Refactored the `Store` structure and interface for input notes (#520).
* [BREAKING] Replaced `maybe_await` from `Client` and `Store` with `async`, removed `async` feature (#565, #570).
* [BREAKING] Refactored `OutputNoteRecord` to use states and transitions for updates (#551).
* Rebuilt WASM with latest dependencies (#575).
* [BREAKING] Removed serde's de/serialization from `NoteRecordDetails` and `NoteStatus` (#514).
* Added new variants for the `NoteFilter` struct (#538).
* [BREAKING] Re-exported `TransactionRequest` from submodule, renamed `AccountDetails::Offchain` to `AccountDetails::Private`, renamed `NoteDetails::OffChain` to `NoteDetails::Private` (#508).
* Expose full SyncSummary from WASM (#555).
* [BREAKING] Changed `PaymentTransactionData` and `TransactionRequest` to allow for multiple assets per note (#525).
* Added dedicated separate table for tracked tags (#535).
* [BREAKING] Renamed `off-chain` and `on-chain` to `private` and `public` respectively for the account storage modes (#516).

## v0.5.0 (2024-08-27)

### Features

* Added support for decimal values in the CLI (#454).
* Added serialization for `TransactionRequest` (#471).
* Added support for importing committed notes from older blocks than current (#472).
* Added support for account export in the CLI (#479).
* Added the Web Client Crate (#437)
* Added testing suite for the Web Client Crate (#498)
* Fixed typing for the Web Client Crate (#521)
* [BREAKING] Refactored `TransactionRequest` to represent a generalized transaction (#438).

### Enhancements

* Added conversions for `NoteRecordDetails` (#392).
* Ignored stale updates received during sync process (#412).
* Changed `TransactionRequest` to use `AdviceInputs` instead of `AdviceMap` (#436).
* Tracked token symbols with config file (#441).
* Added validations in transaction requests (#447).
* [BREAKING] Track expected block height for notes (#448).
* Added validation for consumed notes when importing (#449).
* [BREAKING] Removed `TransactionTemplate` and `account_id` from `TransactionRequest` (#478).

### Changes

* Refactor `TransactionRequest` constructor (#434).
* [BREAKING] Refactored `Client` to merge submit_transaction and prove_transaction (#445).
* Change schema and code to to reflect changes to `NoteOrigin` (#463).
* [BREAKING] Updated Rust Client to use the new version of `miden-base` (#492).

### Fixes

* Fixed flaky integration tests (#410).
* Fixed `get_consumable_notes` to consider block header information for consumability (#432).

## v0.4.1 (2024-07-08) - `miden-client` crete only

* Fixed the build script to avoid updating generated files in docs.rs environment (#433).

## v0.4.0 (2024-07-05)

### Features

* [BREAKING] Separated `prove_transaction` from `submit_transaction` in `Client`. (#339)
* Note importing in client now uses the `NoteFile` type (#375).
* Added `wasm` and `async` feature to make the code compatible with WASM-32 target (#378).
* Added WebStore to the miden-client to support WASM-compatible store mechanisms (#401).
* Added WebTonicClient to the miden-client to support WASM-compatible RPC calls (#409).
* [BREAKING] Added unauthenticated notes to `TransactionRequest` and necessary changes to consume unauthenticated notes with the client (#417).
* Added advice map to `TransactionRequest` and updated integration test with example using the advice map to provide more than a single `Word` as `NoteArgs` for a note (#422).
* Made the client `no_std` compatible (#428).

### Enhancements

* Fixed the error message when trying to consume a pending note (now it shows that the transaction is not yet ready to be consumed).
* Added created and consumed note info when printing the transaction summary on the CLI. (#348).
* [BREAKING] Updated CLI commands so assets are now passed as `<AMOUNT>::<FAUCET_ACCOUNT_ID>` (#349).
* Changed `consume-notes` to pick up the default account ID if none is provided, and to consume all notes that are consumable by the ID if no notes are provided to the list. (#350).
* Added integration tests using the CLI (#353).
* Simplified and separated the `notes --list` table (#356).
* Fixed bug when exporting a note into a file (#368).
* Added a new check on account creation / import on the CLI to set the account as the default one if none is set (#372).
* Changed `cargo-make` usage for `make` and `Makefile.toml` for a regular `Makefile` (#359).
* [BREAKING] Library API reorganization (#367).
* New note status added to reflect more possible states (#355).
* Renamed "pending" notes to "expected" notes (#373).
* Implemented retrieval of executed transaction info (id, commit height, account_id) from sync state RPC endpoint (#387).
* Added build script to import Miden node protobuf files to generate types for `tonic_client` and removed `miden-node-proto` dependency (#395).
* [BREAKING] Split cli and client into workspace (#407).
* Moved CLI tests to the `miden-cli` crate (#413).
* Restructured the client crate module organization (#417).

## v0.3.1 (2024-05-22)

* No changes; re-publishing to crates.io to re-build documentation on docs.rs.

## v0.3.0 (2024-05-17)

* Added swap transactions and example flows on integration tests.
* Flatten the CLI subcommand tree.
* Added a mechanism to retrieve MMR data whenever a note created on a past block is imported.
* Changed the way notes are added to the database based on `ExecutedTransaction`.
* Added more feedback information to commands `info`, `notes list`, `notes show`, `account new`, `notes import`, `tx new` and `sync`.
* Add `consumer_account_id` to `InputNoteRecord` with an implementation for sqlite store.
* Renamed the CLI `input-notes` command to `notes`. Now we only export notes that were created on this client as the result of a transaction.
* Added validation using the `NoteScreener` to see if a block has relevant notes.
* Added flags to `init` command for non-interactive environments
* Added an option to verify note existence in the chain before importing.
* Add new store note filter to fetch multiple notes by their id in a single query.
* [BREAKING] `Client::new()` now does not need a `data_store_store` parameter, and `SqliteStore`'s implements interior mutability.
* [BREAKING] The store's `get_input_note` was replaced by `get_input_notes` and a `NoteFilter::Unique` was added.
* Refactored `get_account` to create the account from a single query.
* Added support for using an account as the default for the CLI
* Replace instead of ignore note scripts with when inserting input/output notes with a previously-existing note script root to support adding debug statements.
* Added RPC timeout configuration field
* Add off-chain account support for the tonic client method `get_account_update`.
* Refactored `get_account` to create the account from a single query.
* Admit partial account IDs for the commands that need them.
* Added nextest to be used as test runner.
* Added config file to run integration tests against a remote node.
* Added `CONTRIBUTING.MD` file.
* Renamed `format` command from `Makefile.toml` to `check-format` and added a new `format` command that applies the formatting.
* Added methods to get output notes from client.
* Added a `input-notes list-consumable` command to the CLI.

## 0.2.1 (2024-04-24)

* Added ability to start the client in debug mode (#283).

## 0.2.0 (2024-04-14)

* Added an `init` command to the CLI.
* Added support for on-chain accounts.
* Added support for public notes.
* Added `NoteScreener` struct capable of detecting notes consumable by a client (via heuristics), for storing only relevant notes.
* Added `TransactionRequest` for defining transactions with arbitrary scripts, inputs and outputs and changed the client API to use this definition.
* Added `ClientRng` trait for randomness component within `Client`.
* Refactored integration tests to be run as regular rust tests.
* Normalized note script fields for input note and output note tables in SQLite implementation.
* Added support for P2IDR (pay-to-id with recall) transactions on both the CLI and the lib.
* Removed the `mock-data` command from the CLI.

## 0.1.0 (2024-03-15)

* Initial release.<|MERGE_RESOLUTION|>--- conflicted
+++ resolved
@@ -14,15 +14,12 @@
 ### Features
 
 * Added support for FPI in Web Client (#958).
-<<<<<<< HEAD
+* Exposed `bech32` account IDs in Web Client (#978).
 * [BREAKING] Added `utils` module to `miden-client` for common utilities (#971).
-=======
-* Exposed `bech32` account IDs in Web Client (#978).
 
 ### Fixes
 
 * Fixed Intermittent Block Header Error During Sync in Web Client (#997).
->>>>>>> 14a3a930
 
 ## 0.9.2 (2025-06-11)
 
