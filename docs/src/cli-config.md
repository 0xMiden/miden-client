--- conflicted
+++ resolved
@@ -9,11 +9,7 @@
 
 ## Client Configuration
 
-<<<<<<< HEAD
-We configure the client using a [TOML](https://en.wikipedia.org/wiki/TOML) file ([`miden-client.toml`](https://github.com/0xMiden/miden-client/blob/main/miden-client.toml)). 
-=======
-We configure the client using a [TOML](https://en.wikipedia.org/wiki/TOML) file ([`miden-client.toml`](https://github.com/0xPolygonMiden/miden-client/blob/main/miden-client.toml)). The file is created automatically when you run the client for the first time. The file can be edited to change the default configuration of the client.
->>>>>>> bfc97f37
+We configure the client using a [TOML](https://en.wikipedia.org/wiki/TOML) file ([`miden-client.toml`](https://github.com/0xMiden/miden-client/blob/main/miden-client.toml)).  The file is created automatically when you run the client for the first time. The file can be edited to change the default configuration of the client.
 
 ```sh
 store_filepath = "store.sqlite3"
