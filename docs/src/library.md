--- conflicted
+++ resolved
@@ -36,13 +36,8 @@
 
 // Instantiate the client using a Tonic RPC client
 let endpoint = Endpoint::new("https".into(), "localhost".into(), Some(57291));
-<<<<<<< HEAD
-let client: Client<RpoRandomCoin> = Client::new(
+let client:Client = Client::new(
     Arc::new(TonicRpcClient::new(&endpoint, 10_000)),
-=======
-let client:Client = Client::new(
-    Box::new(TonicRpcClient::new(&endpoint, 10_000)),
->>>>>>> 370dc7bc
     rng,
     store,
     Arc::new(authenticator),
