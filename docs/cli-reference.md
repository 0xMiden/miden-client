--- conflicted
+++ resolved
@@ -129,48 +129,13 @@
 For `consume-notes` subcommand, you can also provide a partial ID instead of the full ID for each note. So instead of 
 
 ```sh
-<<<<<<< HEAD
-miden-client tx new consume-notes <some-account-id> 0x70b7ecba1db44c3aa75e87a3394de95463cc094d7794b706e02a9228342faeb0 0x80b7ecba1db44c3aa75e87a3394de95463cc094d7794b706e02a9228342faeb0
-=======
-miden-client consume-notes --account <some-account-id> 0x70b7ecba1db44c3aa75e87a3394de95463cc094d7794b706e02a9228342faeb0 0x80b7ecba1db44c3aa75e87a3394de95463cc094d7794b706e02a9228342faeb0
->>>>>>> 9cc47608
+miden-client tx new consume-notes --account <some-account-id> 0x70b7ecba1db44c3aa75e87a3394de95463cc094d7794b706e02a9228342faeb0 0x80b7ecba1db44c3aa75e87a3394de95463cc094d7794b706e02a9228342faeb0
 ``` 
 
 You can do: 
 
 ```sh
-<<<<<<< HEAD
-miden-client tx new consume-notes <some-account-id> 0x70b7ecb 0x80b7ecb
-```
-
-#### Transaction confirmation
-
-When creating a new transaction, a summary of the transaction updates will be shown and confirmation for those updates will be prompted:
-
-```sh
-miden-client tx new ...
-
-TX Summary:
-
-...
-
-Proceed? (Y/N)
-```
-
-This confirmation can be skipped in non-interactive environments by providing the `--force` flag:
-
-```sh
-miden-client tx new --force ...
-
-TX Summary:
-
-...
-
-# no "Proceed?" here
-Proving and then submitting...
-=======
-miden-client consume-notes --account <some-account-id> 0x70b7ecb 0x80b7ecb
->>>>>>> 9cc47608
+miden-client tx new consume-notes --account <some-account-id> 0x70b7ecb 0x80b7ecb
 ```
 
 Also, for `p2id`, `p2idr` and `consume-notes`, you can omit the `--sender` and `--account` flags to use the default account defined in the [config](./cli-config.md). If you omit the flag but have no default account defined in the config, you'll get an error instead.
@@ -185,4 +150,20 @@
 
 ```sh
 miden-client tx new p2id --sender 0x80519 --target 0x8fd4b --faucet 0xa99c5 100
-```+```
+
+#### Transaction confirmation
+
+When creating a new transaction, a summary of the transaction updates will be shown and confirmation for those updates will be prompted:
+
+```sh
+miden-client tx new ...
+
+TX Summary:
+
+...
+
+Continue with proving and submission? Changes will be irreversible once the proof is finalized on the rollup (Y/N)
+```
+
+This confirmation can be skipped in non-interactive environments by providing the `--force` flag (`miden-client tx new --force ...`):